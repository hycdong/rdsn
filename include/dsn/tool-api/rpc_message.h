/*
 * The MIT License (MIT)
 *
 * Copyright (c) 2015 Microsoft Corporation
 *
 * -=- Robust Distributed System Nucleus (rDSN) -=-
 *
 * Permission is hereby granted, free of charge, to any person obtaining a copy
 * of this software and associated documentation files (the "Software"), to deal
 * in the Software without restriction, including without limitation the rights
 * to use, copy, modify, merge, publish, distribute, sublicense, and/or sell
 * copies of the Software, and to permit persons to whom the Software is
 * furnished to do so, subject to the following conditions:
 *
 * The above copyright notice and this permission notice shall be included in
 * all copies or substantial portions of the Software.
 *
 * THE SOFTWARE IS PROVIDED "AS IS", WITHOUT WARRANTY OF ANY KIND, EXPRESS OR
 * IMPLIED, INCLUDING BUT NOT LIMITED TO THE WARRANTIES OF MERCHANTABILITY,
 * FITNESS FOR A PARTICULAR PURPOSE AND NONINFRINGEMENT. IN NO EVENT SHALL THE
 * AUTHORS OR COPYRIGHT HOLDERS BE LIABLE FOR ANY CLAIM, DAMAGES OR OTHER
 * LIABILITY, WHETHER IN AN ACTION OF CONTRACT, TORT OR OTHERWISE, ARISING FROM,
 * OUT OF OR IN CONNECTION WITH THE SOFTWARE OR THE USE OR OTHER DEALINGS IN
 * THE SOFTWARE.
 */

/*
 * Description:
 *     What is this file about?
 *
 * Revision history:
 *     xxxx-xx-xx, author, first version
 *     xxxx-xx-xx, author, fix bug about xxx
 */

#pragma once

#include <atomic>
#include <dsn/utility/ports.h>
#include <dsn/utility/extensible_object.h>
#include <dsn/utility/dlib.h>
#include <dsn/utility/blob.h>
#include <dsn/utility/link.h>
#include <dsn/utility/callocator.h>
#include <dsn/utility/link.h>
#include <dsn/tool-api/auto_codes.h>
#include <dsn/tool-api/rpc_address.h>
#include <dsn/tool-api/global_config.h>

namespace dsn {
class rpc_session;
typedef dsn::ref_ptr<rpc_session> rpc_session_ptr;

struct fast_code
{
    uint32_t local_code;

    // same hash from two processes indicates that
    // the mapping of rpc string and id are consistent, which
    // we leverage for optimization (fast rpc handler lookup)
    uint32_t local_hash;
};

typedef union msg_context
{
    struct
    {
        uint64_t is_request : 1;           ///< whether the RPC message is a request or response
        uint64_t is_forwarded : 1;         ///< whether the msg is forwarded or not
        uint64_t unused : 4;               ///< not used yet
        uint64_t serialize_format : 4;     ///< dsn_msg_serialize_format
        uint64_t is_forward_supported : 1; ///< whether support forwarding a message to real leader
        uint64_t reserved : 53;
    } u;
    uint64_t context; ///< msg_context is of sizeof(uint64_t)
} msg_context_t;

typedef struct message_header
{
    // For thrift protocol this is "THFT".
    // For dsn protocol this is "RDSN".
    // For http protocol this is either a "GET " or "POST".
    uint32_t hdr_type;

    uint32_t hdr_version;
    uint32_t hdr_length;
    uint32_t hdr_crc32;
    uint32_t body_length;
    uint32_t body_crc32;
    uint64_t id;       // sequence id, used to match request and response
    uint64_t trace_id; // used for tracking source
    char rpc_name[DSN_MAX_TASK_CODE_NAME_LENGTH];
    fast_code rpc_code; // dsn::task_code
    dsn::gpid gpid;     // global partition id
    msg_context_t context;

    // Attention:
    // here, from_address must be IPv4 address, namely we can regard from_address as a
    // POD-type structure, so no memory-leak will occur even if we don't call it's
    // destructor.
    //
    // generally, it is the from_node's primary address, except the
    // case described in message_ex::create_response()'s ATTENTION comment.
    //
    // in the forwarding case, the from_address is always the orignal client's address
    rpc_address from_address;

    struct
    {
        int32_t timeout_ms;      // rpc timeout in milliseconds
        int32_t thread_hash;     // thread hash used for thread dispatching
        uint64_t partition_hash; // partition hash used for calculating partition index
    } client;

    struct
    {
        char error_name[DSN_MAX_ERROR_CODE_NAME_LENGTH];
        fast_code error_code; // dsn::error_code
    } server;

    message_header() = default;
    ~message_header() = default;
} message_header;

class message_ex : public ref_counter,
                   public extensible_object<message_ex, 4>,
                   public transient_object
{
public:
    message_header *header;
    // "buffers" are used to manage memory allocated for this message.
    // the memory used by "header" is also mamanged in "buffers".
    //
    // please see "create_request", "create_recieve_message",
    // "create_receive_message_with_standalone_header" for the details on
    // how the headers managed by buffer
    std::vector<blob> buffers;

    // by rpc and network
    rpc_session_ptr io_session; // send/recv session
    rpc_address to_address;     // always ipv4/v6 address, it is the to_node's net address
    rpc_address server_address; // used by requests, and may be of uri/group address
    dsn::task_code local_rpc_code;
    network_header_format hdr_format;
    int send_retry_count;

    // by message queuing
    dlink dl;

public:
    // message_ex(blob bb, bool parse_hdr = true); // read
    DSN_API ~message_ex();

    //
    // utility routines
    //
    DSN_API error_code error();
    DSN_API task_code rpc_code();
    static uint64_t new_id() { return ++_id; }
    static unsigned int get_body_length(char *hdr) { return ((message_header *)hdr)->body_length; }

    //
    // routines for create messages
    //
    DSN_API static message_ex *create_receive_message(const blob &data);
    DSN_API static message_ex *create_request(dsn::task_code rpc_code,
                                              int timeout_milliseconds = 0,
                                              int thread_hash = 0,
                                              uint64_t partition_hash = 0);

    DSN_API static message_ex *create_received_request(dsn::task_code rpc_code,
                                                       dsn_msg_serialize_format format,
                                                       void *buffer,
                                                       int size,
                                                       int thread_hash = 0,
                                                       uint64_t partition_hash = 0);

    /// This method is only used for receiving request.
    /// The returned message:
    ///   - msg->buffers[0] = message_header
    ///   - msg->buffers[1] = data
    DSN_API static message_ex *create_receive_message_with_standalone_header(const blob &data);
<<<<<<< HEAD
    DSN_API static message_ex *create_receive_message_with_fresh_header(const message_ex &old_msg);
=======

    /// The returned message:
    ///   - msg->buffers[0] = message_header
    ///   - msg->_is_read = false
    ///   - msg->_rw_index = 0
    ///   - msg->_rw_offset = 48 (size of message_header)
>>>>>>> a25bc1c0
    DSN_API message_ex *create_response();

    DSN_API message_ex *copy(bool clone_content, bool copy_for_receive);
    DSN_API message_ex *copy_and_prepare_send(bool clone_content);

    //
    // routines for buffer management
    //
    DSN_API void write_next(void **ptr, size_t *size, size_t min_size);
    DSN_API void write_commit(size_t size);
    DSN_API bool read_next(void **ptr, size_t *size);
    bool read_next(blob &data);
    DSN_API void read_commit(size_t size);
    size_t body_size() { return (size_t)header->body_length; }
    DSN_API void *rw_ptr(size_t offset_begin);

private:
    DSN_API message_ex();
    DSN_API void prepare_buffer_header();
    DSN_API void release_buffer_header();

private:
    static std::atomic<uint64_t> _id;

private:
    // by msg read & write
    int _rw_index;      // current buffer index
    int _rw_offset;     // current buffer offset
    bool _rw_committed; // mark if it is in middle state of reading/writing
    bool _is_read;      // is for read(recv) or write(send)

public:
    static uint32_t s_local_hash; // used by fast_rpc_name
};
typedef dsn::ref_ptr<message_ex> message_ptr;

} // end namespace<|MERGE_RESOLUTION|>--- conflicted
+++ resolved
@@ -180,16 +180,14 @@
     ///   - msg->buffers[0] = message_header
     ///   - msg->buffers[1] = data
     DSN_API static message_ex *create_receive_message_with_standalone_header(const blob &data);
-<<<<<<< HEAD
+
     DSN_API static message_ex *create_receive_message_with_fresh_header(const message_ex &old_msg);
-=======
 
     /// The returned message:
     ///   - msg->buffers[0] = message_header
     ///   - msg->_is_read = false
     ///   - msg->_rw_index = 0
     ///   - msg->_rw_offset = 48 (size of message_header)
->>>>>>> a25bc1c0
     DSN_API message_ex *create_response();
 
     DSN_API message_ex *copy(bool clone_content, bool copy_for_receive);
