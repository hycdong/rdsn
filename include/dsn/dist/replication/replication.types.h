--- conflicted
+++ resolved
@@ -2,22 +2,11 @@
 # include <dsn/service_api_cpp.h>
 # include <dsn/cpp/serialization.h>
 
-<<<<<<< HEAD
 
 # include <dsn/dist/replication/replication_types.h>
-=======
-//
-// uncomment the following line if you want to use 
-// data encoding/decoding from the original tool instead of rDSN
-// in this case, you need to use these tools to generate
-// type files with --gen=cpp etc. options
-//
-# if defined(DSN_USE_THRIFT_SERIALIZATION)
->>>>>>> 4ade484e
 
 
 namespace dsn { namespace replication { 
-<<<<<<< HEAD
     GENERATED_TYPE_SERIALIZATION(mutation_header, THRIFT)
     GENERATED_TYPE_SERIALIZATION(mutation_update, THRIFT)
     GENERATED_TYPE_SERIALIZATION(mutation_data, THRIFT)
@@ -60,1130 +49,4 @@
     GENERATED_TYPE_SERIALIZATION(app_state, THRIFT)
     GENERATED_TYPE_SERIALIZATION(node_state, THRIFT)
 
-} } 
-=======
-    // ---------- partition_status -------------
-    enum partition_status
-    {
-        PS_INVALID = 0,
-        PS_INACTIVE = 1,
-        PS_ERROR = 2,
-        PS_PRIMARY = 3,
-        PS_SECONDARY = 4,
-        PS_POTENTIAL_SECONDARY = 5,
-    };
-
-    DEFINE_POD_SERIALIZATION(partition_status);
-
-    // ---------- read_semantic -------------
-    enum read_semantic
-    {
-        ReadInvalid = 0,
-        ReadLastUpdate = 1,
-        ReadOutdated = 2,
-        ReadSnapshot = 3,
-    };
-
-    DEFINE_POD_SERIALIZATION(read_semantic);
-
-    // ---------- learn_type -------------
-    enum learn_type
-    {
-        LT_INVALID = 0,
-        LT_CACHE = 1,
-        LT_APP = 2,
-        LT_LOG = 3,
-    };
-
-    DEFINE_POD_SERIALIZATION(learn_type);
-
-    // ---------- learner_status -------------
-    enum learner_status
-    {
-        LearningInvalid = 0,
-        LearningWithoutPrepare = 1,
-        LearningWithPrepareTransient = 2,
-        LearningWithPrepare = 3,
-        LearningSucceeded = 4,
-        LearningFailed = 5,
-    };
-
-    DEFINE_POD_SERIALIZATION(learner_status);
-
-    // ---------- config_type -------------
-    enum config_type
-    {
-        CT_INVALID = 0,
-        CT_ASSIGN_PRIMARY = 1,
-        CT_UPGRADE_TO_PRIMARY = 2,
-        CT_ADD_SECONDARY = 3,
-        CT_UPGRADE_TO_SECONDARY = 4,
-        CT_DOWNGRADE_TO_SECONDARY = 5,
-        CT_DOWNGRADE_TO_INACTIVE = 6,
-        CT_REMOVE = 7,
-        CT_ADD_SECONDARY_FOR_LB = 8,
-    };
-
-    DEFINE_POD_SERIALIZATION(config_type);
-
-    // ---------- app_status -------------
-    enum app_status
-    {
-        AS_INVALID = 0,
-        AS_AVAILABLE = 1,
-        AS_CREATING = 2,
-        AS_CREATE_FAILED = 3,
-        AS_DROPPING = 4,
-        AS_DROP_FAILED = 5,
-        AS_DROPPED = 6,
-    };
-
-    DEFINE_POD_SERIALIZATION(app_status);
-
-    // ---------- node_status -------------
-    enum node_status
-    {
-        NS_INVALID = 0,
-        NS_ALIVE = 1,
-        NS_UNALIVE = 2,
-    };
-
-    DEFINE_POD_SERIALIZATION(node_status);
-
-    // ---------- balancer_type -------------
-    enum balancer_type
-    {
-        BT_INVALID = 0,
-        BT_MOVE_PRIMARY = 1,
-        BT_COPY_PRIMARY = 2,
-        BT_COPY_SECONDARY = 3,
-    };
-
-    DEFINE_POD_SERIALIZATION(balancer_type);
-
-    // ---------- global_partition_id -------------
-    struct global_partition_id
-    {
-        int32_t app_id;
-        int32_t pidx;
-    };
-
-    inline void marshall(::dsn::binary_writer& writer, const global_partition_id& val)
-    {
-        marshall(writer, val.app_id);
-        marshall(writer, val.pidx);
-    }
-
-    inline void unmarshall(::dsn::binary_reader& reader, /*out*/ global_partition_id& val)
-    {
-        unmarshall(reader, val.app_id);
-        unmarshall(reader, val.pidx);
-    }
-
-    // ---------- mutation_header -------------
-    struct mutation_header
-    {
-        global_partition_id gpid;
-        int64_t ballot;
-        int64_t decree;
-        int64_t log_offset;
-        int64_t last_committed_decree;
-    };
-
-    inline void marshall(::dsn::binary_writer& writer, const mutation_header& val)
-    {
-        marshall(writer, val.gpid);
-        marshall(writer, val.ballot);
-        marshall(writer, val.decree);
-        marshall(writer, val.log_offset);
-        marshall(writer, val.last_committed_decree);
-    }
-
-    inline void unmarshall(::dsn::binary_reader& reader, /*out*/ mutation_header& val)
-    {
-        unmarshall(reader, val.gpid);
-        unmarshall(reader, val.ballot);
-        unmarshall(reader, val.decree);
-        unmarshall(reader, val.log_offset);
-        unmarshall(reader, val.last_committed_decree);
-    }
-
-    // ---------- mutation_update -------------
-    struct mutation_update
-    {
-        ::dsn::task_code code;
-        ::dsn::blob data;
-    };
-
-    inline void marshall(::dsn::binary_writer& writer, const mutation_update& val)
-    {
-        marshall(writer, val.code);
-        marshall(writer, val.data);
-    }
-
-    inline void unmarshall(::dsn::binary_reader& reader, /*out*/ mutation_update& val)
-    {
-        unmarshall(reader, val.code);
-        unmarshall(reader, val.data);
-    }
-
-    // ---------- mutation_data -------------
-    struct mutation_data
-    {
-        mutation_header header;
-        std::vector< mutation_update> updates;
-    };
-
-    inline void marshall(::dsn::binary_writer& writer, const mutation_data& val)
-    {
-        marshall(writer, val.header);
-        marshall(writer, val.updates);
-    }
-
-    inline void unmarshall(::dsn::binary_reader& reader, /*out*/ mutation_data& val)
-    {
-        unmarshall(reader, val.header);
-        unmarshall(reader, val.updates);
-    }
-
-    // ---------- partition_configuration -------------
-    struct partition_configuration
-    {
-        std::string app_type;
-        global_partition_id gpid;
-        int64_t ballot;
-        int32_t max_replica_count;
-        ::dsn::rpc_address primary;
-        std::vector< ::dsn::rpc_address> secondaries;
-        std::vector< ::dsn::rpc_address> last_drops;
-        int64_t last_committed_decree;
-    };
-
-    inline void marshall(::dsn::binary_writer& writer, const partition_configuration& val)
-    {
-        marshall(writer, val.app_type);
-        marshall(writer, val.gpid);
-        marshall(writer, val.ballot);
-        marshall(writer, val.max_replica_count);
-        marshall(writer, val.primary);
-        marshall(writer, val.secondaries);
-        marshall(writer, val.last_drops);
-        marshall(writer, val.last_committed_decree);
-    }
-
-    inline void unmarshall(::dsn::binary_reader& reader, /*out*/ partition_configuration& val)
-    {
-        unmarshall(reader, val.app_type);
-        unmarshall(reader, val.gpid);
-        unmarshall(reader, val.ballot);
-        unmarshall(reader, val.max_replica_count);
-        unmarshall(reader, val.primary);
-        unmarshall(reader, val.secondaries);
-        unmarshall(reader, val.last_drops);
-        unmarshall(reader, val.last_committed_decree);
-    }
-
-    // ---------- replica_configuration -------------
-    struct replica_configuration
-    {
-        global_partition_id gpid;
-        int64_t ballot;
-        ::dsn::rpc_address primary;
-        partition_status status;
-        int64_t learner_signature;
-    };
-
-    inline void marshall(::dsn::binary_writer& writer, const replica_configuration& val)
-    {
-        marshall(writer, val.gpid);
-        marshall(writer, val.ballot);
-        marshall(writer, val.primary);
-        marshall(writer, val.status);
-        marshall(writer, val.learner_signature);
-    }
-
-    inline void unmarshall(::dsn::binary_reader& reader, /*out*/ replica_configuration& val)
-    {
-        unmarshall(reader, val.gpid);
-        unmarshall(reader, val.ballot);
-        unmarshall(reader, val.primary);
-        unmarshall(reader, val.status);
-        unmarshall(reader, val.learner_signature);
-    }
-
-    // ---------- prepare_msg -------------
-    struct prepare_msg
-    {
-        replica_configuration config;
-        mutation_data mu;
-    };
-
-    inline void marshall(::dsn::binary_writer& writer, const prepare_msg& val)
-    {
-        marshall(writer, val.config);
-        marshall(writer, val.mu);
-    }
-
-    inline void unmarshall(::dsn::binary_reader& reader, /*out*/ prepare_msg& val)
-    {
-        unmarshall(reader, val.config);
-        unmarshall(reader, val.mu);
-    }
-
-    // ---------- read_request_header -------------
-    struct read_request_header
-    {
-        global_partition_id gpid;
-        ::dsn::task_code code;
-        read_semantic semantic;
-        int64_t version_decree;
-    };
-
-    inline void marshall(::dsn::binary_writer& writer, const read_request_header& val)
-    {
-        marshall(writer, val.gpid);
-        marshall(writer, val.code);
-        marshall(writer, val.semantic);
-        marshall(writer, val.version_decree);
-    }
-
-    inline void unmarshall(::dsn::binary_reader& reader, /*out*/ read_request_header& val)
-    {
-        unmarshall(reader, val.gpid);
-        unmarshall(reader, val.code);
-        unmarshall(reader, val.semantic);
-        unmarshall(reader, val.version_decree);
-    }
-
-    // ---------- write_request_header -------------
-    struct write_request_header
-    {
-        global_partition_id gpid;
-        ::dsn::task_code code;
-    };
-
-    inline void marshall(::dsn::binary_writer& writer, const write_request_header& val)
-    {
-        marshall(writer, val.gpid);
-        marshall(writer, val.code);
-    }
-
-    inline void unmarshall(::dsn::binary_reader& reader, /*out*/ write_request_header& val)
-    {
-        unmarshall(reader, val.gpid);
-        unmarshall(reader, val.code);
-    }
-
-    // ---------- rw_response_header -------------
-    struct rw_response_header
-    {
-        ::dsn::error_code err;
-    };
-
-    inline void marshall(::dsn::binary_writer& writer, const rw_response_header& val)
-    {
-        marshall(writer, val.err);
-    }
-
-    inline void unmarshall(::dsn::binary_reader& reader, /*out*/ rw_response_header& val)
-    {
-        unmarshall(reader, val.err);
-    }
-
-    // ---------- prepare_ack -------------
-    struct prepare_ack
-    {
-        global_partition_id gpid;
-        ::dsn::error_code err;
-        int64_t ballot;
-        int64_t decree;
-        int64_t last_committed_decree_in_app;
-        int64_t last_committed_decree_in_prepare_list;
-    };
-
-    inline void marshall(::dsn::binary_writer& writer, const prepare_ack& val)
-    {
-        marshall(writer, val.gpid);
-        marshall(writer, val.err);
-        marshall(writer, val.ballot);
-        marshall(writer, val.decree);
-        marshall(writer, val.last_committed_decree_in_app);
-        marshall(writer, val.last_committed_decree_in_prepare_list);
-    }
-
-    inline void unmarshall(::dsn::binary_reader& reader, /*out*/ prepare_ack& val)
-    {
-        unmarshall(reader, val.gpid);
-        unmarshall(reader, val.err);
-        unmarshall(reader, val.ballot);
-        unmarshall(reader, val.decree);
-        unmarshall(reader, val.last_committed_decree_in_app);
-        unmarshall(reader, val.last_committed_decree_in_prepare_list);
-    }
-
-    // ---------- learn_state -------------
-    struct learn_state
-    {
-        int64_t from_decree_excluded;
-        int64_t to_decree_included;
-        std::vector< ::dsn::blob> meta;
-        std::vector< std::string> files;
-    };
-
-    inline void marshall(::dsn::binary_writer& writer, const learn_state& val)
-    {
-        marshall(writer, val.from_decree_excluded);
-        marshall(writer, val.to_decree_included);
-        marshall(writer, val.meta);
-        marshall(writer, val.files);
-    }
-
-    inline void unmarshall(::dsn::binary_reader& reader, /*out*/ learn_state& val)
-    {
-        unmarshall(reader, val.from_decree_excluded);
-        unmarshall(reader, val.to_decree_included);
-        unmarshall(reader, val.meta);
-        unmarshall(reader, val.files);
-    }
-
-    // ---------- learn_request -------------
-    struct learn_request
-    {
-        global_partition_id gpid;
-        ::dsn::rpc_address learner;
-        int64_t signature;
-        int64_t last_committed_decree_in_app;
-        int64_t last_committed_decree_in_prepare_list;
-        ::dsn::blob app_specific_learn_request;
-    };
-
-    inline void marshall(::dsn::binary_writer& writer, const learn_request& val)
-    {
-        marshall(writer, val.gpid);
-        marshall(writer, val.learner);
-        marshall(writer, val.signature);
-        marshall(writer, val.last_committed_decree_in_app);
-        marshall(writer, val.last_committed_decree_in_prepare_list);
-        marshall(writer, val.app_specific_learn_request);
-    }
-
-    inline void unmarshall(::dsn::binary_reader& reader, /*out*/ learn_request& val)
-    {
-        unmarshall(reader, val.gpid);
-        unmarshall(reader, val.learner);
-        unmarshall(reader, val.signature);
-        unmarshall(reader, val.last_committed_decree_in_app);
-        unmarshall(reader, val.last_committed_decree_in_prepare_list);
-        unmarshall(reader, val.app_specific_learn_request);
-    }
-
-    // ---------- learn_response -------------
-    struct learn_response
-    {
-        ::dsn::error_code err;
-        replica_configuration config;
-        int64_t last_committed_decree;
-        int64_t prepare_start_decree;
-        learn_type type;
-        learn_state state;
-        ::dsn::rpc_address address;
-        std::string base_local_dir;
-    };
-
-    inline void marshall(::dsn::binary_writer& writer, const learn_response& val)
-    {
-        marshall(writer, val.err);
-        marshall(writer, val.config);
-        marshall(writer, val.last_committed_decree);
-        marshall(writer, val.prepare_start_decree);
-        marshall(writer, val.type);
-        marshall(writer, val.state);
-        marshall(writer, val.address);
-        marshall(writer, val.base_local_dir);
-    }
-
-    inline void unmarshall(::dsn::binary_reader& reader, /*out*/ learn_response& val)
-    {
-        unmarshall(reader, val.err);
-        unmarshall(reader, val.config);
-        unmarshall(reader, val.last_committed_decree);
-        unmarshall(reader, val.prepare_start_decree);
-        unmarshall(reader, val.type);
-        unmarshall(reader, val.state);
-        unmarshall(reader, val.address);
-        unmarshall(reader, val.base_local_dir);
-    }
-
-    // ---------- group_check_request -------------
-    struct group_check_request
-    {
-        std::string app_type;
-        ::dsn::rpc_address node;
-        replica_configuration config;
-        int64_t last_committed_decree;
-    };
-
-    inline void marshall(::dsn::binary_writer& writer, const group_check_request& val)
-    {
-        marshall(writer, val.app_type);
-        marshall(writer, val.node);
-        marshall(writer, val.config);
-        marshall(writer, val.last_committed_decree);
-    }
-
-    inline void unmarshall(::dsn::binary_reader& reader, /*out*/ group_check_request& val)
-    {
-        unmarshall(reader, val.app_type);
-        unmarshall(reader, val.node);
-        unmarshall(reader, val.config);
-        unmarshall(reader, val.last_committed_decree);
-    }
-
-    // ---------- group_check_response -------------
-    struct group_check_response
-    {
-        global_partition_id gpid;
-        ::dsn::error_code err;
-        int64_t last_committed_decree_in_app;
-        int64_t last_committed_decree_in_prepare_list;
-        learner_status learner_status_;
-        int64_t learner_signature;
-        ::dsn::rpc_address node;
-    };
-
-    inline void marshall(::dsn::binary_writer& writer, const group_check_response& val)
-    {
-        marshall(writer, val.gpid);
-        marshall(writer, val.err);
-        marshall(writer, val.last_committed_decree_in_app);
-        marshall(writer, val.last_committed_decree_in_prepare_list);
-        marshall(writer, val.learner_status_);
-        marshall(writer, val.learner_signature);
-        marshall(writer, val.node);
-    }
-
-    inline void unmarshall(::dsn::binary_reader& reader, /*out*/ group_check_response& val)
-    {
-        unmarshall(reader, val.gpid);
-        unmarshall(reader, val.err);
-        unmarshall(reader, val.last_committed_decree_in_app);
-        unmarshall(reader, val.last_committed_decree_in_prepare_list);
-        unmarshall(reader, val.learner_status_);
-        unmarshall(reader, val.learner_signature);
-        unmarshall(reader, val.node);
-    }
-
-    // ---------- app_info -------------
-    struct app_info
-    {
-        app_status status;
-        std::string app_type;
-        std::string app_name;
-        int32_t app_id;
-        int32_t partition_count;
-    };
-
-    inline void marshall(::dsn::binary_writer& writer, const app_info& val)
-    {
-        marshall(writer, val.status);
-        marshall(writer, val.app_type);
-        marshall(writer, val.app_name);
-        marshall(writer, val.app_id);
-        marshall(writer, val.partition_count);
-    }
-
-    inline void unmarshall(::dsn::binary_reader& reader, /*out*/ app_info& val)
-    {
-        unmarshall(reader, val.status);
-        unmarshall(reader, val.app_type);
-        unmarshall(reader, val.app_name);
-        unmarshall(reader, val.app_id);
-        unmarshall(reader, val.partition_count);
-    }
-
-    // ---------- node_info -------------
-    struct node_info
-    {
-        node_status status;
-        ::dsn::rpc_address address;
-    };
-
-    inline void marshall(::dsn::binary_writer& writer, const node_info& val)
-    {
-        marshall(writer, val.status);
-        marshall(writer, val.address);
-    }
-
-    inline void unmarshall(::dsn::binary_reader& reader, /*out*/ node_info& val)
-    {
-        unmarshall(reader, val.status);
-        unmarshall(reader, val.address);
-    }
-
-    // ---------- meta_response_header -------------
-    struct meta_response_header
-    {
-        ::dsn::error_code err;
-        ::dsn::rpc_address primary_address;
-    };
-
-    inline void marshall(::dsn::binary_writer& writer, const meta_response_header& val)
-    {
-        marshall(writer, val.err);
-        marshall(writer, val.primary_address);
-    }
-
-    inline void unmarshall(::dsn::binary_reader& reader, /*out*/ meta_response_header& val)
-    {
-        unmarshall(reader, val.err);
-        unmarshall(reader, val.primary_address);
-    }
-
-    // ---------- configuration_update_request -------------
-    struct configuration_update_request
-    {
-        partition_configuration config;
-        config_type type;
-        ::dsn::rpc_address node;
-    };
-
-    inline void marshall(::dsn::binary_writer& writer, const configuration_update_request& val)
-    {
-        marshall(writer, val.config);
-        marshall(writer, val.type);
-        marshall(writer, val.node);
-    }
-
-    inline void unmarshall(::dsn::binary_reader& reader, /*out*/ configuration_update_request& val)
-    {
-        unmarshall(reader, val.config);
-        unmarshall(reader, val.type);
-        unmarshall(reader, val.node);
-    }
-
-    // ---------- configuration_update_response -------------
-    struct configuration_update_response
-    {
-        ::dsn::error_code err;
-        partition_configuration config;
-    };
-
-    inline void marshall(::dsn::binary_writer& writer, const configuration_update_response& val)
-    {
-        marshall(writer, val.err);
-        marshall(writer, val.config);
-    }
-
-    inline void unmarshall(::dsn::binary_reader& reader, /*out*/ configuration_update_response& val)
-    {
-        unmarshall(reader, val.err);
-        unmarshall(reader, val.config);
-    }
-
-    // ---------- configuration_proposal_request -------------
-    struct configuration_proposal_request
-    {
-        partition_configuration config;
-        config_type type;
-        ::dsn::rpc_address node;
-        bool is_clean_data;
-        bool is_upgrade;
-    };
-
-    inline void marshall(::dsn::binary_writer& writer, const configuration_proposal_request& val)
-    {
-        marshall(writer, val.config);
-        marshall(writer, val.type);
-        marshall(writer, val.node);
-        marshall(writer, val.is_clean_data);
-        marshall(writer, val.is_upgrade);
-    }
-
-    inline void unmarshall(::dsn::binary_reader& reader, /*out*/ configuration_proposal_request& val)
-    {
-        unmarshall(reader, val.config);
-        unmarshall(reader, val.type);
-        unmarshall(reader, val.node);
-        unmarshall(reader, val.is_clean_data);
-        unmarshall(reader, val.is_upgrade);
-    }
-
-    // ---------- configuration_query_by_node_request -------------
-    struct configuration_query_by_node_request
-    {
-        ::dsn::rpc_address node;
-    };
-
-    inline void marshall(::dsn::binary_writer& writer, const configuration_query_by_node_request& val)
-    {
-        marshall(writer, val.node);
-    }
-
-    inline void unmarshall(::dsn::binary_reader& reader, /*out*/ configuration_query_by_node_request& val)
-    {
-        unmarshall(reader, val.node);
-    }
-
-    // ---------- create_app_options -------------
-    struct create_app_options
-    {
-        int32_t partition_count;
-        int32_t replica_count;
-        bool success_if_exist;
-        std::string app_type;
-    };
-
-    inline void marshall(::dsn::binary_writer& writer, const create_app_options& val)
-    {
-        marshall(writer, val.partition_count);
-        marshall(writer, val.replica_count);
-        marshall(writer, val.success_if_exist);
-        marshall(writer, val.app_type);
-    }
-
-    inline void unmarshall(::dsn::binary_reader& reader, /*out*/ create_app_options& val)
-    {
-        unmarshall(reader, val.partition_count);
-        unmarshall(reader, val.replica_count);
-        unmarshall(reader, val.success_if_exist);
-        unmarshall(reader, val.app_type);
-    }
-
-    // ---------- configuration_create_app_request -------------
-    struct configuration_create_app_request
-    {
-        std::string app_name;
-        create_app_options options;
-    };
-
-    inline void marshall(::dsn::binary_writer& writer, const configuration_create_app_request& val)
-    {
-        marshall(writer, val.app_name);
-        marshall(writer, val.options);
-    }
-
-    inline void unmarshall(::dsn::binary_reader& reader, /*out*/ configuration_create_app_request& val)
-    {
-        unmarshall(reader, val.app_name);
-        unmarshall(reader, val.options);
-    }
-
-    // ---------- drop_app_options -------------
-    struct drop_app_options
-    {
-        bool success_if_not_exist;
-    };
-
-    inline void marshall(::dsn::binary_writer& writer, const drop_app_options& val)
-    {
-        marshall(writer, val.success_if_not_exist);
-    }
-
-    inline void unmarshall(::dsn::binary_reader& reader, /*out*/ drop_app_options& val)
-    {
-        unmarshall(reader, val.success_if_not_exist);
-    }
-
-    // ---------- configuration_drop_app_request -------------
-    struct configuration_drop_app_request
-    {
-        std::string app_name;
-        drop_app_options options;
-    };
-
-    inline void marshall(::dsn::binary_writer& writer, const configuration_drop_app_request& val)
-    {
-        marshall(writer, val.app_name);
-        marshall(writer, val.options);
-    }
-
-    inline void unmarshall(::dsn::binary_reader& reader, /*out*/ configuration_drop_app_request& val)
-    {
-        unmarshall(reader, val.app_name);
-        unmarshall(reader, val.options);
-    }
-
-    // ---------- configuration_list_apps_request -------------
-    struct configuration_list_apps_request
-    {
-        app_status status;
-    };
-
-    inline void marshall(::dsn::binary_writer& writer, const configuration_list_apps_request& val)
-    {
-        marshall(writer, val.status);
-    }
-
-    inline void unmarshall(::dsn::binary_reader& reader, /*out*/ configuration_list_apps_request& val)
-    {
-        unmarshall(reader, val.status);
-    }
-
-    // ---------- configuration_list_nodes_request -------------
-    struct configuration_list_nodes_request
-    {
-        node_status status;
-    };
-
-    inline void marshall(::dsn::binary_writer& writer, const configuration_list_nodes_request& val)
-    {
-        marshall(writer, val.status);
-    }
-
-    inline void unmarshall(::dsn::binary_reader& reader, /*out*/ configuration_list_nodes_request& val)
-    {
-        unmarshall(reader, val.status);
-    }
-
-    // ---------- configuration_cluster_info_request -------------
-    struct configuration_cluster_info_request
-    {
-    };
-
-    inline void marshall(::dsn::binary_writer& writer, const configuration_cluster_info_request& val)
-    {
-    }
-
-    inline void unmarshall(::dsn::binary_reader& reader, /*out*/ configuration_cluster_info_request& val)
-    {
-    }
-
-    // ---------- configuration_create_app_response -------------
-    struct configuration_create_app_response
-    {
-        ::dsn::error_code err;
-        int32_t appid;
-    };
-
-    inline void marshall(::dsn::binary_writer& writer, const configuration_create_app_response& val)
-    {
-        marshall(writer, val.err);
-        marshall(writer, val.appid);
-    }
-
-    inline void unmarshall(::dsn::binary_reader& reader, /*out*/ configuration_create_app_response& val)
-    {
-        unmarshall(reader, val.err);
-        unmarshall(reader, val.appid);
-    }
-
-    // ---------- control_balancer_migration_request -------------
-    struct control_balancer_migration_request
-    {
-        bool enable_migration;
-    };
-
-    inline void marshall(::dsn::binary_writer& writer, const control_balancer_migration_request& val)
-    {
-        marshall(writer, val.enable_migration);
-    }
-
-    inline void unmarshall(::dsn::binary_reader& reader, /*out*/ control_balancer_migration_request& val)
-    {
-        unmarshall(reader, val.enable_migration);
-    }
-
-    // ---------- control_balancer_migration_response -------------
-    struct control_balancer_migration_response
-    {
-        ::dsn::error_code err;
-    };
-
-    inline void marshall(::dsn::binary_writer& writer, const control_balancer_migration_response& val)
-    {
-        marshall(writer, val.err);
-    }
-
-    inline void unmarshall(::dsn::binary_reader& reader, /*out*/ control_balancer_migration_response& val)
-    {
-        unmarshall(reader, val.err);
-    }
-
-    // ---------- balancer_proposal_request -------------
-    struct balancer_proposal_request
-    {
-        global_partition_id gpid;
-        balancer_type type;
-        ::dsn::rpc_address from_addr;
-        ::dsn::rpc_address to_addr;
-    };
-
-    inline void marshall(::dsn::binary_writer& writer, const balancer_proposal_request& val)
-    {
-        marshall(writer, val.gpid);
-        marshall(writer, val.type);
-        marshall(writer, val.from_addr);
-        marshall(writer, val.to_addr);
-    }
-
-    inline void unmarshall(::dsn::binary_reader& reader, /*out*/ balancer_proposal_request& val)
-    {
-        unmarshall(reader, val.gpid);
-        unmarshall(reader, val.type);
-        unmarshall(reader, val.from_addr);
-        unmarshall(reader, val.to_addr);
-    }
-
-    // ---------- balancer_proposal_response -------------
-    struct balancer_proposal_response
-    {
-        ::dsn::error_code err;
-    };
-
-    inline void marshall(::dsn::binary_writer& writer, const balancer_proposal_response& val)
-    {
-        marshall(writer, val.err);
-    }
-
-    inline void unmarshall(::dsn::binary_reader& reader, /*out*/ balancer_proposal_response& val)
-    {
-        unmarshall(reader, val.err);
-    }
-
-    // ---------- configuration_drop_app_response -------------
-    struct configuration_drop_app_response
-    {
-        ::dsn::error_code err;
-    };
-
-    inline void marshall(::dsn::binary_writer& writer, const configuration_drop_app_response& val)
-    {
-        marshall(writer, val.err);
-    }
-
-    inline void unmarshall(::dsn::binary_reader& reader, /*out*/ configuration_drop_app_response& val)
-    {
-        unmarshall(reader, val.err);
-    }
-
-    // ---------- configuration_list_apps_response -------------
-    struct configuration_list_apps_response
-    {
-        ::dsn::error_code err;
-        std::vector< app_info> infos;
-    };
-
-    inline void marshall(::dsn::binary_writer& writer, const configuration_list_apps_response& val)
-    {
-        marshall(writer, val.err);
-        marshall(writer, val.infos);
-    }
-
-    inline void unmarshall(::dsn::binary_reader& reader, /*out*/ configuration_list_apps_response& val)
-    {
-        unmarshall(reader, val.err);
-        unmarshall(reader, val.infos);
-    }
-
-    // ---------- configuration_list_nodes_response -------------
-    struct configuration_list_nodes_response
-    {
-        ::dsn::error_code err;
-        std::vector< node_info> infos;
-    };
-
-    inline void marshall(::dsn::binary_writer& writer, const configuration_list_nodes_response& val)
-    {
-        marshall(writer, val.err);
-        marshall(writer, val.infos);
-    }
-
-    inline void unmarshall(::dsn::binary_reader& reader, /*out*/ configuration_list_nodes_response& val)
-    {
-        unmarshall(reader, val.err);
-        unmarshall(reader, val.infos);
-    }
-
-    // ---------- configuration_cluster_info_response -------------
-    struct configuration_cluster_info_response
-    {
-        ::dsn::error_code err;
-        std::vector< std::string> keys;
-        std::vector< std::string> values;
-    };
-
-    inline void marshall(::dsn::binary_writer& writer, const configuration_cluster_info_response& val)
-    {
-        marshall(writer, val.err);
-        marshall(writer, val.keys);
-        marshall(writer, val.values);
-    }
-
-    inline void unmarshall(::dsn::binary_reader& reader, /*out*/ configuration_cluster_info_response& val)
-    {
-        unmarshall(reader, val.err);
-        unmarshall(reader, val.keys);
-        unmarshall(reader, val.values);
-    }
-
-    // ---------- configuration_query_by_node_response -------------
-    struct configuration_query_by_node_response
-    {
-        ::dsn::error_code err;
-        std::vector< partition_configuration> partitions;
-    };
-
-    inline void marshall(::dsn::binary_writer& writer, const configuration_query_by_node_response& val)
-    {
-        marshall(writer, val.err);
-        marshall(writer, val.partitions);
-    }
-
-    inline void unmarshall(::dsn::binary_reader& reader, /*out*/ configuration_query_by_node_response& val)
-    {
-        unmarshall(reader, val.err);
-        unmarshall(reader, val.partitions);
-    }
-
-    // ---------- configuration_query_by_index_request -------------
-    struct configuration_query_by_index_request
-    {
-        std::string app_name;
-        std::vector< int32_t> partition_indices;
-    };
-
-    inline void marshall(::dsn::binary_writer& writer, const configuration_query_by_index_request& val)
-    {
-        marshall(writer, val.app_name);
-        marshall(writer, val.partition_indices);
-    }
-
-    inline void unmarshall(::dsn::binary_reader& reader, /*out*/ configuration_query_by_index_request& val)
-    {
-        unmarshall(reader, val.app_name);
-        unmarshall(reader, val.partition_indices);
-    }
-
-    // ---------- configuration_query_by_index_response -------------
-    struct configuration_query_by_index_response
-    {
-        ::dsn::error_code err;
-        int32_t app_id;
-        int32_t partition_count;
-        std::vector< partition_configuration> partitions;
-    };
-
-    inline void marshall(::dsn::binary_writer& writer, const configuration_query_by_index_response& val)
-    {
-        marshall(writer, val.err);
-        marshall(writer, val.app_id);
-        marshall(writer, val.partition_count);
-        marshall(writer, val.partitions);
-    }
-
-    inline void unmarshall(::dsn::binary_reader& reader, /*out*/ configuration_query_by_index_response& val)
-    {
-        unmarshall(reader, val.err);
-        unmarshall(reader, val.app_id);
-        unmarshall(reader, val.partition_count);
-        unmarshall(reader, val.partitions);
-    }
-
-    // ---------- query_replica_decree_request -------------
-    struct query_replica_decree_request
-    {
-        global_partition_id gpid;
-        ::dsn::rpc_address node;
-    };
-
-    inline void marshall(::dsn::binary_writer& writer, const query_replica_decree_request& val)
-    {
-        marshall(writer, val.gpid);
-        marshall(writer, val.node);
-    }
-
-    inline void unmarshall(::dsn::binary_reader& reader, /*out*/ query_replica_decree_request& val)
-    {
-        unmarshall(reader, val.gpid);
-        unmarshall(reader, val.node);
-    }
-
-    // ---------- query_replica_decree_response -------------
-    struct query_replica_decree_response
-    {
-        ::dsn::error_code err;
-        int64_t last_decree;
-    };
-
-    inline void marshall(::dsn::binary_writer& writer, const query_replica_decree_response& val)
-    {
-        marshall(writer, val.err);
-        marshall(writer, val.last_decree);
-    }
-
-    inline void unmarshall(::dsn::binary_reader& reader, /*out*/ query_replica_decree_response& val)
-    {
-        unmarshall(reader, val.err);
-        unmarshall(reader, val.last_decree);
-    }
-
-    // ---------- replica_info -------------
-    struct replica_info
-    {
-        global_partition_id gpid;
-        int64_t ballot;
-        partition_status status;
-        int64_t last_committed_decree;
-        int64_t last_prepared_decree;
-        int64_t last_durable_decree;
-    };
-
-    inline void marshall(::dsn::binary_writer& writer, const replica_info& val)
-    {
-        marshall(writer, val.gpid);
-        marshall(writer, val.ballot);
-        marshall(writer, val.status);
-        marshall(writer, val.last_committed_decree);
-        marshall(writer, val.last_prepared_decree);
-        marshall(writer, val.last_durable_decree);
-    }
-
-    inline void unmarshall(::dsn::binary_reader& reader, /*out*/ replica_info& val)
-    {
-        unmarshall(reader, val.gpid);
-        unmarshall(reader, val.ballot);
-        unmarshall(reader, val.status);
-        unmarshall(reader, val.last_committed_decree);
-        unmarshall(reader, val.last_prepared_decree);
-        unmarshall(reader, val.last_durable_decree);
-    }
-
-    // ---------- query_replica_info_request -------------
-    struct query_replica_info_request
-    {
-        ::dsn::rpc_address node;
-    };
-
-    inline void marshall(::dsn::binary_writer& writer, const query_replica_info_request& val)
-    {
-        marshall(writer, val.node);
-    }
-
-    inline void unmarshall(::dsn::binary_reader& reader, /*out*/ query_replica_info_request& val)
-    {
-        unmarshall(reader, val.node);
-    }
-
-    // ---------- query_replica_info_response -------------
-    struct query_replica_info_response
-    {
-        ::dsn::error_code err;
-        std::vector< replica_info> replicas;
-    };
-
-    inline void marshall(::dsn::binary_writer& writer, const query_replica_info_response& val)
-    {
-        marshall(writer, val.err);
-        marshall(writer, val.replicas);
-    }
-
-    inline void unmarshall(::dsn::binary_reader& reader, /*out*/ query_replica_info_response& val)
-    {
-        unmarshall(reader, val.err);
-        unmarshall(reader, val.replicas);
-    }
-
-} } 
-
-#endif 
->>>>>>> 4ade484e
+} } 