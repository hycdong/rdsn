/*
 * The MIT License (MIT)
 *
 * Copyright (c) 2015 Microsoft Corporation
 *
 * -=- Robust Distributed System Nucleus (rDSN) -=-
 *
 * Permission is hereby granted, free of charge, to any person obtaining a copy
 * of this software and associated documentation files (the "Software"), to deal
 * in the Software without restriction, including without limitation the rights
 * to use, copy, modify, merge, publish, distribute, sublicense, and/or sell
 * copies of the Software, and to permit persons to whom the Software is
 * furnished to do so, subject to the following conditions:
 *
 * The above copyright notice and this permission notice shall be included in
 * all copies or substantial portions of the Software.
 *
 * THE SOFTWARE IS PROVIDED "AS IS", WITHOUT WARRANTY OF ANY KIND, EXPRESS OR
 * IMPLIED, INCLUDING BUT NOT LIMITED TO THE WARRANTIES OF MERCHANTABILITY,
 * FITNESS FOR A PARTICULAR PURPOSE AND NONINFRINGEMENT. IN NO EVENT SHALL THE
 * AUTHORS OR COPYRIGHT HOLDERS BE LIABLE FOR ANY CLAIM, DAMAGES OR OTHER
 * LIABILITY, WHETHER IN AN ACTION OF CONTRACT, TORT OR OTHERWISE, ARISING FROM,
 * OUT OF OR IN CONNECTION WITH THE SOFTWARE OR THE USE OR OTHER DEALINGS IN
 * THE SOFTWARE.
 */

/*
 * Description:
 *     replication ddl client
 *
 * Revision history:
 *     2015-12-30, xiaotz, first version
 */

#pragma once

#include <dsn/dist/replication.h>

#include <cctype>
#include <string>
#include <map>
#include <vector>

#include <dsn/tool-api/task_tracker.h>
#include <dsn/tool-api/async_calls.h>
#include <dsn/utility/errors.h>

namespace dsn {
namespace replication {

class replication_ddl_client
{
public:
    replication_ddl_client(const std::vector<dsn::rpc_address> &meta_servers);
    ~replication_ddl_client();

    dsn::error_code create_app(const std::string &app_name,
                               const std::string &app_type,
                               int partition_count,
                               int replica_count,
                               const std::map<std::string, std::string> &envs,
                               bool is_stateless);

    // reserve_seconds == 0 means use default value in configuration 'hold_seconds_for_dropped_app'
    dsn::error_code drop_app(const std::string &app_name, int reserve_seconds);

    dsn::error_code recall_app(int32_t app_id, const std::string &new_app_name);

    dsn::error_code list_apps(const dsn::app_status::type status,
                              bool show_all,
                              bool detailed,
                              bool json,
                              const std::string &file_name);

    dsn::error_code list_apps(const dsn::app_status::type status,
                              std::vector<::dsn::app_info> &apps);

    dsn::error_code list_nodes(const dsn::replication::node_status::type status,
                               bool detailed,
                               const std::string &file_name,
                               bool resolve_ip = false);

    dsn::error_code
    list_nodes(const dsn::replication::node_status::type status,
               std::map<dsn::rpc_address, dsn::replication::node_status::type> &nodes);

    dsn::error_code cluster_name(int64_t timeout_ms, std::string &cluster_name);

    dsn::error_code cluster_info(const std::string &file_name, bool resolve_ip, bool json);

    dsn::error_code list_app(const std::string &app_name,
                             bool detailed,
                             bool json,
                             const std::string &file_name,
                             bool resolve_ip = false);

    dsn::error_code list_app(const std::string &app_name,
                             int32_t &app_id,
                             int32_t &partition_count,
                             std::vector<partition_configuration> &partitions);

    dsn::replication::configuration_meta_control_response
    control_meta_function_level(meta_function_level::type level);

    dsn::error_code send_balancer_proposal(const configuration_balancer_request &request);

    dsn::error_code
    wait_app_ready(const std::string &app_name, int partition_count, int max_replica_count);

    dsn::error_code do_recovery(const std::vector<dsn::rpc_address> &replica_nodes,
                                int wait_seconds,
                                bool skip_bad_nodes,
                                bool skip_lost_partitions,
                                const std::string &outfile);

    error_with<duplication_add_response>
    add_dup(std::string app_name, std::string remote_address, bool freezed);

    error_with<duplication_modify_response>
    change_dup_status(std::string app_name, int dupid, duplication_status::type status);
    error_with<duplication_modify_response>
    update_dup_fail_mode(std::string app_name, int dupid, duplication_fail_mode::type fmode);

    error_with<duplication_query_response> query_dup(std::string app_name);

    dsn::error_code do_restore(const std::string &backup_provider_name,
                               const std::string &cluster_name,
                               const std::string &policy_name,
                               int64_t timestamp /*backup_id*/,
                               const std::string &old_app_name,
                               int32_t old_app_id,
                               /* paras above is used to combine the path on block service*/
                               const std::string &new_app_name,
                               bool skip_bad_partition);

    dsn::error_code query_restore(int32_t restore_app_id, bool detailed);

    dsn::error_code add_backup_policy(const std::string &policy_name,
                                      const std::string &backup_provider_type,
                                      const std::vector<int32_t> &app_ids,
                                      int64_t backup_interval_seconds,
                                      int32_t backup_history_cnt,
                                      const std::string &start_time);

    dsn::error_code ls_backup_policy();

    dsn::error_code disable_backup_policy(const std::string &policy_name);

    dsn::error_code enable_backup_policy(const std::string &policy_name);

    dsn::error_code query_backup_policy(const std::vector<std::string> &policy_names,
                                        int backup_info_cnt);

    dsn::error_code update_backup_policy(const std::string &policy_name,
                                         const std::vector<int32_t> &add_appids,
                                         const std::vector<int32_t> &removal_appids,
                                         int64_t new_backup_interval_sec,
                                         int32_t backup_history_count_to_keep = 0,
                                         const std::string &start_time = std::string());

    dsn::error_code get_app_envs(const std::string &app_name,
                                 std::map<std::string, std::string> &envs);
    error_with<configuration_update_app_env_response>
    set_app_envs(const std::string &app_name,
                 const std::vector<std::string> &keys,
                 const std::vector<std::string> &values);
    dsn::error_code del_app_envs(const std::string &app_name, const std::vector<std::string> &keys);
    // precondition:
    //  -- if clear_all = true, just ignore prefix
    //  -- if clear_all = false, then prefix must not be empty
    dsn::error_code
    clear_app_envs(const std::string &app_name, bool clear_all, const std::string &prefix);

    dsn::error_code ddd_diagnose(gpid pid, std::vector<ddd_partition_info> &ddd_partitions);

    void query_disk_info(
        const std::vector<dsn::rpc_address> &targets,
        const std::string &app_name,
        /*out*/ std::map<dsn::rpc_address, error_with<query_disk_info_response>> &resps);

    error_with<start_bulk_load_response> start_bulk_load(const std::string &app_name,
                                                         const std::string &cluster_name,
                                                         const std::string &file_provider_type,
                                                         const std::string &remote_root_path);

    error_with<control_bulk_load_response>
    control_bulk_load(const std::string &app_name, const bulk_load_control_type::type control_type);

    error_with<query_bulk_load_response> query_bulk_load(const std::string &app_name);

<<<<<<< HEAD
=======
    error_code detect_hotkey(const dsn::rpc_address &target,
                             detect_hotkey_request &req,
                             detect_hotkey_response &resp);

>>>>>>> ab9520df
    // partition split
    error_with<start_partition_split_response> start_partition_split(const std::string &app_name,
                                                                     int partition_count);

<<<<<<< HEAD
    error_with<query_split_response> query_partition_split(const std::string &app_name);

    error_with<control_split_response>
    control_partition_split(const std::string &app_name,
                            split_control_type::type control_type,
                            const int32_t parent_pidx,
                            const int32_t old_partition_count = 0);

=======
>>>>>>> ab9520df
private:
    bool static valid_app_char(int c);

    void end_meta_request(const rpc_response_task_ptr &callback,
                          int retry_times,
                          error_code err,
                          dsn::message_ex *request,
                          dsn::message_ex *resp);

    template <typename TRequest>
    rpc_response_task_ptr request_meta(dsn::task_code code,
                                       std::shared_ptr<TRequest> &req,
                                       int timeout_milliseconds = 0,
                                       int reply_thread_hash = 0)
    {
        dsn::message_ex *msg = dsn::message_ex::create_request(code, timeout_milliseconds);
        ::dsn::marshall(msg, *req);

        rpc_response_task_ptr task = ::dsn::rpc::create_rpc_response_task(
            msg, nullptr, empty_rpc_handler, reply_thread_hash);
        rpc::call(_meta_server,
                  msg,
                  &_tracker,
                  [this, task](
                      error_code err, dsn::message_ex *request, dsn::message_ex *response) mutable {
                      end_meta_request(std::move(task), 0, err, request, response);
                  });
        return task;
    }

    /// Send request to meta server synchronously.
    template <typename TRpcHolder, typename TResponse = typename TRpcHolder::response_type>
    error_with<TResponse> call_rpc_sync(TRpcHolder rpc, int reply_thread_hash = 0)
    {
        // Retry at maximum `MAX_RETRY` times when error occurred.
        static constexpr int MAX_RETRY = 2;
        error_code err = ERR_UNKNOWN;
        for (int retry = 0; retry < MAX_RETRY; retry++) {
            task_ptr task = rpc.call(_meta_server,
                                     &_tracker,
                                     [&err](error_code code) { err = code; },
                                     reply_thread_hash);
            task->wait();
            if (err == ERR_OK) {
                break;
            }
        }
        if (err != ERR_OK) {
            return error_s::make(err, "unable to send rpc to server");
        }
        return error_with<TResponse>(std::move(rpc.response()));
    }

    /// Send request to multi replica server synchronously.
    template <typename TRpcHolder, typename TResponse = typename TRpcHolder::response_type>
    void call_rpcs_sync(std::map<dsn::rpc_address, TRpcHolder> &rpcs,
                        std::map<dsn::rpc_address, error_with<TResponse>> &resps,
                        int reply_thread_hash = 0,
                        bool enable_retry = true)
    {
        dsn::task_tracker tracker;
        error_code err = ERR_UNKNOWN;
        for (auto &rpc : rpcs) {
            rpc.second.call(
                rpc.first, &tracker, [&err, &resps, &rpcs, &rpc](error_code code) mutable {
                    err = code;
                    if (err == dsn::ERR_OK) {
                        resps.emplace(rpc.first, std::move(rpc.second.response()));
                        rpcs.erase(rpc.first);
                    } else {
                        resps.emplace(
                            rpc.first,
                            std::move(error_s::make(err, "unable to send rpc to server")));
                    }
                });
        }
        tracker.wait_outstanding_tasks();

        if (enable_retry && rpcs.size() > 0) {
            std::map<dsn::rpc_address, dsn::error_with<TResponse>> retry_resps;
            call_rpcs_sync(rpcs, retry_resps, reply_thread_hash, false);
            for (auto &resp : retry_resps) {
                resps.emplace(resp.first, std::move(resp.second));
            }
        }
    }

private:
    dsn::rpc_address _meta_server;
    dsn::task_tracker _tracker;

    typedef rpc_holder<detect_hotkey_request, detect_hotkey_response> detect_hotkey_rpc;
    typedef rpc_holder<query_disk_info_request, query_disk_info_response> query_disk_info_rpc;
};
} // namespace replication
} // namespace dsn<|MERGE_RESOLUTION|>--- conflicted
+++ resolved
@@ -188,18 +188,14 @@
 
     error_with<query_bulk_load_response> query_bulk_load(const std::string &app_name);
 
-<<<<<<< HEAD
-=======
     error_code detect_hotkey(const dsn::rpc_address &target,
                              detect_hotkey_request &req,
                              detect_hotkey_response &resp);
 
->>>>>>> ab9520df
     // partition split
     error_with<start_partition_split_response> start_partition_split(const std::string &app_name,
                                                                      int partition_count);
 
-<<<<<<< HEAD
     error_with<query_split_response> query_partition_split(const std::string &app_name);
 
     error_with<control_split_response>
@@ -208,8 +204,6 @@
                             const int32_t parent_pidx,
                             const int32_t old_partition_count = 0);
 
-=======
->>>>>>> ab9520df
 private:
     bool static valid_app_char(int c);
 
