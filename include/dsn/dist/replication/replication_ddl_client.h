--- conflicted
+++ resolved
@@ -173,7 +173,11 @@
 
     dsn::error_code ddd_diagnose(gpid pid, std::vector<ddd_partition_info> &ddd_partitions);
 
-<<<<<<< HEAD
+    void query_disk_info(
+        const std::vector<dsn::rpc_address> &targets,
+        const std::string &app_name,
+        /*out*/ std::map<dsn::rpc_address, error_with<query_disk_info_response>> &resps);
+
     // partition split
     error_with<start_partition_split_response> start_partition_split(const std::string &app_name,
                                                                      int partition_count);
@@ -185,13 +189,6 @@
                             split_control_type::type control_type,
                             const int32_t parent_pidx,
                             const int32_t old_partition_count = 0);
-
-=======
->>>>>>> 1aa539ba
-    void query_disk_info(
-        const std::vector<dsn::rpc_address> &targets,
-        const std::string &app_name,
-        /*out*/ std::map<dsn::rpc_address, error_with<query_disk_info_response>> &resps);
 
 private:
     bool static valid_app_char(int c);
