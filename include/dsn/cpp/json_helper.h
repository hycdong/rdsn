--- conflicted
+++ resolved
@@ -83,12 +83,12 @@
 #define JSON_ENCODE_ENTRIES12(out, prefix, T1, T2, T3, T4, T5, T6, T7, T8, T9, T10, T11, T12)      \
     JSON_ENCODE_ENTRIES11(out, prefix, T1, T2, T3, T4, T5, T6, T7, T8, T9, T10, T11);              \
     JSON_ENCODE_ENTRY(out, prefix, T12)
-<<<<<<< HEAD
-=======
 #define JSON_ENCODE_ENTRIES13(out, prefix, T1, T2, T3, T4, T5, T6, T7, T8, T9, T10, T11, T12, T13) \
     JSON_ENCODE_ENTRIES12(out, prefix, T1, T2, T3, T4, T5, T6, T7, T8, T9, T10, T11, T12);         \
     JSON_ENCODE_ENTRY(out, prefix, T13)
->>>>>>> 0b0b46e7
+#define JSON_ENCODE_ENTRIES14(out, prefix, T1, T2, T3, T4, T5, T6, T7, T8, T9, T10, T11, T12, T13, T14) \
+    JSON_ENCODE_ENTRIES13(out, prefix, T1, T2, T3, T4, T5, T6, T7, T8, T9, T10, T11, T12, T13);         \
+    JSON_ENCODE_ENTRY(out, prefix, T14)
 
 #define JSON_DECODE_ENTRY(in, prefix, T)                                                           \
     do {                                                                                           \
@@ -140,18 +140,15 @@
 #define JSON_DECODE_ENTRIES12(in, prefix, T1, T2, T3, T4, T5, T6, T7, T8, T9, T10, T11, T12)       \
     JSON_DECODE_ENTRIES11(in, prefix, T1, T2, T3, T4, T5, T6, T7, T8, T9, T10, T11);               \
     JSON_TRY_DECODE_ENTRY(in, prefix, T12)
-<<<<<<< HEAD
-
-#define JSON_ENTRIES_GET_MACRO(                                                                    \
-    ph1, ph2, ph3, ph4, ph5, ph6, ph7, ph8, ph9, ph10, ph11, ph12, NAME, ...)                      \
-=======
 #define JSON_DECODE_ENTRIES13(in, prefix, T1, T2, T3, T4, T5, T6, T7, T8, T9, T10, T11, T12, T13)  \
     JSON_DECODE_ENTRIES12(in, prefix, T1, T2, T3, T4, T5, T6, T7, T8, T9, T10, T11, T12);          \
     JSON_TRY_DECODE_ENTRY(in, prefix, T13)
+#define JSON_DECODE_ENTRIES14(in, prefix, T1, T2, T3, T4, T5, T6, T7, T8, T9, T10, T11, T12, T13, T14)  \
+    JSON_DECODE_ENTRIES13(in, prefix, T1, T2, T3, T4, T5 T6, T7, T8, T9, T10, T11, T12, T13);          \
+    JSON_TRY_DECODE_ENTRY(in, prefix, T14)
 
 #define JSON_ENTRIES_GET_MACRO(                                                                    \
-    ph1, ph2, ph3, ph4, ph5, ph6, ph7, ph8, ph9, ph10, ph11, ph12, ph13, NAME, ...)                \
->>>>>>> 0b0b46e7
+    ph1, ph2, ph3, ph4, ph5, ph6, ph7, ph8, ph9, ph10, ph11, ph12, ph13, ph14, NAME, ...)                \
     NAME
 // workaround due to the way VC handles "..."
 #define JSON_ENTRIES_GET_MACRO_(tuple) JSON_ENTRIES_GET_MACRO tuple
@@ -159,10 +156,8 @@
 #define JSON_ENCODE_ENTRIES(out, prefix, ...)                                                      \
     out.StartObject();                                                                             \
     JSON_ENTRIES_GET_MACRO_((__VA_ARGS__,                                                          \
-<<<<<<< HEAD
-=======
+                             JSON_ENCODE_ENTRIES14,                                                \
                              JSON_ENCODE_ENTRIES13,                                                \
->>>>>>> 0b0b46e7
                              JSON_ENCODE_ENTRIES12,                                                \
                              JSON_ENCODE_ENTRIES11,                                                \
                              JSON_ENCODE_ENTRIES10,                                                \
@@ -183,10 +178,8 @@
     int arguments_count = 0;                                                                       \
     int parsed_count = 0;                                                                          \
     JSON_ENTRIES_GET_MACRO_((__VA_ARGS__,                                                          \
-<<<<<<< HEAD
-=======
+                             JSON_DECODE_ENTRIES14,                                                \
                              JSON_DECODE_ENTRIES13,                                                \
->>>>>>> 0b0b46e7
                              JSON_DECODE_ENTRIES12,                                                \
                              JSON_DECODE_ENTRIES11,                                                \
                              JSON_DECODE_ENTRIES10,                                                \
@@ -639,16 +632,13 @@
                               expire_second,
                               create_second,
                               drop_second,
-<<<<<<< HEAD
+                              duplicating,
+                              init_partition_count,
                               is_bulk_loading)
 
 NON_MEMBER_JSON_SERIALIZATION(dsn::replication::file_meta, name, size, md5)
 
 NON_MEMBER_JSON_SERIALIZATION(dsn::replication::bulk_load_metadata, files, file_total_size)
 
-=======
-                              duplicating,
-                              init_partition_count)
->>>>>>> 0b0b46e7
 } // namespace json
 } // namespace dsn