/*
 * The MIT License (MIT)
 *
 * Copyright (c) 2015 Microsoft Corporation
 *
 * -=- Robust Distributed System Nucleus (rDSN) -=-
 *
 * Permission is hereby granted, free of charge, to any person obtaining a copy
 * of this software and associated documentation files (the "Software"), to deal
 * in the Software without restriction, including without limitation the rights
 * to use, copy, modify, merge, publish, distribute, sublicense, and/or sell
 * copies of the Software, and to permit persons to whom the Software is
 * furnished to do so, subject to the following conditions:
 *
 * The above copyright notice and this permission notice shall be included in
 * all copies or substantial portions of the Software.
 *
 * THE SOFTWARE IS PROVIDED "AS IS", WITHOUT WARRANTY OF ANY KIND, EXPRESS OR
 * IMPLIED, INCLUDING BUT NOT LIMITED TO THE WARRANTIES OF MERCHANTABILITY,
 * FITNESS FOR A PARTICULAR PURPOSE AND NONINFRINGEMENT. IN NO EVENT SHALL THE
 * AUTHORS OR COPYRIGHT HOLDERS BE LIABLE FOR ANY CLAIM, DAMAGES OR OTHER
 * LIABILITY, WHETHER IN AN ACTION OF CONTRACT, TORT OR OTHERWISE, ARISING FROM,
 * OUT OF OR IN CONNECTION WITH THE SOFTWARE OR THE USE OR OTHER DEALINGS IN
 * THE SOFTWARE.
 */
#pragma once

#include <vector>
#include <map>
#include <unordered_map>
#include <set>
#include <sstream>
#include <string>
#include <type_traits>
#include <cctype>

#include <rapidjson/ostreamwrapper.h>
#include <rapidjson/prettywriter.h>
#include <rapidjson/writer.h>
#include <rapidjson/document.h>

#include <boost/lexical_cast.hpp>

#include <dsn/utility/autoref_ptr.h>
#include <dsn/utility/utils.h>
#include <dsn/tool-api/auto_codes.h>
#include <dsn/dist/replication/replication_types.h>
#include <dsn/dist/replication/replication_enums.h>

#define JSON_ENCODE_ENTRY(out, prefix, T)                                                          \
    out.Key(#T);                                                                                   \
    ::dsn::json::json_forwarder<std::decay<decltype((prefix).T)>::type>::encode(out, (prefix).T)
#define JSON_ENCODE_ENTRIES2(out, prefix, T1, T2)                                                  \
    JSON_ENCODE_ENTRY(out, prefix, T1);                                                            \
    JSON_ENCODE_ENTRY(out, prefix, T2)
#define JSON_ENCODE_ENTRIES3(out, prefix, T1, T2, T3)                                              \
    JSON_ENCODE_ENTRIES2(out, prefix, T1, T2);                                                     \
    JSON_ENCODE_ENTRY(out, prefix, T3)
#define JSON_ENCODE_ENTRIES4(out, prefix, T1, T2, T3, T4)                                          \
    JSON_ENCODE_ENTRIES3(out, prefix, T1, T2, T3);                                                 \
    JSON_ENCODE_ENTRY(out, prefix, T4)
#define JSON_ENCODE_ENTRIES5(out, prefix, T1, T2, T3, T4, T5)                                      \
    JSON_ENCODE_ENTRIES4(out, prefix, T1, T2, T3, T4);                                             \
    JSON_ENCODE_ENTRY(out, prefix, T5)
#define JSON_ENCODE_ENTRIES6(out, prefix, T1, T2, T3, T4, T5, T6)                                  \
    JSON_ENCODE_ENTRIES5(out, prefix, T1, T2, T3, T4, T5);                                         \
    JSON_ENCODE_ENTRY(out, prefix, T6)
#define JSON_ENCODE_ENTRIES7(out, prefix, T1, T2, T3, T4, T5, T6, T7)                              \
    JSON_ENCODE_ENTRIES6(out, prefix, T1, T2, T3, T4, T5, T6);                                     \
    JSON_ENCODE_ENTRY(out, prefix, T7)
#define JSON_ENCODE_ENTRIES8(out, prefix, T1, T2, T3, T4, T5, T6, T7, T8)                          \
    JSON_ENCODE_ENTRIES7(out, prefix, T1, T2, T3, T4, T5, T6, T7);                                 \
    JSON_ENCODE_ENTRY(out, prefix, T8)
#define JSON_ENCODE_ENTRIES9(out, prefix, T1, T2, T3, T4, T5, T6, T7, T8, T9)                      \
    JSON_ENCODE_ENTRIES8(out, prefix, T1, T2, T3, T4, T5, T6, T7, T8);                             \
    JSON_ENCODE_ENTRY(out, prefix, T9)
#define JSON_ENCODE_ENTRIES10(out, prefix, T1, T2, T3, T4, T5, T6, T7, T8, T9, T10)                \
    JSON_ENCODE_ENTRIES9(out, prefix, T1, T2, T3, T4, T5, T6, T7, T8, T9);                         \
    JSON_ENCODE_ENTRY(out, prefix, T10)
#define JSON_ENCODE_ENTRIES11(out, prefix, T1, T2, T3, T4, T5, T6, T7, T8, T9, T10, T11)           \
    JSON_ENCODE_ENTRIES10(out, prefix, T1, T2, T3, T4, T5, T6, T7, T8, T9, T10);                   \
    JSON_ENCODE_ENTRY(out, prefix, T11)
#define JSON_ENCODE_ENTRIES12(out, prefix, T1, T2, T3, T4, T5, T6, T7, T8, T9, T10, T11, T12)      \
    JSON_ENCODE_ENTRIES11(out, prefix, T1, T2, T3, T4, T5, T6, T7, T8, T9, T10, T11);              \
    JSON_ENCODE_ENTRY(out, prefix, T12)

#define JSON_DECODE_ENTRY(in, prefix, T)                                                           \
    do {                                                                                           \
        dverify(in.HasMember(#T));                                                                 \
        dverify(::dsn::json::json_forwarder<std::decay<decltype((prefix).T)>::type>::decode(       \
            in[#T], (prefix).T));                                                                  \
    } while (0)

#define JSON_TRY_DECODE_ENTRY(in, prefix, T)                                                       \
    do {                                                                                           \
        ++arguments_count;                                                                         \
        if (in.HasMember(#T)) {                                                                    \
            dverify(::dsn::json::json_forwarder<std::decay<decltype((prefix).T)>::type>::decode(   \
                in[#T], (prefix).T));                                                              \
            ++parsed_count;                                                                        \
        }                                                                                          \
    } while (0)

#define JSON_DECODE_ENTRIES2(in, prefix, T1, T2)                                                   \
    JSON_TRY_DECODE_ENTRY(in, prefix, T1);                                                         \
    JSON_TRY_DECODE_ENTRY(in, prefix, T2)
#define JSON_DECODE_ENTRIES3(in, prefix, T1, T2, T3)                                               \
    JSON_DECODE_ENTRIES2(in, prefix, T1, T2);                                                      \
    JSON_TRY_DECODE_ENTRY(in, prefix, T3)
#define JSON_DECODE_ENTRIES4(in, prefix, T1, T2, T3, T4)                                           \
    JSON_DECODE_ENTRIES3(in, prefix, T1, T2, T3);                                                  \
    JSON_TRY_DECODE_ENTRY(in, prefix, T4)
#define JSON_DECODE_ENTRIES5(in, prefix, T1, T2, T3, T4, T5)                                       \
    JSON_DECODE_ENTRIES4(in, prefix, T1, T2, T3, T4);                                              \
    JSON_TRY_DECODE_ENTRY(in, prefix, T5)
#define JSON_DECODE_ENTRIES6(in, prefix, T1, T2, T3, T4, T5, T6)                                   \
    JSON_DECODE_ENTRIES5(in, prefix, T1, T2, T3, T4, T5);                                          \
    JSON_TRY_DECODE_ENTRY(in, prefix, T6)
#define JSON_DECODE_ENTRIES7(in, prefix, T1, T2, T3, T4, T5, T6, T7)                               \
    JSON_DECODE_ENTRIES6(in, prefix, T1, T2, T3, T4, T5, T6);                                      \
    JSON_TRY_DECODE_ENTRY(in, prefix, T7)
#define JSON_DECODE_ENTRIES8(in, prefix, T1, T2, T3, T4, T5, T6, T7, T8)                           \
    JSON_DECODE_ENTRIES7(in, prefix, T1, T2, T3, T4, T5, T6, T7);                                  \
    JSON_TRY_DECODE_ENTRY(in, prefix, T8)
#define JSON_DECODE_ENTRIES9(in, prefix, T1, T2, T3, T4, T5, T6, T7, T8, T9)                       \
    JSON_DECODE_ENTRIES8(in, prefix, T1, T2, T3, T4, T5, T6, T7, T8);                              \
    JSON_TRY_DECODE_ENTRY(in, prefix, T9)
#define JSON_DECODE_ENTRIES10(in, prefix, T1, T2, T3, T4, T5, T6, T7, T8, T9, T10)                 \
    JSON_DECODE_ENTRIES9(in, prefix, T1, T2, T3, T4, T5, T6, T7, T8, T9);                          \
    JSON_TRY_DECODE_ENTRY(in, prefix, T10)
#define JSON_DECODE_ENTRIES11(in, prefix, T1, T2, T3, T4, T5, T6, T7, T8, T9, T10, T11)            \
    JSON_DECODE_ENTRIES10(in, prefix, T1, T2, T3, T4, T5, T6, T7, T8, T9, T10);                    \
    JSON_TRY_DECODE_ENTRY(in, prefix, T11)
#define JSON_DECODE_ENTRIES12(in, prefix, T1, T2, T3, T4, T5, T6, T7, T8, T9, T10, T11, T12)       \
    JSON_DECODE_ENTRIES11(in, prefix, T1, T2, T3, T4, T5, T6, T7, T8, T9, T10, T11);               \
    JSON_TRY_DECODE_ENTRY(in, prefix, T12)

#define JSON_ENTRIES_GET_MACRO(                                                                    \
    ph1, ph2, ph3, ph4, ph5, ph6, ph7, ph8, ph9, ph10, ph11, ph12, NAME, ...)                      \
    NAME
// workaround due to the way VC handles "..."
#define JSON_ENTRIES_GET_MACRO_(tuple) JSON_ENTRIES_GET_MACRO tuple

#define JSON_ENCODE_ENTRIES(out, prefix, ...)                                                      \
    out.StartObject();                                                                             \
    JSON_ENTRIES_GET_MACRO_((__VA_ARGS__,                                                          \
                             JSON_ENCODE_ENTRIES12,                                                \
                             JSON_ENCODE_ENTRIES11,                                                \
                             JSON_ENCODE_ENTRIES10,                                                \
                             JSON_ENCODE_ENTRIES9,                                                 \
                             JSON_ENCODE_ENTRIES8,                                                 \
                             JSON_ENCODE_ENTRIES7,                                                 \
                             JSON_ENCODE_ENTRIES6,                                                 \
                             JSON_ENCODE_ENTRIES5,                                                 \
                             JSON_ENCODE_ENTRIES4,                                                 \
                             JSON_ENCODE_ENTRIES3,                                                 \
                             JSON_ENCODE_ENTRIES2,                                                 \
                             JSON_ENCODE_ENTRY))                                                   \
    (out, prefix, __VA_ARGS__);                                                                    \
    out.EndObject()

#define JSON_DECODE_ENTRIES(in, prefix, ...)                                                       \
    dverify(in.IsObject());                                                                        \
    int arguments_count = 0;                                                                       \
    int parsed_count = 0;                                                                          \
    JSON_ENTRIES_GET_MACRO_((__VA_ARGS__,                                                          \
                             JSON_DECODE_ENTRIES12,                                                \
                             JSON_DECODE_ENTRIES11,                                                \
                             JSON_DECODE_ENTRIES10,                                                \
                             JSON_DECODE_ENTRIES9,                                                 \
                             JSON_DECODE_ENTRIES8,                                                 \
                             JSON_DECODE_ENTRIES7,                                                 \
                             JSON_DECODE_ENTRIES6,                                                 \
                             JSON_DECODE_ENTRIES5,                                                 \
                             JSON_DECODE_ENTRIES4,                                                 \
                             JSON_DECODE_ENTRIES3,                                                 \
                             JSON_DECODE_ENTRIES2,                                                 \
                             JSON_DECODE_ENTRY))                                                   \
    (in, prefix, __VA_ARGS__);                                                                     \
    return parsed_count == arguments_count || parsed_count == in.MemberCount();

#define DEFINE_JSON_SERIALIZATION(...)                                                             \
    void encode_json_state(std::ostream &os)                                                       \
    {                                                                                              \
        rapidjson::OStreamWrapper wrapper(os);                                                     \
        dsn::json::JsonWriter w(wrapper);                                                          \
        encode_json_state(w);                                                                      \
    }                                                                                              \
    void encode_json_state(dsn::json::JsonWriter &out) const                                       \
    {                                                                                              \
        JSON_ENCODE_ENTRIES(out, *this, __VA_ARGS__);                                              \
    }                                                                                              \
    bool decode_json_state(const dsn::json::JsonObject &in)                                        \
    {                                                                                              \
        JSON_DECODE_ENTRIES(in, *this, __VA_ARGS__);                                               \
    }

#define NON_MEMBER_JSON_SERIALIZATION(type, ...)                                                   \
    inline void json_encode(dsn::json::JsonWriter &output, const type &t)                          \
    {                                                                                              \
        JSON_ENCODE_ENTRIES(output, t, __VA_ARGS__);                                               \
    }                                                                                              \
    inline bool json_decode(const dsn::json::JsonObject &input, type &t)                           \
    {                                                                                              \
        JSON_DECODE_ENTRIES(input, t, __VA_ARGS__);                                                \
    }

namespace dsn {
namespace json {

typedef rapidjson::GenericValue<rapidjson::UTF8<>> JsonObject;
typedef rapidjson::Writer<rapidjson::OStreamWrapper> JsonWriter;
typedef rapidjson::PrettyWriter<rapidjson::OStreamWrapper> PrettyJsonWriter;

template <typename>
class json_forwarder;

// json serialization for string types.
// please notice when we call rapidjson::Writer::String, with 3rd parameter with "true",
// which means that we will COPY string to writer
template <typename Writer>
void json_encode(Writer &out, const std::string &str)
{
    out.String(str.c_str(), str.length(), true);
}
inline void json_encode(JsonWriter &out, const char *str) { out.String(str, strlen(str), true); }
inline bool json_decode(const JsonObject &in, std::string &str)
{
    dverify(in.IsString());
    str = in.GetString();
    return true;
}

// json serialization for bool types.
// for compatibility, we treat bool as integers, which is not this case in json standard
inline void json_encode(JsonWriter &out, bool t) { out.Int(t ? 1 : 0); }
inline bool json_decode(const JsonObject &in, bool &t)
{
    if (in.IsInt()) {
        int ans = in.GetInt();
        t = (ans != 0);
        return true;
    } else if (in.IsBool()) {
        t = in.GetBool();
        return true;
    }
    return false;
}

// json serialization for double types
inline void json_encode(JsonWriter &out, double d) { out.Double(d); }
inline bool json_decode(const JsonObject &in, double &t)
{
    if (in.IsDouble()) {
        t = in.GetDouble();
        return true;
    } else if (in.IsInt64()) {
        t = (double)in.GetInt64();
        return true;
    } else if (in.IsUint64()) {
        t = (double)in.GetUint64();
        return true;
    }
    return false;
}

// json serialization for int types
#define INT_TYPE_SERIALIZATION(TName)                                                              \
    inline void json_encode(JsonWriter &out, TName t) { out.Int64((int64_t)t); }                   \
    inline bool json_decode(const JsonObject &in, TName &t)                                        \
    {                                                                                              \
        dverify(in.IsInt64());                                                                     \
        int64_t ans = in.GetInt64();                                                               \
        dverify(ans >= std::numeric_limits<TName>::min() &&                                        \
                ans <= std::numeric_limits<TName>::max());                                         \
        t = (TName)ans;                                                                            \
        return true;                                                                               \
    }

INT_TYPE_SERIALIZATION(int8_t)
INT_TYPE_SERIALIZATION(int16_t)
INT_TYPE_SERIALIZATION(int32_t)
INT_TYPE_SERIALIZATION(int64_t)

// json serialization for uint types
#define UINT_TYPE_SERIALIZATION(TName)                                                             \
    inline void json_encode(JsonWriter &out, TName t) { out.Uint64((uint64_t)t); }                 \
    inline bool json_decode(const JsonObject &in, TName &t)                                        \
    {                                                                                              \
        dverify(in.IsUint64());                                                                    \
        int64_t ans = in.GetUint64();                                                              \
        dverify(ans >= std::numeric_limits<TName>::min() &&                                        \
                ans <= std::numeric_limits<TName>::max());                                         \
        t = (TName)ans;                                                                            \
        return true;                                                                               \
    }

UINT_TYPE_SERIALIZATION(uint8_t)
UINT_TYPE_SERIALIZATION(uint16_t)
UINT_TYPE_SERIALIZATION(uint32_t)
UINT_TYPE_SERIALIZATION(uint64_t)

// helper macro for enum types, we treat all enums as string
#define ENUM_TYPE_SERIALIZATION(EnumType, InvalidEnum)                                             \
    inline void json_encode(dsn::json::JsonWriter &out, const EnumType &enum_variable)             \
    {                                                                                              \
        dsn::json::json_encode(out, enum_to_string(enum_variable));                                \
    }                                                                                              \
    inline bool json_decode(const dsn::json::JsonObject &in, EnumType &enum_variable)              \
    {                                                                                              \
        std::string status_message;                                                                \
        dverify(dsn::json::json_decode(in, status_message));                                       \
        enum_variable = enum_from_string(status_message.c_str(), InvalidEnum);                     \
        return true;                                                                               \
    }

ENUM_TYPE_SERIALIZATION(dsn::replication::partition_status::type,
                        dsn::replication::partition_status::PS_INVALID)
ENUM_TYPE_SERIALIZATION(dsn::app_status::type, dsn::app_status::AS_INVALID)

// json serialization for gpid, we treat it as string: "app_id.partition_id"
inline void json_encode(JsonWriter &out, const dsn::gpid &pid)
{
    json_encode(out, pid.to_string());
}
inline bool json_decode(const dsn::json::JsonObject &in, dsn::gpid &pid)
{
    std::string gpid_message;
    dverify(json_decode(in, gpid_message));
    return pid.parse_from(gpid_message.c_str());
}

// json serialization for rpc address, we use the string representation of a address
inline void json_encode(JsonWriter &out, const dsn::rpc_address &address)
{
    json_encode(out, address.to_string());
}
inline bool json_decode(const dsn::json::JsonObject &in, dsn::rpc_address &address)
{
    std::string rpc_address_string;
    dverify(json_decode(in, rpc_address_string));
    if (rpc_address_string == "invalid address") {
        return true;
    }
    return address.from_string_ipv4(rpc_address_string.c_str());
}

inline void json_encode(JsonWriter &out, const dsn::partition_configuration &config);
inline bool json_decode(const JsonObject &in, dsn::partition_configuration &config);
inline void json_encode(JsonWriter &out, const dsn::app_info &info);
inline bool json_decode(const JsonObject &in, dsn::app_info &info);

template <typename T>
inline void json_encode_iterable(JsonWriter &out, const T &t)
{
    out.StartArray();
    for (auto it = t.begin(); it != t.end(); ++it) {
        json_forwarder<typename std::decay<decltype(*it)>::type>::encode(out, *it);
    }
    out.EndArray();
}

template <typename T>
inline void json_encode_map(JsonWriter &out, const T &t)
{
    out.StartObject();
    for (auto it = t.begin(); it != t.end(); ++it) {
        // please notice that in json's standard, all keys must be string
        std::string key_string = boost::lexical_cast<std::string>(it->first);
        out.Key(key_string.c_str(), key_string.size(), true);
        json_forwarder<typename std::decay<decltype(it->second)>::type>::encode(out, it->second);
    }
    out.EndObject();
}

template <typename TMap>
inline bool json_decode_map(const JsonObject &in, TMap &t)
{
    dverify(in.IsObject());
    t.clear();
    for (rapidjson::Value::ConstMemberIterator it = in.MemberBegin(); it != in.MemberEnd(); ++it) {
        typename TMap::key_type key;
        dverify_exception(key = boost::lexical_cast<typename TMap::key_type>(it->name.GetString()));
        typename TMap::mapped_type value;
        dverify(json_forwarder<decltype(value)>::decode(it->value, value));
        if (!t.emplace(key, value).second)
            return false;
    }
    return true;
}

template <typename T>
inline void json_encode(JsonWriter &out, const std::vector<T> &t)
{
    json_encode_iterable(out, t);
}

template <typename T>
inline bool json_decode(const JsonObject &in, std::vector<T> &t)
{
    dverify(in.IsArray());
    t.clear();
    t.reserve(in.Size());

    for (rapidjson::Value::ConstValueIterator it = in.Begin(); it != in.End(); ++it) {
        T value;
        dverify(json_forwarder<T>::decode(*it, value));
        t.emplace_back(std::move(value));
    }
    return true;
}

template <typename T>
inline void json_encode(JsonWriter &out, const std::set<T> &t)
{
    json_encode_iterable(out, t);
}

template <typename T>
inline bool json_decode(const JsonObject &in, std::set<T> &t)
{
    dverify(in.IsArray());
    t.clear();

    for (rapidjson::Value::ConstValueIterator it = in.Begin(); it != in.End(); ++it) {
        T value;
        dverify(json_forwarder<T>::decode(*it, value));
        dverify(t.emplace(std::move(value)).second);
    }
    return true;
}

template <typename T1, typename T2>
inline void json_encode(JsonWriter &out, const std::unordered_map<T1, T2> &t)
{
    json_encode_map(out, t);
}

template <typename T1, typename T2>
inline bool json_decode(const JsonObject &in, std::unordered_map<T1, T2> &t)
{
    return json_decode_map(in, t);
}

template <typename T1, typename T2>
inline void json_encode(JsonWriter &out, const std::map<T1, T2> &t)
{
    json_encode_map(out, t);
}

template <typename T1, typename T2>
inline bool json_decode(const JsonObject &in, std::map<T1, T2> &t)
{
    return json_decode_map(in, t);
}

template <typename T>
inline void json_encode(JsonWriter &out, const dsn::ref_ptr<T> &t)
{
    // when a smart ptr is encoded, caller should ensure the ptr is not nullptr
    // TODO: encoded to null?
    assert(t.get() != nullptr);
    json_encode(out, *t);
}

template <typename T>
inline bool json_decode(const JsonObject &in, dsn::ref_ptr<T> &t)
{
    t = new T();
    return json_decode(in, *t);
}

template <typename T>
inline void json_encode(JsonWriter &out, const std::shared_ptr<T> &t)
{
    // when a smart ptr is encoded, caller should ensure the ptr is not nullptr
    // TODO: encoded to null?
    assert(t.get() != nullptr);
    json_encode(out, *t);
}

template <typename T>
inline bool json_decode(const JsonObject &in, std::shared_ptr<T> &t)
{
    t.reset(new T());
    return json_decode(in, *t);
}

template <typename T>
class json_forwarder
{
private:
    // check if C has C.encode_json_state(dsn::json::JsonWriter&) function
    template <typename C>
    static auto check_json_state(C *) -> typename std::is_same<
        decltype(std::declval<C>().encode_json_state(std::declval<dsn::json::JsonWriter &>())),
        void>::type;

    template <typename>
    static std::false_type check_json_state(...);

    // check if C has C->json_state(dsn::json::JsonWriter&) function
    template <typename C>
    static auto p_check_json_state(C *) -> typename std::is_same<
        decltype(std::declval<C>()->encode_json_state(std::declval<dsn::json::JsonWriter &>())),
        void>::type;

    template <typename>
    static std::false_type p_check_json_state(...);

    typedef decltype(check_json_state<T>(0)) has_json_state;
    typedef decltype(p_check_json_state<T>(0)) p_has_json_state;

    // internal serialization
    static void encode_inner(JsonWriter &out, const T &t, std::true_type, std::false_type)
    {
        t.encode_json_state(out);
    }
    static void encode_inner(JsonWriter &out, const T &t, std::false_type, std::true_type)
    {
        t->encode_json_state(out);
    }
    static void encode_inner(JsonWriter &out, const T &t, std::true_type, std::true_type)
    {
        t->encode_json_state(out);
    }
    static void encode_inner(JsonWriter &out, const T &t, std::false_type, std::false_type)
    {
        json_encode(out, t);
    }

    // internal deserialization
    static bool decode_inner(const JsonObject &in, T &t, std::true_type, std::false_type)
    {
        return t.decode_json_state(in);
    }
    static bool decode_inner(const JsonObject &in, T &t, std::false_type, std::true_type)
    {
        return t->decode_json_state(in);
    }
    static bool decode_inner(const JsonObject &in, T &t, std::true_type, std::true_type)
    {
        return t->decode_json_state(in);
    }
    static bool decode_inner(const JsonObject &in, T &t, std::false_type, std::false_type)
    {
        return json_decode(in, t);
    }

public:
    static void encode(JsonWriter &out, const T &t)
    {
        encode_inner(out, t, has_json_state{}, p_has_json_state{});
    }
    static void encode(std::ostream &os, const T &t)
    {
        rapidjson::OStreamWrapper wrapper(os);
        JsonWriter writer(wrapper);
        encode(writer, t);
    }
    static dsn::blob encode(const T &t)
    {
        std::ostringstream os;
        encode(os, t);
        return blob::create_from_bytes(os.str());
    }

    static bool decode(const JsonObject &in, T &t)
    {
        return decode_inner(in, t, has_json_state{}, p_has_json_state{});
    }
    static bool decode(const dsn::blob &bb, T &t)
    {
        rapidjson::Document doc;
        dverify(!doc.Parse(bb.data(), bb.length()).HasParseError());
        return decode(doc, t);
    }

    // decode the member that's const qualified.
    static bool decode(const JsonObject &in, const T &t)
    {
        using MutableT = typename std::remove_const<T>::type;
        return decode(in, const_cast<MutableT &>(t));
    }
    static bool decode(const dsn::blob &bb, const T &t)
    {
        using MutableT = typename std::remove_const<T>::type;
        return decode(bb, const_cast<MutableT &>(t));
    }
};

NON_MEMBER_JSON_SERIALIZATION(dsn::partition_configuration,
                              pid,
                              ballot,
                              max_replica_count,
                              primary,
                              secondaries,
                              last_drops,
                              last_committed_decree,
                              partition_flags)

NON_MEMBER_JSON_SERIALIZATION(dsn::app_info,
                              status,
                              app_type,
                              app_name,
                              app_id,
                              partition_count,
                              envs,
                              is_stateful,
                              max_replica_count,
                              expire_second,
                              create_second,
<<<<<<< HEAD
                              drop_second,
                              init_partition_count)
}
}
=======
                              drop_second)
} // namespace json
} // namespace dsn
>>>>>>> ca636f20
<|MERGE_RESOLUTION|>--- conflicted
+++ resolved
@@ -610,13 +610,7 @@
                               max_replica_count,
                               expire_second,
                               create_second,
-<<<<<<< HEAD
                               drop_second,
                               init_partition_count)
-}
-}
-=======
-                              drop_second)
 } // namespace json
-} // namespace dsn
->>>>>>> ca636f20
+} // namespace dsn