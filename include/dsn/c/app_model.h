/*
 * The MIT License (MIT)
 *
 * Copyright (c) 2015 Microsoft Corporation
 * 
 * -=- Robust Distributed System Nucleus (rDSN) -=- 
 *
 * Permission is hereby granted, free of charge, to any person obtaining a copy
 * of this software and associated documentation files (the "Software"), to deal
 * in the Software without restriction, including without limitation the rights
 * to use, copy, modify, merge, publish, distribute, sublicense, and/or sell
 * copies of the Software, and to permit persons to whom the Software is
 * furnished to do so, subject to the following conditions:
 *
 * The above copyright notice and this permission notice shall be included in
 * all copies or substantial portions of the Software.
 *
 * THE SOFTWARE IS PROVIDED "AS IS", WITHOUT WARRANTY OF ANY KIND, EXPRESS OR
 * IMPLIED, INCLUDING BUT NOT LIMITED TO THE WARRANTIES OF MERCHANTABILITY,
 * FITNESS FOR A PARTICULAR PURPOSE AND NONINFRINGEMENT. IN NO EVENT SHALL THE
 * AUTHORS OR COPYRIGHT HOLDERS BE LIABLE FOR ANY CLAIM, DAMAGES OR OTHER
 * LIABILITY, WHETHER IN AN ACTION OF CONTRACT, TORT OR OTHERWISE, ARISING FROM,
 * OUT OF OR IN CONNECTION WITH THE SOFTWARE OR THE USE OR OTHER DEALINGS IN
 * THE SOFTWARE.
 */

/*
 * Description:
 *     application model in rDSN
 *
 * Revision history:
 *     Mar., 2015, @imzhenyu (Zhenyu Guo), first version
 *     xxxx-xx-xx, author, fix bug about xxx
 */

# pragma once

# include <dsn/c/api_common.h>

# ifdef __cplusplus
namespace dsn { class service_app; }
extern "C" {
# endif


/*!
@defgroup dev-layer1-models Overview
@ingroup dev-layer1
*/

/*!
  @defgroup app-model Application Model
  @ingroup dev-layer1-models

  Application and deployment model for rDSN applications.

  - Developers define the required application models and register them into rDSN 
  so that the latter can manage the applications appropriately, such as creat/destroy/scale-out/replicate them.

  <PRE>
  int main(int argc, char** argv)
  {
    // register all app types
    dsn::register_app<test_client>("test");
    dsn::register_app<test_server>("server");

    // run rDSN
    dsn_run(argc, argv, true);
    return 0;
  }
  </PRE>

  - Developers config the application instances in config files, and rDSN creates
  them accordingly on start-up.

  <PRE>

  [apps..default]
  ; arguments for the app instances
  arguments =

  ; count of app instances for this type (ports are 
  ; automatically calculated accordingly to avoid confliction)
  count = 1

  ; delay seconds for when the apps should be started
  delay_seconds = 0

  ; path of a dynamic library which implement this app role, and register itself upon loaded
  dmodule =

  ;
  ; when the service cannot automatically register its app types into rdsn
  ; through %dmoudule%'s dllmain or attribute(constructor), we require the %dmodule%
  ; implement an exporte function called "dsn_error_t dsn_bridge(const char* args);",
  ; which loads the real target (e.g., a python/Java/php module), that registers their
  ; app types and factories.
  dmodule_bridge_arguments =

  ; thread pools need to be started
  pools =

  ; RPC server listening ports needed for this app
  ports =

  ; whether to run the app instances or not
  run = true

  ; app type name, as given when registering by dsn_register_app
  type =
  
  [apps.client]
  arguments = localhost 20101
  
  delay_seconds = 1

  pools = THREAD_POOL_DEFAULT, THREAD_POOL_TEST_TASK_QUEUE_1

  type = test
  
  [apps.server]
  
  pools = THREAD_POOL_DEFAULT, THREAD_POOL_TEST_SERVER

  ports = 20101
  
  type = test

  </PRE>

  - Developers config the main tools and toollets to run the process, among
    many other configurations.

  <PRE>
  [core]
  ; use what tool to run this process, e.g., native, simulator, or fastrun
  tool = fastrun

  ; use what toollets, e.g., tracer, profiler, fault_injector
  toollets = tracer, profiler, fault_injector

  ; aio aspect providers, usually for tooling purpose
  aio_aspects =

  ; asynchonous file system provider
  aio_factory_name =

  ; whether to enable local command line interface (cli)
  cli_local = true

  ; whether to enable remote command line interface (using dsn.cli)
  cli_remote = false

  ; where to put the all the data/log/coredump, etc..
  data_dir = ./data

  ; how many disk engines? IOE_PER_NODE, or IOE_PER_QUEUE
  disk_io_mode =

  ; whether to start a default service app for serving the rDSN calls made in
  ; non-rDSN threads, so that developers do not need to write dsn_mimic_app call before them
  ; in this case, a [apps.mimic] section must be defined in config files
  enable_default_app_mimic = false

  ; environment aspect providers, usually for tooling purpose
  env_aspects =

  ; environment provider
  env_factory_name =

  ; io thread count, only for IOE_PER_NODE; for IOE_PER_QUEUE, task workers are served as io threads
  io_worker_count = 1

  ; recursive lock aspect providers, usually for tooling purpose
  lock_aspects =

  ; recursive exclusive lock provider
  lock_factory_name =

  ; non-recurisve lock aspect providers, usually for tooling purpose
  lock_nr_aspects =

  ; non-recurisve exclusive lock provider
  lock_nr_factory_name =

  ; logging provider
  logging_factory_name = dsn::tools::simple_logger

  ; logs with level below this will not be logged
  logging_start_level = LOG_LEVEL_DEBUG

  ; network aspect providers, usually for tooling purpose
  network_aspects =

  ; nfs provider
  nfs_factory_name =

  ; how many nfs engines? IOE_PER_NODE, or IOE_PER_QUEUE
  nfs_io_mode =

  ; whether to pause at startup time for easier debugging
  pause_on_start = false

  ; peformance counter provider
  perf_counter_factory_name =

  ; maximum number of performance counters
  perf_counter_max_count = 10000

  ; how many rpc engines? IOE_PER_NODE, or IOE_PER_QUEUE
  rpc_io_mode =

  ; non-recursive rwlock aspect providers, usually for tooling purpose
  rwlock_nr_aspects =

  ; non-recurisve rwlock provider
  rwlock_nr_factory_name =

  ; semaphore aspect providers, usually for tooling purpose
  semaphore_aspects =

  ; semaphore provider
  semaphore_factory_name =

  ; whether to start nfs
  start_nfs = false

  ; timer service aspect providers, usually for tooling purpose
  timer_aspects =

  ; timer service provider
  timer_factory_name =

  ; how many disk timer services? IOE_PER_NODE, or IOE_PER_QUEUE
  timer_io_mode =

  ; thread number for timer service for core itself
  timer_service_worker_count = 1
  </PRE>

  - Developers can also optionally configure many others to fit their
    special requirement according to the application and the scenario.
    For full configurations, developers can set ```[core] cli_local = true```,
    and run ```config-dump``` command to get the latest config file with
    the help information.

  @{
 */
 
/*! callback to create the app context */
typedef void*       (*dsn_app_create)(
    const char*,    ///< type name registered on dsn_register_app
    dsn_gpid        ///< assigned global partition id
    );

/*! callback to run the app with the app context, similar to main(argc, argv) */
typedef dsn_error_t(*dsn_app_start)(
    void*,          ///< context return by app_create
    int,            ///< argc
    char**          ///< argv
    );

/*! callback to stop and destroy the app */
typedef dsn_error_t(*dsn_app_destroy)(
    void*,          ///< context return by app_create
    bool            ///< cleanup app state or not
    );

/*! callback for layer2 app & framework to handle incoming rpc request */
typedef void(*dsn_framework_rpc_request_handler)(
    void*,          ///< context from dsn_app_create
    dsn_gpid,       ///< global partition id
    bool,           ///< is_write_operation or not
    dsn_message_t,  ///< incoming rpc request
    int             ///< delay (imposed by tools)
    );

struct dsn_app_learn_state
{
    int     total_learn_state_size; // memory used in the given buffer by this learn-state 
    int64_t from_decree_excluded;
    int64_t to_decree_included;
    int     meta_state_size;
    int     file_state_count;
    void*   meta_state_ptr;
    const char** files;
};

enum dsn_chkpt_apply_mode
{
    DSN_CHKPT_COPY,
    DSN_CHKPT_LEARN
};

typedef int(*dsn_app_get_internal_error)(
    void*     ///< context from dsn_app_create
    );

typedef dsn_error_t(*dsn_app_begin_write)(
    void*,    ///< context from dsn_app_create
    int64_t,  ///< ballot
    int64_t   ///< decree
    );

typedef dsn_error_t(*dsn_app_end_write)(
    void*     ///< context from dsn_app_create
    );

typedef dsn_error_t(*dsn_app_sync_checkpoint)(
    void*,    ///< context from dsn_app_create
    int64_t   ///< current last committed decree
    );

typedef dsn_error_t(*dsn_app_async_checkpoint)(
    void*,    ///< context from dsn_app_create
    int64_t   ///< current last committed decree
    );

typedef int64_t(*dsn_app_get_last_checkpoint_decree)(
    void*     ///< context from dsn_app_create
    );

typedef dsn_error_t(*dsn_app_prepare_get_checkpoint)(
    void*,    ///< context from dsn_app_create
    void*,    ///< buffer for filling in learn request
    int,      ///< buffer capacity
    int*      ///< occupied size
    );

typedef dsn_error_t(*dsn_app_get_checkpoint)(
    void*,    ///< context from dsn_app_create
    int64_t,  ///< learn start decree
    int64_t,  ///< local last committed decree
    void*,    ///< learn request from prepare_get_checkpoint
    int,      ///< learn request size
    dsn_app_learn_state*, ///< learn state buffer to be filled in
    int                   ///< learn state buffer capacity
    );

typedef dsn_error_t(*dsn_app_apply_checkpoint)(
    void*,                     ///< context from dsn_app_create
    dsn_chkpt_apply_mode,      ///< checkpoint apply mode
    int64_t,                   ///< local last committed decree
    const dsn_app_learn_state* ///< learn state
    );

typedef void(*dsn_app_batched_request_handler)(
    void*,           ///< context from dsn_app_create
    dsn_message_t*,  ///< request array ptr
    int              ///< request count
    );

# define DSN_APP_MASK_APP        0x01 ///< app mask
# define DSN_APP_MASK_FRAMEWORK  0x02 ///< framework mask

# pragma pack(push, 4)

/*!
  developers define the following dsn_app data structure, and passes it
  to rDSN through \ref dsn_register_app so that the latter can manage 
  the app appropriately.
 */
typedef union dsn_app_callbacks
{
    dsn_app_create placeholder[DSN_MAX_CALLBAC_COUNT];
    struct app_callbacks
    {
<<<<<<< HEAD
        dsn_app_get_internal_error          get_internal_error;
        dsn_app_begin_write                 begin_write;
        dsn_app_end_write                   end_write;
        dsn_app_sync_checkpoint             sync_checkpoint;
        dsn_app_sync_checkpoint             async_checkpoint;
        dsn_app_get_last_checkpoint_decree  get_last_checkpoint_decree;
        dsn_app_prepare_get_checkpoint      prepare_get_checkpoint;
        dsn_app_get_checkpoint              get_checkpoint;
        dsn_app_apply_checkpoint            apply_checkpoint;
=======
        dsn_app_batched_request_handler batch_handler;
        dsn_app_checkpoint              chkpt;
        dsn_app_checkpoint_async        chkpt_async;
        dsn_app_checkpoint_get_version  chkpt_get_version;
        dsn_app_checkpoint_get_prepare  checkpoint_get_prepare;
        dsn_app_checkpoint_get          chkpt_get;
        dsn_app_checkpoint_apply        chkpt_apply;
        dsn_app_physical_error_get      physical_error_get;
>>>>>>> 883755c5
    } calls;    
} dsn_app_callbacks;

typedef struct dsn_app
{
    uint64_t        mask; ///< application capability mask
    char            type_name[DSN_MAX_APP_TYPE_NAME_LENGTH]; ///< type 

    /*! layer 1 app definition, mask = DSN_APP_MASK_APP */
    struct layer1_callbacks
    {
        dsn_app_create  create;  ///< callback to create the context for the app
        dsn_app_start   start;   ///< callback to start the app, similar to ```main```
        dsn_app_destroy destroy; ///< callback to stop and destroy the app
    } layer1;    

    struct
    {
        /*! framework model */
        struct layer2_framework_callbacks
        {
            dsn_framework_rpc_request_handler on_rpc_request;
        } frameworks;

        /*! app model (for integration with frameworks) */
        dsn_app_callbacks apps;
    } layer2;    
} dsn_app;
# pragma pack(pop)

# pragma pack(push, 4)
/*! application information retrived at runtime */
typedef struct dsn_app_info
{
    //
    // layer 1 information
    //
    union {
        void* app_context_ptr;                ///< returned by dsn_app_create
# ifdef __cplusplus
        ::dsn::service_app *app_ptr_cpp;
# endif
    } app;
    
    int   app_id;                             ///< app id, see \ref service_app_spec for more details.
    int   index;                              ///< app role index
    char  role[DSN_MAX_APP_TYPE_NAME_LENGTH]; ///< app role name
    char  type[DSN_MAX_APP_TYPE_NAME_LENGTH]; ///< app type name
    char  name[DSN_MAX_APP_TYPE_NAME_LENGTH]; ///< app full name
    char  data_dir[DSN_MAX_PATH];             ///< app data directory
} dsn_app_info;
# pragma pack(pop)

/*!
 register application/framework into rDSN runtime
 
 \param app_type requried app type information.

 \return true if it succeeds, false if it fails.

 An example is as follows:
 <PRE>
     dsn_app app;
     memset(&app, 0, sizeof(app));
     app.mask = DSN_APP_MASK_APP;
     strncpy(app.type_name, type_name, sizeof(app.type_name));
     app.layer1.create = service_app::app_create<TServiceApp>;
     app.layer1.start = service_app::app_start;
     app.layer1.destroy = service_app::app_destroy;

     dsn_register_app(&app);
 </PRE>
 */
extern DSN_API bool      dsn_register_app(dsn_app* app_type);

/*!
 get application callbacks registered into rDSN runtime
 
 \param name app type name

 \param callbacks  output callbacks

 \return true it it exists, false otherwise
 */
extern DSN_API bool      dsn_get_app_callbacks(const char* name, /* out */ dsn_app_callbacks* callbacks);

/*!
 mimic an app as if the following execution in the current thread are
 executed in the target app's threads. 

 \param app_name name of the application, note it is not the type name
 \param index    one-based index of the application instances

 \return true if it succeeds, false if it fails.

 This is useful when we want to leverage 3rd party library into rDSN
 application and call rDSN service API in the threads that are created
 by the 3rd party code. 

 For cases we simply want to use a rDSN-based client library in a non-rDSN
 application, developers can simply set [core] enable_default_app_mimic = true
 in configuration file. See more details at \ref enable_default_app_mimic.

 */
extern DSN_API bool      dsn_mimic_app(
                            const char* app_name, ///< specified in config file as [apps.${app_name}]
                            int index ///< start from 1, when there are multiple instances
                            );

/*!
 start the system with given configuration

 \param config           the configuration file for this run
 \param sleep_after_init whether to sleep after rDSN initialization, default is false

 \return true if it succeeds, false if it fails.
 */
extern DSN_API bool      dsn_run_config(
                            const char* config, 
                            bool sleep_after_init DEFAULT(false)
                            );

/*!
 start the system with given arguments

 \param argc             argc in C main convention
 \param argv             argv in C main convention
 \param sleep_after_init whether to sleep after rDSN initialization, default is false

 \return true if it succeeds, false if it fails.
  
 Usage:
   config-file [-cargs k1=v1;k2=v2] [-app_list app_name1@index1;app_name2@index]

 Examples:
 - config.ini -app_list replica@1 to start the first replica as a new process
 - config.ini -app_list replica to start ALL replicas (count specified in config) as a new
 process
 - config.ini -app_list replica -cargs replica-port=34556 to start ALL replicas
   with given port variable specified in config.ini
 - config.ini to start ALL apps as a new process

 Note the argc, argv folllows the C main convention that argv[0] is the executable name.
 */
extern DSN_API void dsn_run(int argc, char** argv, bool sleep_after_init DEFAULT(false));

/*!
 exit the process with the given exit code

 \param code exit code for the process

 rDSN runtime does not provide elegant exit routines. Thereafter, developers call dsn_exit
 to exit the current process to avoid exceptions happending during normal exit.
 */
NORETURN extern DSN_API void dsn_exit(int code);

/*!
 get rDSN application (instance)s information in the current process

 \param info_buffer buffer for storing information data.
 \param count       capacity of the buffer

 \return how many rDSN application( instance)s are running in the current processs.

 The returned value may be larger than count - in this casse, developers need to allocate
 a new buffer that is enough to hold the information of returned number of applications.
 */
extern DSN_API int  dsn_get_all_apps(/*out*/ dsn_app_info* info_buffer, int count);

/*!
 get current rDSN application information.

 \param app_info buffer for storing information data.

 \return true if it succeeds, false if the current thread does not belong to any rDSN app.
 */
extern DSN_API bool dsn_get_current_app_info(/*out*/ dsn_app_info* app_info);

extern DSN_API dsn_app_info* dsn_get_app_info_ptr(dsn_gpid gpid DEFAULT(dsn_gpid{ 0 }));

/*!
 get current application data dir.

 \return null if it fails, else a pointer to the data path string.
 */
extern DSN_API const char* dsn_get_app_data_dir(dsn_gpid gpid DEFAULT(dsn_gpid{ 0 }));

/*!
 signal the application loader that application types are registered.

 in rDSN, app types must be registered via \ref dsn_app_register.
 before \ref dsn_run is invoked. in certain cases, a synchonization is needed to ensure this order.
 for example, we want to register an app role in python while the main program is in C++ to
 call dsn_run. in this case, we need to do as follows (in C++)

 <PRE>
    new thread([]{
       [ python program
           dsn_app_register(...)
           dsn_app_loader_signal()
       ]
    });
 
    dsn_app_loader_wait();
    dsn_run(...)
    ].
 </PRE>
 */
extern DSN_API void dsn_app_loader_signal();

/*! wait signal from \ref dsn_app_loader_signal. */
extern DSN_API void dsn_app_loader_wait();

/*@}*/


# ifdef __cplusplus
}
# endif<|MERGE_RESOLUTION|>--- conflicted
+++ resolved
@@ -292,17 +292,15 @@
     DSN_CHKPT_LEARN
 };
 
+typedef void(*dsn_app_on_batched_rpc_requests)(
+    void*,           ///< context from dsn_app_create
+    int64_t,         ///< ballot
+    int64_t,         ///< decree
+    dsn_message_t*,  ///< request array ptr
+    int              ///< request count
+    );
+
 typedef int(*dsn_app_get_internal_error)(
-    void*     ///< context from dsn_app_create
-    );
-
-typedef dsn_error_t(*dsn_app_begin_write)(
-    void*,    ///< context from dsn_app_create
-    int64_t,  ///< ballot
-    int64_t   ///< decree
-    );
-
-typedef dsn_error_t(*dsn_app_end_write)(
     void*     ///< context from dsn_app_create
     );
 
@@ -344,12 +342,6 @@
     const dsn_app_learn_state* ///< learn state
     );
 
-typedef void(*dsn_app_batched_request_handler)(
-    void*,           ///< context from dsn_app_create
-    dsn_message_t*,  ///< request array ptr
-    int              ///< request count
-    );
-
 # define DSN_APP_MASK_APP        0x01 ///< app mask
 # define DSN_APP_MASK_FRAMEWORK  0x02 ///< framework mask
 
@@ -365,26 +357,14 @@
     dsn_app_create placeholder[DSN_MAX_CALLBAC_COUNT];
     struct app_callbacks
     {
-<<<<<<< HEAD
+        dsn_app_on_batched_rpc_requests     on_batched_rpc_requests;
         dsn_app_get_internal_error          get_internal_error;
-        dsn_app_begin_write                 begin_write;
-        dsn_app_end_write                   end_write;
         dsn_app_sync_checkpoint             sync_checkpoint;
         dsn_app_sync_checkpoint             async_checkpoint;
         dsn_app_get_last_checkpoint_decree  get_last_checkpoint_decree;
         dsn_app_prepare_get_checkpoint      prepare_get_checkpoint;
         dsn_app_get_checkpoint              get_checkpoint;
         dsn_app_apply_checkpoint            apply_checkpoint;
-=======
-        dsn_app_batched_request_handler batch_handler;
-        dsn_app_checkpoint              chkpt;
-        dsn_app_checkpoint_async        chkpt_async;
-        dsn_app_checkpoint_get_version  chkpt_get_version;
-        dsn_app_checkpoint_get_prepare  checkpoint_get_prepare;
-        dsn_app_checkpoint_get          chkpt_get;
-        dsn_app_checkpoint_apply        chkpt_apply;
-        dsn_app_physical_error_get      physical_error_get;
->>>>>>> 883755c5
     } calls;    
 } dsn_app_callbacks;
 
