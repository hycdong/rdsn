--- conflicted
+++ resolved
@@ -158,14 +158,10 @@
     {
         rapidjson::OStreamWrapper wrapper(out);
         Writer writer(wrapper);
-<<<<<<< HEAD
-        json_encode(writer, *this);
-=======
         writer.StartObject();
         json_encode(writer, *this);
         writer.EndObject();
         out << std::endl;
->>>>>>> 709ea411
     }
 
 private:
