/*
 * The MIT License (MIT)
 *
 * Copyright (c) 2015 Microsoft Corporation
 *
 * -=- Robust Distributed System Nucleus (rDSN) -=-
 *
 * Permission is hereby granted, free of charge, to any person obtaining a copy
 * of this software and associated documentation files (the "Software"), to deal
 * in the Software without restriction, including without limitation the rights
 * to use, copy, modify, merge, publish, distribute, sublicense, and/or sell
 * copies of the Software, and to permit persons to whom the Software is
 * furnished to do so, subject to the following conditions:
 *
 * The above copyright notice and this permission notice shall be included in
 * all copies or substantial portions of the Software.
 *
 * THE SOFTWARE IS PROVIDED "AS IS", WITHOUT WARRANTY OF ANY KIND, EXPRESS OR
 * IMPLIED, INCLUDING BUT NOT LIMITED TO THE WARRANTIES OF MERCHANTABILITY,
 * FITNESS FOR A PARTICULAR PURPOSE AND NONINFRINGEMENT. IN NO EVENT SHALL THE
 * AUTHORS OR COPYRIGHT HOLDERS BE LIABLE FOR ANY CLAIM, DAMAGES OR OTHER
 * LIABILITY, WHETHER IN AN ACTION OF CONTRACT, TORT OR OTHERWISE, ARISING FROM,
 * OUT OF OR IN CONNECTION WITH THE SOFTWARE OR THE USE OR OTHER DEALINGS IN
 * THE SOFTWARE.
 */

#pragma once

#include <cmath>
#include <iomanip>
#include <iostream>
#include <sstream>
#include <string>
#include <vector>

#include <dsn/cpp/json_helper.h>

namespace dsn {
namespace utils {

class table_printer;
class multi_table_printer;

// Keep the same code style with dsn/cpp/json_helper.h
template <typename Writer>
void json_encode(Writer &out, const table_printer &tp);

/// A tool used to print data in a table form.
///
/// Example usage 1:
///    table_printer tp("sample_data");
///    tp.add_title("table_title");
///    tp.add_column("column_name1");
///    tp.add_column("column_name2");
///    for (...) {
///        tp.add_row("row_name_i");
///        tp.append_data(int_data);
///        tp.append_data(double_data);
///    }
///
///    std::ostream out(...);
///    tp.output(out, output_format::kTabular);
///
/// Output looks like:
<<<<<<< HEAD
///    sample_data
=======
///    [sample_data]
>>>>>>> 0b0b46e7
///    table_title  column_name1  column_name2
///    row_name_1   123           45.67
///    row_name_2   456           45.68
///
/// Example usage 2:
///    table_printer tp("sample_data_2");
///    tp.add_row_name_and_data("row_name_1", int_value);
///    tp.add_row_name_and_data("row_name_2", string_value);
///
///    std::ostream out(...);
///    tp.output(out);
///
/// Output looks like:
<<<<<<< HEAD
///    sample_data_2
=======
///    [sample_data_2]
>>>>>>> 0b0b46e7
///    row_name_1 :  4567
///    row_name_2 :  hello
///
class table_printer
{
private:
    enum class data_mode
    {
        kUninitialized = 0,
        kSingleColumn = 1,
        kMultiColumns = 2
    };

public:
    enum class alignment
    {
        kLeft = 0,
        kRight = 1,
    };

    enum class output_format
    {
        kTabular = 0,
        kJsonCompact = 1,
        kJsonPretty = 2,
    };

    explicit table_printer(std::string name = "", int tabular_width = 2, int precision = 2)
        : _name(std::move(name)),
          _mode(data_mode::kUninitialized),
          _tabular_width(tabular_width),
          _precision(precision)
    {
    }

    // kMultiColumns mode.
    void add_title(const std::string &title, alignment align = alignment::kLeft);
    void add_column(const std::string &col_name, alignment align = alignment::kLeft);
    template <typename T>
    void add_row(const T &row_name)
    {
        check_mode(data_mode::kMultiColumns);
        _matrix_data.emplace_back(std::vector<std::string>());
        append_data(row_name);
    }
    template <typename T>
    void append_data(const T &data)
    {
        check_mode(data_mode::kMultiColumns);
        append_string_data(to_string(data));
    }

    // kSingleColumn mode.
    template <typename T>
    void add_row_name_and_data(const std::string &row_name, const T &data)
    {
        check_mode(data_mode::kSingleColumn);
        add_row_name_and_string_data(row_name, to_string(data));
    }

    // Output result.
    void output(std::ostream &out, output_format format = output_format::kTabular) const;

private:
    template <typename T>
    std::string to_string(T data)
    {
        return std::to_string(data);
    }

    void check_mode(data_mode mode);

    void append_string_data(const std::string &data);
    void add_row_name_and_string_data(const std::string &row_name, const std::string &data);

    void output_in_tabular(std::ostream &out) const;
    template <typename Writer>
    void output_in_json(std::ostream &out) const
    {
        rapidjson::OStreamWrapper wrapper(out);
        Writer writer(wrapper);
        writer.StartObject();
        json_encode(writer, *this);
        writer.EndObject();
        out << std::endl;
    }

private:
    friend class multi_table_printer;
    template <typename Writer>
    friend void json_encode(Writer &out, const table_printer &tp);

    std::string _name;
    data_mode _mode;
    int _tabular_width;
    int _precision;
    std::vector<bool> _align_left;
    std::vector<int> _max_col_width;
    std::vector<std::vector<std::string>> _matrix_data;
};

template <>
inline std::string table_printer::to_string<bool>(bool data)
{
    return data ? "true" : "false";
}

template <>
inline std::string table_printer::to_string<double>(double data)
{
    if (std::abs(data) < 1e-6) {
        return "0.00";
    } else {
        std::stringstream s;
        s << std::fixed << std::setprecision(_precision) << data;
        return s.str();
    }
}

template <>
inline std::string table_printer::to_string<std::string>(std::string data)
{
    return data;
}

template <>
inline std::string table_printer::to_string<const char *>(const char *data)
{
    return std::string(data);
}

// Helper to output multiple tables into one large table.
class multi_table_printer
{
public:
    void add(table_printer &&tp);
    void output(std::ostream &out, table_printer::output_format format) const;

private:
    void output_in_tabular(std::ostream &out) const;
    template <typename Writer>
    void output_in_json(std::ostream &out) const
    {
        rapidjson::OStreamWrapper wrapper(out);
        Writer writer(wrapper);
        writer.StartObject();
        for (const auto &tp : _tps) {
            json_encode(writer, tp);
        }
        writer.EndObject();
        out << std::endl;
    }

private:
    std::vector<table_printer> _tps;
};
} // namespace utils
} // namespace dsn<|MERGE_RESOLUTION|>--- conflicted
+++ resolved
@@ -62,11 +62,7 @@
 ///    tp.output(out, output_format::kTabular);
 ///
 /// Output looks like:
-<<<<<<< HEAD
-///    sample_data
-=======
 ///    [sample_data]
->>>>>>> 0b0b46e7
 ///    table_title  column_name1  column_name2
 ///    row_name_1   123           45.67
 ///    row_name_2   456           45.68
@@ -80,11 +76,7 @@
 ///    tp.output(out);
 ///
 /// Output looks like:
-<<<<<<< HEAD
-///    sample_data_2
-=======
 ///    [sample_data_2]
->>>>>>> 0b0b46e7
 ///    row_name_1 :  4567
 ///    row_name_2 :  hello
 ///
