--- conflicted
+++ resolved
@@ -135,20 +135,11 @@
     ~replication_options();
 
     void initialize();
-<<<<<<< HEAD
-    static bool get_data_dir_and_tag(const std::string &config_dirs_str,
-                                     const std::string &default_dir,
-                                     const std::string &app_name,
-                                     /*out*/ std::vector<std::string> &data_dirs,
-                                     /*out*/ std::vector<std::string> &data_dir_tags,
-                                     /*out*/ std::string &err_msg);
-=======
     static void get_data_dir_and_tag(const std::string &config_dirs_str,
                                      const std::string &default_dir,
                                      const std::string &app_name,
                                      /*out*/ std::vector<std::string> &data_dirs,
                                      /*out*/ std::vector<std::string> &data_dir_tags);
->>>>>>> 78aefe14
     static void get_data_dirs_in_black_list(const std::string &fname,
                                             /*out*/ std::vector<std::string> &dirs);
     static bool check_if_in_black_list(const std::vector<std::string> &black_list_dir,
