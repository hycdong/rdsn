--- conflicted
+++ resolved
@@ -41,14 +41,11 @@
 typedef rpc_holder<query_bulk_load_request, query_bulk_load_response> query_bulk_load_rpc;
 
 typedef rpc_holder<start_partition_split_request, start_partition_split_response> start_split_rpc;
-<<<<<<< HEAD
 typedef rpc_holder<query_split_request, query_split_response> query_split_rpc;
 typedef rpc_holder<control_split_request, control_split_response> control_split_rpc;
 typedef rpc_holder<register_child_request, register_child_response> register_child_rpc;
 typedef rpc_holder<notify_stop_split_request, notify_stop_split_response> notify_stop_split_rpc;
 typedef rpc_holder<query_child_state_request, query_child_state_response> query_child_state_rpc;
-=======
->>>>>>> ab9520df
 
 class replication_options
 {
@@ -167,162 +164,5 @@
     static const int32_t PROGRESS_FINISHED;
 };
 
-<<<<<<< HEAD
-namespace cold_backup {
-//
-//  Attention: when compose the path on block service, we use appname_appid, because appname_appid
-//              can identify the case below:
-//     -- case: you create one app with name A and it's appid is 1, then after backup a time later,
-//              you drop the table, then create a new app with name A and with appid 3
-//              using appname_appid, can idenfity the backup data is belong to which app
-
-// The directory structure on block service
-//
-//      <root>/<policy_name>/<backup_id>/<appname_appid>/meta/app_metadata
-//                                                      /meta/app_backup_status
-//                                                      /partition_1/checkpoint@ip:port/***.sst
-//                                                      /partition_1/checkpoint@ip:port/CURRENT
-//                                                      /partition_1/checkpoint@ip:port/backup_metadata
-//                                                      /partition_1/current_checkpoint
-//      <root>/<policy_name>/<backup_id>/<appname_appid>/meta/app_metadata
-//                                                      /meta/app_backup_status
-//                                                      /partition_1/checkpoint@ip:port/***.sst
-//                                                      /partition_1/checkpoint@ip:port/CURRENT
-//                                                      /partition_1/checkpoint@ip:port/backup_metadata
-//                                                      /partition_1/current_checkpoint
-//      <root>/<policy_name>/<backup_id>/backup_info
-//
-
-//
-// the purpose of some file:
-//      1, app_metadata : the metadata of the app, the same with the app's app_info
-//      2, app_backup_status: the flag file, represent whether the app have finish backup, if this
-//         file exist on block filesystem, backup is finished, otherwise, app haven't finished
-//         backup, we ignore its context
-//      3, backup_metadata : the file to statistic the information of a checkpoint, include all the
-//         file's name, size and md5
-//      4, current_checkpoint : specifing which checkpoint directory is valid
-//      5, backup_info : recording the information of this backup
-//
-
-// compose the path for policy on block service
-// input:
-//  -- root: the prefix of path
-// return:
-//      the path: <root>/<policy_name>
-std::string get_policy_path(const std::string &root, const std::string &policy_name);
-
-// compose the path for app on block service
-// input:
-//  -- root:  the prefix of path
-// return:
-//      the path: <root>/<policy_name>/<backup_id>
-std::string
-get_backup_path(const std::string &root, const std::string &policy_name, int64_t backup_id);
-
-// compose the path for app on block service
-// input:
-//  -- root:  the prefix of path
-// return:
-//      the path: <root>/<policy_name>/<backup_id>/<appname_appid>
-std::string get_app_backup_path(const std::string &root,
-                                const std::string &policy_name,
-                                const std::string &app_name,
-                                int32_t app_id,
-                                int64_t backup_id);
-
-// compose the path for replica on block service
-// input:
-//  -- root:  the prefix of the path
-// return:
-//      the path: <root>/<policy_name>/<backup_id>/<appname_appid>/<partition_index>
-std::string get_replica_backup_path(const std::string &root,
-                                    const std::string &policy_name,
-                                    const std::string &app_name,
-                                    gpid pid,
-                                    int64_t backup_id);
-
-// compose the path for meta on block service
-// input:
-//  -- root:  the prefix of the path
-// return:
-//      the path: <root>/<policy_name>/<backup_id>/<appname_appid>/meta
-std::string get_app_meta_backup_path(const std::string &root,
-                                     const std::string &policy_name,
-                                     const std::string &app_name,
-                                     int32_t app_id,
-                                     int64_t backup_id);
-
-// compose the absolute path(AP) of app_metadata_file on block service
-// input:
-//  -- prefix:      the prefix of AP
-// return:
-//      the AP of app meta data file:
-//      <root>/<policy_name>/<backup_id>/<appname_appid>/meta/app_metadata
-std::string get_app_metadata_file(const std::string &root,
-                                  const std::string &policy_name,
-                                  const std::string &app_name,
-                                  int32_t app_id,
-                                  int64_t backup_id);
-
-// compose the absolute path(AP) of app_backup_status file on block service
-// input:
-//  -- prefix:      the prefix of AP
-// return:
-//      the AP of flag-file, which represent whether the app have finished backup:
-//      <root>/<policy_name>/<backup_id>/<appname_appid>/meta/app_backup_status
-std::string get_app_backup_status_file(const std::string &root,
-                                       const std::string &policy_name,
-                                       const std::string &app_name,
-                                       int32_t app_id,
-                                       int64_t backup_id);
-
-// compose the absolute path(AP) of current chekpoint file on block service
-// input:
-//  -- root:      the prefix of AP on block service
-//  -- pid:         gpid of replica
-// return:
-//      the AP of current checkpoint file:
-//      <root>/<policy_name>/<backup_id>/<appname_appid>/<partition_index>/current_checkpoint
-std::string get_current_chkpt_file(const std::string &root,
-                                   const std::string &policy_name,
-                                   const std::string &app_name,
-                                   gpid pid,
-                                   int64_t backup_id);
-
-// compose the checkpoint directory name on block service
-// return:
-//      checkpoint directory name: checkpoint@<ip:port>
-std::string get_remote_chkpt_dirname();
-
-// compose the absolute path(AP) of checkpoint dir for replica on block service
-// input:
-//  -- root:       the prefix of the AP
-//  -- pid:          gpid of replcia
-// return:
-//      the AP of the checkpoint dir:
-//      <root>/<policy_name>/<backup_id>/<appname_appid>/<partition_index>/checkpoint@<ip:port>
-std::string get_remote_chkpt_dir(const std::string &root,
-                                 const std::string &policy_name,
-                                 const std::string &app_name,
-                                 gpid pid,
-                                 int64_t backup_id);
-
-// compose the absolute path(AP) of checkpoint meta for replica on block service
-// input:
-//  -- root:       the prefix of the AP
-//  -- pid:          gpid of replcia
-// return:
-//      the AP of the checkpoint file metadata:
-//      <root>/<policy_name>/<backup_id>/<appname_appid>/<partition_index>/checkpoint@<ip:port>/backup_metadata
-std::string get_remote_chkpt_meta_file(const std::string &root,
-                                       const std::string &policy_name,
-                                       const std::string &app_name,
-                                       gpid pid,
-                                       int64_t backup_id);
-} // namespace cold_backup
-
-=======
->>>>>>> ab9520df
 } // namespace replication
 } // namespace dsn