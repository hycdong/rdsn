// Licensed to the Apache Software Foundation (ASF) under one
// or more contributor license agreements.  See the NOTICE file
// distributed with this work for additional information
// regarding copyright ownership.  The ASF licenses this file
// to you under the Apache License, Version 2.0 (the
// "License"); you may not use this file except in compliance
// with the License.  You may obtain a copy of the License at
//
//   http://www.apache.org/licenses/LICENSE-2.0
//
// Unless required by applicable law or agreed to in writing,
// software distributed under the License is distributed on an
// "AS IS" BASIS, WITHOUT WARRANTIES OR CONDITIONS OF ANY
// KIND, either express or implied.  See the License for the
// specific language governing permissions and limitations
// under the License.

#pragma once

#include <memory>

<<<<<<< HEAD
#include <dsn/service_api_cpp.h>
#include <dsn/tool-api/zlocks.h>
#include <dsn/perf_counter/perf_counter_wrapper.h>
=======
#include <dsn/perf_counter/perf_counter_wrapper.h>
#include <dsn/service_api_cpp.h>
#include <dsn/tool-api/zlocks.h>
>>>>>>> 78aefe14
#include <dsn/utility/flags.h>

#include "replication_common.h"

namespace dsn {
namespace replication {
DSN_DECLARE_bool(enable_disk_available_check);
DSN_DECLARE_int32(disk_min_available_ratio);

enum disk_status
{
    kNormal = 0,
    kInsufficientSpace
};

DSN_DECLARE_bool(enable_disk_available_space_check);
DSN_DECLARE_int32(disk_min_available_space_ratio);

struct dir_node
{
public:
    std::string tag;
    std::string full_dir;
    int64_t disk_capacity_mb;
    int64_t disk_available_mb;
    int disk_available_ratio;
<<<<<<< HEAD
    disk_status status;
=======
    disk_status::type status;
>>>>>>> 78aefe14
    std::map<app_id, std::set<gpid>> holding_replicas;
    std::map<app_id, std::set<gpid>> holding_primary_replicas;
    std::map<app_id, std::set<gpid>> holding_secondary_replicas;

public:
    dir_node(const std::string &tag_,
             const std::string &dir_,
             int64_t disk_capacity_mb_ = 0,
             int64_t disk_available_mb_ = 0,
             int disk_available_ratio_ = 0,
<<<<<<< HEAD
             disk_status status_ = disk_status::kNormal)
=======
             disk_status::type status_ = disk_status::NORMAL)
>>>>>>> 78aefe14
        : tag(tag_),
          full_dir(dir_),
          disk_capacity_mb(disk_capacity_mb_),
          disk_available_mb(disk_available_mb_),
          disk_available_ratio(disk_available_ratio_),
          status(status_)
    {
    }

    unsigned replicas_count(app_id id) const;
    unsigned replicas_count() const;
    bool has(const dsn::gpid &pid) const;
    unsigned remove(const dsn::gpid &pid);
<<<<<<< HEAD
    bool update_disk_stat();
=======
    void update_disk_stat(bool &status_changed);
>>>>>>> 78aefe14
};

class fs_manager
{
public:
    fs_manager(bool for_test);
    ~fs_manager() {}

    // this should be called before open/load any replicas
    dsn::error_code initialize(const replication_options &opts);
    dsn::error_code initialize(const std::vector<std::string> &data_dirs,
                               const std::vector<std::string> &tags,
                               bool for_test);

    dsn::error_code get_disk_tag(const std::string &dir, /*out*/ std::string &tag);
    void allocate_dir(const dsn::gpid &pid,
                      const std::string &type,
                      /*out*/ std::string &dir);
    void add_replica(const dsn::gpid &pid, const std::string &pid_dir);
    void remove_replica(const dsn::gpid &pid);
    bool for_each_dir_node(const std::function<bool(const dir_node &)> &func) const;
    void update_disk_stat();

    void add_new_dir_node(const std::string &data_dir, const std::string &tag);
    bool is_dir_node_available(const std::string &data_dir, const std::string &tag) const;

    const std::vector<std::string> &get_available_data_dirs() const
    {
        zauto_read_lock l(_lock);
        return _available_data_dirs;
    }

private:
    void reset_disk_stat()
    {
        _total_capacity_mb = 0;
        _total_available_mb = 0;
        _total_available_ratio = 0;
        _min_available_ratio = 100;
        _max_available_ratio = 0;
        _status_updated_dir_nodes.clear();
    }

    dir_node *get_dir_node(const std::string &subdir);

    // when visit the tag/storage of the _dir_nodes map, there's no need to protect by the lock.
    // but when visit the holding_replicas, you must take care.
    mutable zrwlock_nr _lock;

    int64_t _total_capacity_mb = 0;
    int64_t _total_available_mb = 0;
    int _total_available_ratio = 0;
    int _min_available_ratio = 100;
    int _max_available_ratio = 0;

    std::vector<std::shared_ptr<dir_node>> _dir_nodes;
<<<<<<< HEAD
    std::vector<std::string> _available_data_dirs;
=======
    // Used for disk available space check
    // disk status will be updated periodically, this vector record nodes whose disk_status changed
    // in this round
>>>>>>> 78aefe14
    std::vector<std::shared_ptr<dir_node>> _status_updated_dir_nodes;

    perf_counter_wrapper _counter_total_capacity_mb;
    perf_counter_wrapper _counter_total_available_mb;
    perf_counter_wrapper _counter_total_available_ratio;
    perf_counter_wrapper _counter_min_available_ratio;
    perf_counter_wrapper _counter_max_available_ratio;

    friend class replica_stub;
    friend class mock_replica_stub;
    friend class replica_disk_migrator;
    friend class replica_disk_test_base;
};
} // replication
} // dsn<|MERGE_RESOLUTION|>--- conflicted
+++ resolved
@@ -19,15 +19,9 @@
 
 #include <memory>
 
-<<<<<<< HEAD
-#include <dsn/service_api_cpp.h>
-#include <dsn/tool-api/zlocks.h>
-#include <dsn/perf_counter/perf_counter_wrapper.h>
-=======
 #include <dsn/perf_counter/perf_counter_wrapper.h>
 #include <dsn/service_api_cpp.h>
 #include <dsn/tool-api/zlocks.h>
->>>>>>> 78aefe14
 #include <dsn/utility/flags.h>
 
 #include "replication_common.h"
@@ -54,11 +48,7 @@
     int64_t disk_capacity_mb;
     int64_t disk_available_mb;
     int disk_available_ratio;
-<<<<<<< HEAD
-    disk_status status;
-=======
     disk_status::type status;
->>>>>>> 78aefe14
     std::map<app_id, std::set<gpid>> holding_replicas;
     std::map<app_id, std::set<gpid>> holding_primary_replicas;
     std::map<app_id, std::set<gpid>> holding_secondary_replicas;
@@ -69,11 +59,7 @@
              int64_t disk_capacity_mb_ = 0,
              int64_t disk_available_mb_ = 0,
              int disk_available_ratio_ = 0,
-<<<<<<< HEAD
-             disk_status status_ = disk_status::kNormal)
-=======
              disk_status::type status_ = disk_status::NORMAL)
->>>>>>> 78aefe14
         : tag(tag_),
           full_dir(dir_),
           disk_capacity_mb(disk_capacity_mb_),
@@ -87,11 +73,7 @@
     unsigned replicas_count() const;
     bool has(const dsn::gpid &pid) const;
     unsigned remove(const dsn::gpid &pid);
-<<<<<<< HEAD
-    bool update_disk_stat();
-=======
     void update_disk_stat(bool &status_changed);
->>>>>>> 78aefe14
 };
 
 class fs_manager
@@ -148,13 +130,11 @@
     int _max_available_ratio = 0;
 
     std::vector<std::shared_ptr<dir_node>> _dir_nodes;
-<<<<<<< HEAD
     std::vector<std::string> _available_data_dirs;
-=======
+
     // Used for disk available space check
     // disk status will be updated periodically, this vector record nodes whose disk_status changed
     // in this round
->>>>>>> 78aefe14
     std::vector<std::shared_ptr<dir_node>> _status_updated_dir_nodes;
 
     perf_counter_wrapper _counter_total_capacity_mb;
