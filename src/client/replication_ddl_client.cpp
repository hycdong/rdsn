/*
 * The MIT License (MIT)
 *
 * Copyright (c) 2015 Microsoft Corporation
 *
 * -=- Robust Distributed System Nucleus (rDSN) -=-
 *
 * Permission is hereby granted, free of charge, to any person obtaining a copy
 * of this software and associated documentation files (the "Software"), to deal
 * in the Software without restriction, including without limitation the rights
 * to use, copy, modify, merge, publish, distribute, sublicense, and/or sell
 * copies of the Software, and to permit persons to whom the Software is
 * furnished to do so, subject to the following conditions:
 *
 * The above copyright notice and this permission notice shall be included in
 * all copies or substantial portions of the Software.
 *
 * THE SOFTWARE IS PROVIDED "AS IS", WITHOUT WARRANTY OF ANY KIND, EXPRESS OR
 * IMPLIED, INCLUDING BUT NOT LIMITED TO THE WARRANTIES OF MERCHANTABILITY,
 * FITNESS FOR A PARTICULAR PURPOSE AND NONINFRINGEMENT. IN NO EVENT SHALL THE
 * AUTHORS OR COPYRIGHT HOLDERS BE LIABLE FOR ANY CLAIM, DAMAGES OR OTHER
 * LIABILITY, WHETHER IN AN ACTION OF CONTRACT, TORT OR OTHERWISE, ARISING FROM,
 * OUT OF OR IN CONNECTION WITH THE SOFTWARE OR THE USE OR OTHER DEALINGS IN
 * THE SOFTWARE.
 */

#include <dsn/dist/replication/replication_ddl_client.h>

#include <arpa/inet.h>
#include <netdb.h>
#include <sys/socket.h>

#include <fstream>
#include <iomanip>
#include <iostream>

#include <boost/lexical_cast.hpp>
#include <dsn/dist/replication/duplication_common.h>
#include <dsn/dist/replication/replication_other_types.h>
#include <dsn/tool-api/group_address.h>
#include <dsn/utility/error_code.h>
#include <dsn/utility/output_utils.h>
#include <fmt/format.h>
#include <dsn/utils/time_utils.h>

#include "common/replication_common.h"

namespace dsn {
namespace replication {

using tp_output_format = ::dsn::utils::table_printer::output_format;

replication_ddl_client::replication_ddl_client(const std::vector<dsn::rpc_address> &meta_servers)
{
    _meta_server.assign_group("meta-servers");
    for (auto &m : meta_servers) {
        _meta_server.group_address()->add(m);
    }
}

replication_ddl_client::~replication_ddl_client() { _tracker.cancel_outstanding_tasks(); }

dsn::error_code replication_ddl_client::wait_app_ready(const std::string &app_name,
                                                       int partition_count,
                                                       int max_replica_count)
{
    int sleep_sec = 2;
    while (true) {
        std::this_thread::sleep_for(std::chrono::seconds(sleep_sec));

        std::shared_ptr<configuration_query_by_index_request> query_req(
            new configuration_query_by_index_request());
        query_req->app_name = app_name;

        auto query_task = request_meta<configuration_query_by_index_request>(
            RPC_CM_QUERY_PARTITION_CONFIG_BY_INDEX, query_req);
        query_task->wait();
        if (query_task->error() == ERR_INVALID_STATE) {
            std::cout << app_name << " not ready yet, still waiting..." << std::endl;
            continue;
        }

        if (query_task->error() != dsn::ERR_OK) {
            std::cout << "create app " << app_name
                      << " failed: [query] call server error: " << query_task->error().to_string()
                      << std::endl;
            return query_task->error();
        }

        dsn::configuration_query_by_index_response query_resp;
        ::dsn::unmarshall(query_task->get_response(), query_resp);
        if (query_resp.err != dsn::ERR_OK) {
            std::cout << "create app " << app_name
                      << " failed: [query] received server error: " << query_resp.err.to_string()
                      << std::endl;
            return query_resp.err;
        }
        dassert(partition_count == query_resp.partition_count, "partition count not equal");
        int ready_count = 0;
        for (int i = 0; i < partition_count; i++) {
            const partition_configuration &pc = query_resp.partitions[i];
            if (!pc.primary.is_invalid() && (pc.secondaries.size() + 1 >= max_replica_count)) {
                ready_count++;
            }
        }
        if (ready_count == partition_count) {
            std::cout << app_name << " is ready now: (" << ready_count << "/" << partition_count
                      << ")" << std::endl;
            break;
        }
        std::cout << app_name << " not ready yet, still waiting... (" << ready_count << "/"
                  << partition_count << ")" << std::endl;
    }
    return dsn::ERR_OK;
}

dsn::error_code replication_ddl_client::create_app(const std::string &app_name,
                                                   const std::string &app_type,
                                                   int partition_count,
                                                   int replica_count,
                                                   const std::map<std::string, std::string> &envs,
                                                   bool is_stateless)
{
    if (partition_count < 1) {
        std::cout << "create app " << app_name << " failed: partition_count should >= 1"
                  << std::endl;
        return ERR_INVALID_PARAMETERS;
    }

    if (replica_count < 2) {
        std::cout << "create app " << app_name << " failed: replica_count should >= 2" << std::endl;
        return ERR_INVALID_PARAMETERS;
    }

    if (app_name.empty() ||
        !std::all_of(app_name.cbegin(),
                     app_name.cend(),
                     (bool (*)(int))replication_ddl_client::valid_app_char)) {
        std::cout << "create app " << app_name << " failed: invalid app_name" << std::endl;
        return ERR_INVALID_PARAMETERS;
    }

    if (app_type.empty() ||
        !std::all_of(app_type.cbegin(),
                     app_type.cend(),
                     (bool (*)(int))replication_ddl_client::valid_app_char)) {
        std::cout << "create app " << app_name << " failed: invalid app_type" << std::endl;
        return ERR_INVALID_PARAMETERS;
    }

    std::shared_ptr<configuration_create_app_request> req(new configuration_create_app_request());
    req->app_name = app_name;
    req->options.partition_count = partition_count;
    req->options.replica_count = replica_count;
    req->options.success_if_exist = true;
    req->options.app_type = app_type;
    req->options.envs = envs;
    req->options.is_stateful = !is_stateless;

    auto resp_task = request_meta<configuration_create_app_request>(RPC_CM_CREATE_APP, req);
    resp_task->wait();
    if (resp_task->error() != dsn::ERR_OK) {
        std::cout << "create app " << app_name
                  << " failed: [create] call server error: " << resp_task->error().to_string()
                  << std::endl;
        return resp_task->error();
    }

    dsn::replication::configuration_create_app_response resp;
    ::dsn::unmarshall(resp_task->get_response(), resp);
    if (resp.err != dsn::ERR_OK) {
        std::cout << "create app " << app_name
                  << " failed: [create] received server error: " << resp.err.to_string()
                  << std::endl;
        return resp.err;
    }

    std::cout << "create app " << app_name << " succeed, waiting for app ready" << std::endl;

    dsn::error_code error = wait_app_ready(app_name, partition_count, replica_count);
    if (error == dsn::ERR_OK)
        std::cout << app_name << " is ready now!" << std::endl;
    return error;
}

dsn::error_code replication_ddl_client::drop_app(const std::string &app_name, int reserve_seconds)
{
    if (app_name.empty() ||
        !std::all_of(app_name.cbegin(),
                     app_name.cend(),
                     (bool (*)(int))replication_ddl_client::valid_app_char))
        return ERR_INVALID_PARAMETERS;

    std::shared_ptr<configuration_drop_app_request> req(new configuration_drop_app_request());
    req->app_name = app_name;
    req->options.success_if_not_exist = true;
    req->options.__set_reserve_seconds(reserve_seconds);

    auto resp_task = request_meta<configuration_drop_app_request>(RPC_CM_DROP_APP, req);
    resp_task->wait();
    if (resp_task->error() != dsn::ERR_OK) {
        return resp_task->error();
    }

    dsn::replication::configuration_drop_app_response resp;
    ::dsn::unmarshall(resp_task->get_response(), resp);
    if (resp.err != dsn::ERR_OK) {
        return resp.err;
    }
    return dsn::ERR_OK;
}

dsn::error_code replication_ddl_client::recall_app(int32_t app_id, const std::string &new_app_name)
{
    if (!std::all_of(new_app_name.cbegin(),
                     new_app_name.cend(),
                     (bool (*)(int))replication_ddl_client::valid_app_char))
        return ERR_INVALID_PARAMETERS;

    std::shared_ptr<configuration_recall_app_request> req =
        std::make_shared<configuration_recall_app_request>();
    req->app_id = app_id;
    req->new_app_name = new_app_name;

    auto resp_task = request_meta<configuration_recall_app_request>(RPC_CM_RECALL_APP, req);
    resp_task->wait();
    if (resp_task->error() != dsn::ERR_OK)
        return resp_task->error();

    dsn::replication::configuration_recall_app_response resp;
    dsn::unmarshall(resp_task->get_response(), resp);
    if (resp.err != dsn::ERR_OK)
        return resp.err;
    std::cout << "recall app ok, id(" << resp.info.app_id << "), "
              << "name(" << resp.info.app_name << "), "
              << "partition_count(" << resp.info.partition_count << "), wait it ready" << std::endl;
    return wait_app_ready(
        resp.info.app_name, resp.info.partition_count, resp.info.max_replica_count);
}

dsn::error_code replication_ddl_client::list_apps(const dsn::app_status::type status,
                                                  std::vector<::dsn::app_info> &apps)
{
    std::shared_ptr<configuration_list_apps_request> req(new configuration_list_apps_request());
    req->status = status;

    auto resp_task = request_meta<configuration_list_apps_request>(RPC_CM_LIST_APPS, req);
    resp_task->wait();
    if (resp_task->error() != dsn::ERR_OK) {
        return resp_task->error();
    }

    dsn::replication::configuration_list_apps_response resp;
    ::dsn::unmarshall(resp_task->get_response(), resp);
    if (resp.err != dsn::ERR_OK) {
        return resp.err;
    }

    apps = resp.infos;

    return dsn::ERR_OK;
}

dsn::error_code replication_ddl_client::list_apps(const dsn::app_status::type status,
                                                  bool show_all,
                                                  bool detailed,
                                                  bool json,
                                                  const std::string &file_name)
{
    std::vector<::dsn::app_info> apps;
    auto r = list_apps(status, apps);
    if (r != dsn::ERR_OK) {
        return r;
    }

    // print configuration_list_apps_response
    std::streambuf *buf;
    std::ofstream of;

    if (!file_name.empty()) {
        of.open(file_name);
        buf = of.rdbuf();
    } else {
        buf = std::cout.rdbuf();
    }
    std::ostream out(buf);

    size_t max_app_name_size = 20;
    for (int i = 0; i < apps.size(); i++) {
        dsn::app_info info = apps[i];
        if (!show_all && info.status != app_status::AS_AVAILABLE) {
            continue;
        }
        max_app_name_size = std::max(max_app_name_size, info.app_name.size() + 2);
    }

    dsn::utils::multi_table_printer mtp;
    dsn::utils::table_printer tp_general("general_info");
    tp_general.add_title("app_id");
    tp_general.add_column("status");
    tp_general.add_column("app_name");
    tp_general.add_column("app_type");
    tp_general.add_column("partition_count");
    tp_general.add_column("replica_count");
    tp_general.add_column("is_stateful");
    tp_general.add_column("create_time");
    tp_general.add_column("drop_time");
    tp_general.add_column("drop_expire");
    tp_general.add_column("envs_count");

    int available_app_count = 0;
    for (int i = 0; i < apps.size(); i++) {
        dsn::app_info info = apps[i];
        if (!show_all && info.status != app_status::AS_AVAILABLE) {
            continue;
        }
        std::string status_str = enum_to_string(info.status);
        status_str = status_str.substr(status_str.find("AS_") + 3);
        std::string create_time = "-";
        if (info.create_second > 0) {
            char buf[20];
            dsn::utils::time_ms_to_date_time((uint64_t)info.create_second * 1000, buf, 20);
            buf[10] = '_';
            create_time = buf;
        }
        std::string drop_time = "-";
        std::string drop_expire_time = "-";
        if (info.status == app_status::AS_AVAILABLE) {
            available_app_count++;
        } else if (info.status == app_status::AS_DROPPED && info.expire_second > 0) {
            if (info.drop_second > 0) {
                char buf[20];
                dsn::utils::time_ms_to_date_time((uint64_t)info.drop_second * 1000, buf, 20);
                buf[10] = '_';
                drop_time = buf;
            }
            if (info.expire_second > 0) {
                char buf[20];
                dsn::utils::time_ms_to_date_time((uint64_t)info.expire_second * 1000, buf, 20);
                buf[10] = '_';
                drop_expire_time = buf;
            }
        }
        tp_general.add_row(info.app_id);
        tp_general.append_data(status_str);
        tp_general.append_data(info.app_name);
        tp_general.append_data(info.app_type);
        tp_general.append_data(info.partition_count);
        tp_general.append_data(info.max_replica_count);
        tp_general.append_data(info.is_stateful);
        tp_general.append_data(create_time);
        tp_general.append_data(drop_time);
        tp_general.append_data(drop_expire_time);
        tp_general.append_data(info.envs.size());
    }
    mtp.add(std::move(tp_general));

    int total_fully_healthy_app_count = 0;
    int total_unhealthy_app_count = 0;
    int total_write_unhealthy_app_count = 0;
    int total_read_unhealthy_app_count = 0;
    if (detailed && available_app_count > 0) {
        dsn::utils::table_printer tp_health("healthy_info");
        tp_health.add_title("app_id");
        tp_health.add_column("app_name");
        tp_health.add_column("partition_count");
        tp_health.add_column("fully_healthy");
        tp_health.add_column("unhealthy");
        tp_health.add_column("write_unhealthy");
        tp_health.add_column("read_unhealthy");
        for (auto &info : apps) {
            if (info.status != app_status::AS_AVAILABLE) {
                continue;
            }
            int32_t app_id;
            int32_t partition_count;
            std::vector<partition_configuration> partitions;
            r = list_app(info.app_name, app_id, partition_count, partitions);
            if (r != dsn::ERR_OK) {
                derror("list app(%s) failed, err = %s", info.app_name.c_str(), r.to_string());
                return r;
            }
            dassert(info.app_id == app_id, "invalid app_id, %d VS %d", info.app_id, app_id);
            dassert(info.partition_count == partition_count,
                    "invalid partition_count, %d VS %d",
                    info.partition_count,
                    partition_count);
            int fully_healthy = 0;
            int write_unhealthy = 0;
            int read_unhealthy = 0;
            for (int i = 0; i < partitions.size(); i++) {
                const dsn::partition_configuration &p = partitions[i];
                int replica_count = 0;
                if (!p.primary.is_invalid()) {
                    replica_count++;
                }
                replica_count += p.secondaries.size();
                if (!p.primary.is_invalid()) {
                    if (replica_count >= p.max_replica_count)
                        fully_healthy++;
                    else if (replica_count < 2)
                        write_unhealthy++;
                } else {
                    write_unhealthy++;
                    read_unhealthy++;
                }
            }
            tp_health.add_row(info.app_id);
            tp_health.append_data(info.app_name);
            tp_health.append_data(info.partition_count);
            tp_health.append_data(fully_healthy);
            tp_health.append_data(info.partition_count - fully_healthy);
            tp_health.append_data(write_unhealthy);
            tp_health.append_data(read_unhealthy);

            if (fully_healthy == info.partition_count)
                total_fully_healthy_app_count++;
            else
                total_unhealthy_app_count++;
            if (write_unhealthy > 0)
                total_write_unhealthy_app_count++;
            if (read_unhealthy > 0)
                total_read_unhealthy_app_count++;
        }
        mtp.add(std::move(tp_health));
    }

    dsn::utils::table_printer tp_count("summary");
    tp_count.add_row_name_and_data("total_app_count", available_app_count);
    if (detailed && available_app_count > 0) {
        tp_count.add_row_name_and_data("fully_healthy_app_count", total_fully_healthy_app_count);
        tp_count.add_row_name_and_data("unhealthy_app_count", total_unhealthy_app_count);
        tp_count.add_row_name_and_data("write_unhealthy_app_count",
                                       total_write_unhealthy_app_count);
        tp_count.add_row_name_and_data("read_unhealthy_app_count", total_read_unhealthy_app_count);
    }
    mtp.add(std::move(tp_count));

    mtp.output(out, json ? tp_output_format::kJsonPretty : tp_output_format::kTabular);

    return dsn::ERR_OK;
}

dsn::error_code replication_ddl_client::list_nodes(
    const dsn::replication::node_status::type status,
    std::map<dsn::rpc_address, dsn::replication::node_status::type> &nodes)
{
    std::shared_ptr<configuration_list_nodes_request> req(new configuration_list_nodes_request());
    req->status = status;
    auto resp_task = request_meta<configuration_list_nodes_request>(RPC_CM_LIST_NODES, req);
    resp_task->wait();
    if (resp_task->error() != dsn::ERR_OK) {
        return resp_task->error();
    }

    dsn::replication::configuration_list_nodes_response resp;
    ::dsn::unmarshall(resp_task->get_response(), resp);
    if (resp.err != dsn::ERR_OK) {
        return resp.err;
    }

    for (const dsn::replication::node_info &n : resp.infos) {
        nodes[n.address] = n.status;
    }

    return dsn::ERR_OK;
}

struct list_nodes_helper
{
    std::string node_name;
    std::string node_status;
    int primary_count;
    int secondary_count;
    list_nodes_helper(const std::string &n, const std::string &s)
        : node_name(n), node_status(s), primary_count(0), secondary_count(0)
    {
    }
};

std::string host_name_resolve(bool resolve_ip, std::string value)
{
    if (resolve_ip) {
        std::string temp;
        if (dsn::utils::hostname_from_ip_port(value.c_str(), &temp))
            return temp;
    }
    return value;
}

dsn::error_code replication_ddl_client::list_nodes(const dsn::replication::node_status::type status,
                                                   bool detailed,
                                                   const std::string &file_name,
                                                   bool resolve_ip)
{
    std::map<dsn::rpc_address, dsn::replication::node_status::type> nodes;
    auto r = list_nodes(status, nodes);
    if (r != dsn::ERR_OK) {
        return r;
    }

    std::map<dsn::rpc_address, list_nodes_helper> tmp_map;
    int alive_node_count = 0;
    for (auto &kv : nodes) {
        if (kv.second == dsn::replication::node_status::NS_ALIVE)
            alive_node_count++;
        std::string status_str = enum_to_string(kv.second);
        status_str = status_str.substr(status_str.find("NS_") + 3);
        tmp_map.emplace(
            kv.first,
            list_nodes_helper(host_name_resolve(resolve_ip, kv.first.to_std_string()), status_str));
    }

    if (detailed) {
        std::vector<::dsn::app_info> apps;
        r = list_apps(dsn::app_status::AS_AVAILABLE, apps);
        if (r != dsn::ERR_OK) {
            return r;
        }

        for (auto &app : apps) {
            int32_t app_id;
            int32_t partition_count;
            std::vector<partition_configuration> partitions;
            r = list_app(app.app_name, app_id, partition_count, partitions);
            if (r != dsn::ERR_OK) {
                return r;
            }

            for (int i = 0; i < partitions.size(); i++) {
                const dsn::partition_configuration &p = partitions[i];
                if (!p.primary.is_invalid()) {
                    auto find = tmp_map.find(p.primary);
                    if (find != tmp_map.end()) {
                        find->second.primary_count++;
                    }
                }
                for (int j = 0; j < p.secondaries.size(); j++) {
                    auto find = tmp_map.find(p.secondaries[j]);
                    if (find != tmp_map.end()) {
                        find->second.secondary_count++;
                    }
                }
            }
        }
    }

    // print configuration_list_nodes_response
    std::streambuf *buf;
    std::ofstream of;

    if (!file_name.empty()) {
        of.open(file_name);
        buf = of.rdbuf();
    } else {
        buf = std::cout.rdbuf();
    }
    std::ostream out(buf);

    dsn::utils::table_printer tp;
    tp.add_title("address");
    tp.add_column("status");
    if (detailed) {
        tp.add_column("replica_count");
        tp.add_column("primary_count");
        tp.add_column("secondary_count");
    }
    for (auto &kv : tmp_map) {
        tp.add_row(kv.second.node_name);
        tp.append_data(kv.second.node_status);
        if (detailed) {
            tp.append_data(kv.second.primary_count + kv.second.secondary_count);
            tp.append_data(kv.second.primary_count);
            tp.append_data(kv.second.secondary_count);
        }
    }
    tp.output(out);
    out << std::endl;

    dsn::utils::table_printer tp_count;
    tp_count.add_row_name_and_data("total_node_count", nodes.size());
    tp_count.add_row_name_and_data("alive_node_count", alive_node_count);
    tp_count.add_row_name_and_data("unalive_node_count", nodes.size() - alive_node_count);
    tp_count.output(out);
    out << std::endl;

    return dsn::ERR_OK;
#undef RESOLVE
}

dsn::error_code replication_ddl_client::cluster_name(int64_t timeout_ms, std::string &cluster_name)
{
    std::shared_ptr<configuration_cluster_info_request> req(
        new configuration_cluster_info_request());

    auto resp_task =
        request_meta<configuration_cluster_info_request>(RPC_CM_CLUSTER_INFO, req, timeout_ms);
    resp_task->wait();
    if (resp_task->error() != dsn::ERR_OK) {
        return resp_task->error();
    }

    configuration_cluster_info_response resp;
    ::dsn::unmarshall(resp_task->get_response(), resp);
    if (resp.err != dsn::ERR_OK) {
        return resp.err;
    }

    std::string zk_root;
    for (int i = 0; i < resp.keys.size(); ++i) {
        if (resp.keys[i] == "zookeeper_root") {
            zk_root = resp.values[i];
        }
    }

    cluster_name.clear();
    if (!zk_root.empty() && zk_root.find("/pegasus/") == 0) {
        cluster_name = zk_root.substr(9);
    }

    return cluster_name.empty() ? dsn::ERR_UNKNOWN : dsn::ERR_OK;
}

dsn::error_code
replication_ddl_client::cluster_info(const std::string &file_name, bool resolve_ip, bool json)
{
    std::shared_ptr<configuration_cluster_info_request> req(
        new configuration_cluster_info_request());

    auto resp_task = request_meta<configuration_cluster_info_request>(RPC_CM_CLUSTER_INFO, req);
    resp_task->wait();
    if (resp_task->error() != dsn::ERR_OK) {
        return resp_task->error();
    }

    configuration_cluster_info_response resp;
    ::dsn::unmarshall(resp_task->get_response(), resp);
    if (resp.err != dsn::ERR_OK) {
        return resp.err;
    }

    // print configuration_cluster_info_response
    std::streambuf *buf;
    std::ofstream of;

    if (!file_name.empty()) {
        of.open(file_name);
        buf = of.rdbuf();
    } else {
        buf = std::cout.rdbuf();
    }
    std::ostream out(buf);

    if (resolve_ip) {
        for (int i = 0; i < resp.keys.size(); ++i) {
            if (resp.keys[i] == "meta_servers") {
                dsn::utils::list_hostname_from_ip_port(resp.values[i].c_str(), &resp.values[i]);
            } else if (resp.keys[i] == "primary_meta_server") {
                dsn::utils::hostname_from_ip_port(resp.values[i].c_str(), &resp.values[i]);
            }
        }
    }

    dsn::utils::table_printer tp("cluster_info");
    for (int i = 0; i < resp.keys.size(); i++) {
        tp.add_row_name_and_data(resp.keys[i], resp.values[i]);
    }
    tp.output(out, json ? tp_output_format::kJsonPretty : tp_output_format::kTabular);
    return dsn::ERR_OK;
}

dsn::error_code replication_ddl_client::list_app(const std::string &app_name,
                                                 bool detailed,
                                                 bool json,
                                                 const std::string &file_name,
                                                 bool resolve_ip)
{
    dsn::utils::multi_table_printer mtp;
    dsn::utils::table_printer tp_params("parameters");
    if (!(app_name.empty() && file_name.empty())) {
        if (!app_name.empty())
            tp_params.add_row_name_and_data("app_name", app_name);
        if (!file_name.empty())
            tp_params.add_row_name_and_data("out_file", file_name);
    }
    tp_params.add_row_name_and_data("detailed", detailed);
    mtp.add(std::move(tp_params));
    int32_t app_id = 0;
    int32_t partition_count = 0;
    int32_t max_replica_count = 0;
    std::vector<partition_configuration> partitions;
    dsn::error_code err = list_app(app_name, app_id, partition_count, partitions);
    if (err != dsn::ERR_OK) {
        return err;
    }
    if (!partitions.empty()) {
        max_replica_count = partitions[0].max_replica_count;
    }

    // print configuration_query_by_index_response
    std::streambuf *buf;
    std::ofstream of;

    if (!file_name.empty()) {
        of.open(file_name);
        buf = of.rdbuf();
    } else {
        buf = std::cout.rdbuf();
    }
    std::ostream out(buf);

    dsn::utils::table_printer tp_general("general");
    tp_general.add_row_name_and_data("app_name", app_name);
    tp_general.add_row_name_and_data("app_id", app_id);
    tp_general.add_row_name_and_data("partition_count", partition_count);
    tp_general.add_row_name_and_data("max_replica_count", max_replica_count);
    mtp.add(std::move(tp_general));

    if (detailed) {
        dsn::utils::table_printer tp_details("replicas");
        tp_details.add_title("pidx");
        tp_details.add_column("ballot");
        tp_details.add_column("replica_count");
        tp_details.add_column("primary");
        tp_details.add_column("secondaries");
        std::map<rpc_address, std::pair<int, int>> node_stat;

        int total_prim_count = 0;
        int total_sec_count = 0;
        int fully_healthy = 0;
        int write_unhealthy = 0;
        int read_unhealthy = 0;
        for (const auto &p : partitions) {
            int replica_count = 0;
            if (!p.primary.is_invalid()) {
                replica_count++;
                node_stat[p.primary].first++;
                total_prim_count++;
            }
            replica_count += p.secondaries.size();
            total_sec_count += p.secondaries.size();
            if (!p.primary.is_invalid()) {
                if (replica_count >= p.max_replica_count)
                    fully_healthy++;
                else if (replica_count < 2)
                    write_unhealthy++;
            } else {
                write_unhealthy++;
                read_unhealthy++;
            }
            tp_details.add_row(p.pid.get_partition_index());
            tp_details.append_data(p.ballot);
            std::stringstream oss;
            oss << replica_count << "/" << p.max_replica_count;
            tp_details.append_data(oss.str());
            tp_details.append_data(
                (p.primary.is_invalid() ? "-" : host_name_resolve(resolve_ip,
                                                                  p.primary.to_std_string())));
            oss.str("");
            oss << "[";
            // TODO (yingchun) join
            for (int j = 0; j < p.secondaries.size(); j++) {
                if (j != 0)
                    oss << ",";
                oss << host_name_resolve(resolve_ip, p.secondaries[j].to_std_string());
                node_stat[p.secondaries[j]].second++;
            }
            oss << "]";
            tp_details.append_data(oss.str());
        }
        mtp.add(std::move(tp_details));

        // 'node' section.
        dsn::utils::table_printer tp_nodes("nodes");
        tp_nodes.add_title("node");
        tp_nodes.add_column("primary");
        tp_nodes.add_column("secondary");
        tp_nodes.add_column("total");
        for (auto &kv : node_stat) {
            tp_nodes.add_row(host_name_resolve(resolve_ip, kv.first.to_std_string()));
            tp_nodes.append_data(kv.second.first);
            tp_nodes.append_data(kv.second.second);
            tp_nodes.append_data(kv.second.first + kv.second.second);
        }
        tp_nodes.add_row("");
        tp_nodes.append_data(total_prim_count);
        tp_nodes.append_data(total_sec_count);
        tp_nodes.append_data(total_prim_count + total_sec_count);
        mtp.add(std::move(tp_nodes));

        // healthy partition count section.
        dsn::utils::table_printer tp_hpc("healthy");
        tp_hpc.add_row_name_and_data("fully_healthy_partition_count", fully_healthy);
        tp_hpc.add_row_name_and_data("unhealthy_partition_count", partition_count - fully_healthy);
        tp_hpc.add_row_name_and_data("write_unhealthy_partition_count", write_unhealthy);
        tp_hpc.add_row_name_and_data("read_unhealthy_partition_count", read_unhealthy);
        mtp.add(std::move(tp_hpc));
    }
    mtp.output(out, json ? tp_output_format::kJsonPretty : tp_output_format::kTabular);
    return dsn::ERR_OK;
#undef RESOLVE
}

dsn::error_code replication_ddl_client::list_app(const std::string &app_name,
                                                 int32_t &app_id,
                                                 int32_t &partition_count,
                                                 std::vector<partition_configuration> &partitions)
{
    if (app_name.empty() ||
        !std::all_of(app_name.cbegin(),
                     app_name.cend(),
                     (bool (*)(int))replication_ddl_client::valid_app_char))
        return ERR_INVALID_PARAMETERS;

    std::shared_ptr<configuration_query_by_index_request> req(
        new configuration_query_by_index_request());
    req->app_name = app_name;

    auto resp_task = request_meta<configuration_query_by_index_request>(
        RPC_CM_QUERY_PARTITION_CONFIG_BY_INDEX, req);

    resp_task->wait();
    if (resp_task->error() != dsn::ERR_OK) {
        return resp_task->error();
    }

    dsn::configuration_query_by_index_response resp;
    dsn::unmarshall(resp_task->get_response(), resp);
    if (resp.err != dsn::ERR_OK) {
        return resp.err;
    }

    app_id = resp.app_id;
    partition_count = resp.partition_count;
    partitions = resp.partitions;

    return dsn::ERR_OK;
}

dsn::replication::configuration_meta_control_response
replication_ddl_client::control_meta_function_level(meta_function_level::type level)
{
    std::shared_ptr<configuration_meta_control_request> req =
        std::make_shared<configuration_meta_control_request>();
    req->level = level;

    auto response_task = request_meta<configuration_meta_control_request>(RPC_CM_CONTROL_META, req);
    response_task->wait();
    configuration_meta_control_response resp;
    if (response_task->error() != dsn::ERR_OK) {
        resp.err = response_task->error();
    } else {
        dsn::unmarshall(response_task->get_response(), resp);
    }
    return resp;
}

dsn::error_code
replication_ddl_client::send_balancer_proposal(const configuration_balancer_request &request)
{
    std::shared_ptr<configuration_balancer_request> req =
        std::make_shared<configuration_balancer_request>(request);

    auto response_task = request_meta<configuration_balancer_request>(RPC_CM_PROPOSE_BALANCER, req);
    response_task->wait();
    if (response_task->error() != dsn::ERR_OK)
        return response_task->error();
    dsn::replication::configuration_balancer_response resp;
    dsn::unmarshall(response_task->get_response(), resp);
    return resp.err;
}

dsn::error_code replication_ddl_client::do_recovery(const std::vector<rpc_address> &replica_nodes,
                                                    int wait_seconds,
                                                    bool skip_bad_nodes,
                                                    bool skip_lost_partitions,
                                                    const std::string &outfile)
{
    std::streambuf *buf;
    std::ofstream of;

    if (!outfile.empty()) {
        of.open(outfile);
        buf = of.rdbuf();
    } else {
        buf = std::cout.rdbuf();
    }
    std::ostream out(buf);

    std::shared_ptr<configuration_recovery_request> req =
        std::make_shared<configuration_recovery_request>();
    req->recovery_set.clear();
    for (const dsn::rpc_address &node : replica_nodes) {
        if (std::find(req->recovery_set.begin(), req->recovery_set.end(), node) !=
            req->recovery_set.end()) {
            out << "duplicate replica node " << node.to_string() << ", just ingore it" << std::endl;
        } else {
            req->recovery_set.push_back(node);
        }
    }
    if (req->recovery_set.empty()) {
        out << "node set for recovery it empty" << std::endl;
        return ERR_INVALID_PARAMETERS;
    }
    req->skip_bad_nodes = skip_bad_nodes;
    req->skip_lost_partitions = skip_lost_partitions;

    out << "Wait seconds: " << wait_seconds << std::endl;
    out << "Skip bad nodes: " << (skip_bad_nodes ? "true" : "false") << std::endl;
    out << "Skip lost partitions: " << (skip_lost_partitions ? "true" : "false") << std::endl;
    out << "Node list:" << std::endl;
    out << "=============================" << std::endl;
    for (auto &node : req->recovery_set) {
        out << node.to_string() << std::endl;
    }
    out << "=============================" << std::endl;

    auto response_task = request_meta<configuration_recovery_request>(
        RPC_CM_START_RECOVERY, req, wait_seconds * 1000);
    bool wait_done = false;
    for (int i = 0; i < wait_seconds; ++i) {
        wait_done = response_task->wait(1000);
        if (wait_done)
            break;
        else
            out << "Wait recovery for " << i << " seconds" << std::endl;
    }

    if (!wait_done || response_task->get_response() == NULL) {
        out << "Wait recovery failed, administrator should check the meta for progress"
            << std::endl;
        return dsn::ERR_TIMEOUT;
    } else {
        configuration_recovery_response resp;
        dsn::unmarshall(response_task->get_response(), resp);
        out << "Recover result: " << resp.err.to_string() << std::endl;
        if (!resp.hint_message.empty()) {
            out << "=============================" << std::endl;
            out << resp.hint_message;
            out << "=============================" << std::endl;
        }
        return resp.err;
    }
}

dsn::error_code replication_ddl_client::do_restore(const std::string &backup_provider_name,
                                                   const std::string &cluster_name,
                                                   const std::string &policy_name,
                                                   int64_t timestamp,
                                                   const std::string &old_app_name,
                                                   int32_t old_app_id,
                                                   const std::string &new_app_name,
                                                   bool skip_bad_partition)
{
    if (old_app_name.empty() ||
        !std::all_of(old_app_name.cbegin(),
                     old_app_name.cend(),
                     (bool (*)(int))replication_ddl_client::valid_app_char)) {
        std::cout << "restore app " << old_app_name << " failed: invalid old_app_name" << std::endl;
        return ERR_INVALID_PARAMETERS;
    }

    if (new_app_name.empty() ||
        !std::all_of(new_app_name.cbegin(),
                     new_app_name.cend(),
                     (bool (*)(int))replication_ddl_client::valid_app_char)) {
        std::cout << "restore app " << new_app_name << " failed: invalid new_app_name" << std::endl;
        return ERR_INVALID_PARAMETERS;
    }

    std::shared_ptr<configuration_restore_request> req =
        std::make_shared<configuration_restore_request>();

    req->cluster_name = cluster_name;
    req->policy_name = policy_name;
    req->app_name = old_app_name;
    req->app_id = old_app_id;
    req->new_app_name = new_app_name;
    req->backup_provider_name = backup_provider_name;
    req->time_stamp = timestamp;
    req->skip_bad_partition = skip_bad_partition;

    auto resp_task = request_meta<configuration_restore_request>(RPC_CM_START_RESTORE, req);
    bool finish = false;
    while (!finish) {
        std::cout << "sleep 1 second to wait complete..." << std::endl;
        finish = resp_task->wait(1000);
    }

    if (resp_task->error() != ERR_OK) {
        return resp_task->error();
    } else {
        configuration_create_app_response resp;
        dsn::unmarshall(resp_task->get_response(), resp);
        if (resp.err == ERR_OBJECT_NOT_FOUND) {
            std::cout << "app metadata is damaged on cold backup media, restore app failed"
                      << std::endl;
            return ERR_OK;
        } else if (resp.err == ERR_OK) {
            std::cout << "\t"
                      << "new app_id = " << resp.appid << std::endl;
        }
        return resp.err;
    }
}

dsn::error_code replication_ddl_client::add_backup_policy(const std::string &policy_name,
                                                          const std::string &backup_provider_type,
                                                          const std::vector<int32_t> &app_ids,
                                                          int64_t backup_interval_seconds,
                                                          int32_t backup_history_cnt,
                                                          const std::string &start_time)
{
    std::shared_ptr<configuration_add_backup_policy_request> req =
        std::make_shared<configuration_add_backup_policy_request>();
    req->policy_name = policy_name;
    req->backup_provider_type = backup_provider_type;
    req->app_ids = app_ids;
    req->backup_interval_seconds = backup_interval_seconds;
    req->backup_history_count_to_keep = backup_history_cnt;
    req->start_time = start_time;
    auto resp_task =
        request_meta<configuration_add_backup_policy_request>(RPC_CM_ADD_BACKUP_POLICY, req);
    resp_task->wait();

    if (resp_task->error() != ERR_OK) {
        return resp_task->error();
    }

    configuration_add_backup_policy_response resp;
    ::dsn::unmarshall(resp_task->get_response(), resp);

    if (resp.err != ERR_OK) {
        return resp.err;
    } else {
        std::cout << "add backup policy succeed, policy_name = " << policy_name << std::endl;
    }
    return ERR_OK;
}

dsn::error_code replication_ddl_client::disable_backup_policy(const std::string &policy_name)
{
    std::shared_ptr<configuration_modify_backup_policy_request> req =
        std::make_shared<configuration_modify_backup_policy_request>();
    req->policy_name = policy_name;
    req->__set_is_disable(true);

    auto resp_task =
        request_meta<configuration_modify_backup_policy_request>(RPC_CM_MODIFY_BACKUP_POLICY, req);

    resp_task->wait();
    if (resp_task->error() != ERR_OK) {
        return resp_task->error();
    }

    configuration_modify_backup_policy_response resp;
    ::dsn::unmarshall(resp_task->get_response(), resp);
    if (resp.err != ERR_OK) {
        return resp.err;
    } else {
        std::cout << "disable policy result: " << resp.err.to_string() << std::endl;
        if (!resp.hint_message.empty()) {
            std::cout << "=============================" << std::endl;
            std::cout << resp.hint_message << std::endl;
            std::cout << "=============================" << std::endl;
        }
        return resp.err;
    }
}

dsn::error_code replication_ddl_client::enable_backup_policy(const std::string &policy_name)
{
    std::shared_ptr<configuration_modify_backup_policy_request> req =
        std::make_shared<configuration_modify_backup_policy_request>();
    req->policy_name = policy_name;
    req->__set_is_disable(false);

    auto resp_task =
        request_meta<configuration_modify_backup_policy_request>(RPC_CM_MODIFY_BACKUP_POLICY, req);

    resp_task->wait();
    if (resp_task->error() != ERR_OK) {
        return resp_task->error();
    }

    configuration_modify_backup_policy_response resp;
    ::dsn::unmarshall(resp_task->get_response(), resp);
    if (resp.err != ERR_OK) {
        return resp.err;
    } else if (resp.err == ERR_BUSY) {
        std::cout << "policy is under backup, please try disable later" << std::endl;
        return ERR_OK;
    } else {
        std::cout << "enable policy result: " << resp.err.to_string() << std::endl;
        if (!resp.hint_message.empty()) {
            std::cout << "=============================" << std::endl;
            std::cout << resp.hint_message << std::endl;
            std::cout << "=============================" << std::endl;
        }
        return resp.err;
    }
}

// help functions

// TODO (yingchun) use join
template <typename T>
// make sure T support cout << T;
std::string print_set(const std::set<T> &set)
{
    std::stringstream ss;
    ss << "{";
    auto begin = set.begin();
    auto end = set.end();
    for (auto it = begin; it != end; it++) {
        if (it != begin) {
            ss << ", ";
        }
        ss << *it;
    }
    ss << "}";
    return ss.str();
}

static void print_policy_entry(const policy_entry &entry)
{
    dsn::utils::table_printer tp;
    tp.add_row_name_and_data("    name", entry.policy_name);
    tp.add_row_name_and_data("    backup_provider_type", entry.backup_provider_type);
    tp.add_row_name_and_data("    backup_interval", entry.backup_interval_seconds + "s");
    tp.add_row_name_and_data("    app_ids", print_set(entry.app_ids));
    tp.add_row_name_and_data("    start_time", entry.start_time);
    tp.add_row_name_and_data("    status", entry.is_disable ? "disabled" : "enabled");
    tp.add_row_name_and_data("    backup_history_count", entry.backup_history_count_to_keep);
    tp.output(std::cout);
}

static void print_backup_entry(const backup_entry &bentry)
{
    char start_time[30] = {'\0'};
    char end_time[30] = {'\0'};
    ::dsn::utils::time_ms_to_date_time(bentry.start_time_ms, start_time, 30);
    if (bentry.end_time_ms == 0) {
        end_time[0] = '-';
        end_time[1] = '\0';
    } else {
        ::dsn::utils::time_ms_to_date_time(bentry.end_time_ms, end_time, 30);
    }

    dsn::utils::table_printer tp;
    tp.add_row_name_and_data("    id", bentry.backup_id);
    tp.add_row_name_and_data("    start_time", start_time);
    tp.add_row_name_and_data("    end_time", end_time);
    tp.add_row_name_and_data("    app_ids", print_set(bentry.app_ids));
    tp.output(std::cout);
}

dsn::error_code replication_ddl_client::ls_backup_policy()
{
    std::shared_ptr<configuration_query_backup_policy_request> req =
        std::make_shared<configuration_query_backup_policy_request>();
    req->policy_names.clear();
    req->backup_info_count = 0;

    auto resp_task =
        request_meta<configuration_query_backup_policy_request>(RPC_CM_QUERY_BACKUP_POLICY, req);
    resp_task->wait();

    if (resp_task->error() != ERR_OK) {
        return resp_task->error();
    }
    configuration_query_backup_policy_response resp;
    ::dsn::unmarshall(resp_task->get_response(), resp);

    if (resp.err != ERR_OK) {
        return resp.err;
    } else {
        for (int32_t idx = 0; idx < resp.policys.size(); idx++) {
            std::cout << "[" << idx + 1 << "]" << std::endl;
            print_policy_entry(resp.policys[idx]);
            std::cout << std::endl;
        }
    }
    return ERR_OK;
}

dsn::error_code
replication_ddl_client::query_backup_policy(const std::vector<std::string> &policy_names,
                                            int backup_info_cnt)
{
    std::shared_ptr<configuration_query_backup_policy_request> req =
        std::make_shared<configuration_query_backup_policy_request>();
    req->policy_names = policy_names;
    req->backup_info_count = backup_info_cnt;

    auto resp_task =
        request_meta<configuration_query_backup_policy_request>(RPC_CM_QUERY_BACKUP_POLICY, req);
    resp_task->wait();

    if (resp_task->error() != ERR_OK) {
        return resp_task->error();
    }

    configuration_query_backup_policy_response resp;
    ::dsn::unmarshall(resp_task->get_response(), resp);

    if (resp.err != ERR_OK) {
        return resp.err;
    } else {
        for (int32_t idx = 0; idx < resp.policys.size(); idx++) {
            if (idx != 0) {
                std::cout << "************************" << std::endl;
            }
            const policy_entry &pentry = resp.policys[idx];
            std::cout << "policy_info:" << std::endl;
            print_policy_entry(pentry);
            std::cout << std::endl << "backup_infos:" << std::endl;
            const std::vector<backup_entry> &backup_infos = resp.backup_infos[idx];
            for (int idx = 0; idx < backup_infos.size(); idx++) {
                std::cout << "[" << (idx + 1) << "]" << std::endl;
                print_backup_entry(backup_infos[idx]);
            }
        }
    }
    return ERR_OK;
}

dsn::error_code
replication_ddl_client::update_backup_policy(const std::string &policy_name,
                                             const std::vector<int32_t> &add_appids,
                                             const std::vector<int32_t> &removal_appids,
                                             int64_t new_backup_interval_sec,
                                             int32_t backup_history_count_to_keep,
                                             const std::string &start_time)
{
    std::shared_ptr<configuration_modify_backup_policy_request> req =
        std::make_shared<configuration_modify_backup_policy_request>();
    req->policy_name = policy_name;
    if (!add_appids.empty()) {
        req->__set_add_appids(add_appids);
    }
    if (!removal_appids.empty()) {
        req->__set_removal_appids(removal_appids);
    }
    if (new_backup_interval_sec > 0) {
        req->__set_new_backup_interval_sec(new_backup_interval_sec);
    }

    if (backup_history_count_to_keep > 0) {
        req->__set_backup_history_count_to_keep(backup_history_count_to_keep);
    }

    if (!start_time.empty()) {
        req->__set_start_time(start_time);
    }
    auto resp_task =
        request_meta<configuration_modify_backup_policy_request>(RPC_CM_MODIFY_BACKUP_POLICY, req);
    resp_task->wait();

    if (resp_task->error() != ERR_OK) {
        return resp_task->error();
    }

    configuration_modify_backup_policy_response resp;
    ::dsn::unmarshall(resp_task->get_response(), resp);
    if (resp.err != ERR_OK) {
        return resp.err;
    } else {
        std::cout << "Modify policy result: " << resp.err.to_string() << std::endl;
        if (!resp.hint_message.empty()) {
            std::cout << "=============================" << std::endl;
            std::cout << resp.hint_message << std::endl;
            std::cout << "=============================" << std::endl;
        }
        return resp.err;
    }
}

dsn::error_code replication_ddl_client::query_restore(int32_t restore_app_id, bool detailed)
{
    if (restore_app_id <= 0) {
        return ERR_INVALID_PARAMETERS;
    }
    std::shared_ptr<configuration_query_restore_request> req =
        std::make_shared<configuration_query_restore_request>();
    req->restore_app_id = restore_app_id;

    auto resp_task =
        request_meta<configuration_query_restore_request>(RPC_CM_QUERY_RESTORE_STATUS, req);

    resp_task->wait();

    if (resp_task->error() != ERR_OK) {
        return resp_task->error();
    }

    configuration_query_restore_response response;
    ::dsn::unmarshall(resp_task->get_response(), response);
    if (response.err == ERR_OK) {
        int overall_progress = 0;
        for (const auto &p : response.restore_progress) {
            overall_progress += p;
        }
        overall_progress = overall_progress / response.restore_progress.size();
        overall_progress = overall_progress / 10;

        if (detailed) {
            int width = strlen("restore_status");
            std::cout << std::setw(width) << std::left << "pid" << std::setw(width) << std::left
                      << "progress(%)" << std::setw(width) << std::left << "restore_status"
                      << std::endl;
            for (int idx = 0; idx < response.restore_status.size(); idx++) {
                std::string restore_status = std::string("unknown");
                if (response.restore_status[idx] == ::dsn::ERR_OK) {
                    restore_status = (response.restore_progress[idx] == 1000) ? "ok" : "ongoing";
                } else if (response.restore_status[idx] == ERR_IGNORE_BAD_DATA) {
                    restore_status = "skip";
                }
                int progress = response.restore_progress[idx] / 10;
                std::cout << std::setw(width) << std::left << idx << std::setw(width) << std::left
                          << progress << std::setw(width) << std::left << restore_status
                          << std::endl;
            }

            std::cout << std::endl
                      << "the overall progress of restore is " << overall_progress << "%"
                      << std::endl;

            std::cout << std::endl << "annotations:" << std::endl;
            std::cout << "    ok : mean restore complete" << std::endl;
            std::cout << "    ongoing : mean restore is under going" << std::endl;
            std::cout
                << "    skip : data on cold backup media is damaged, but skip the damaged partition"
                << std::endl;
            std::cout << "    unknown : invalid, should login server and check it" << std::endl;
        } else {
            std::cout << "the overall progress of restore is " << overall_progress << "%"
                      << std::endl;
        }
    } else if (response.err == ERR_APP_NOT_EXIST) {
        std::cout << "invalid restore_app_id(" << restore_app_id << ")" << std::endl;
    } else if (response.err == ERR_APP_DROPPED) {
        std::cout << "restore failed, because some partition's data is damaged on cold backup media"
                  << std::endl;
    }
    return ERR_OK;
}

error_with<duplication_add_response>
replication_ddl_client::add_dup(std::string app_name, std::string remote_cluster_name, bool freezed)
{
    auto req = make_unique<duplication_add_request>();
    req->app_name = std::move(app_name);
    req->remote_cluster_name = std::move(remote_cluster_name);
    req->freezed = freezed;
    return call_rpc_sync(duplication_add_rpc(std::move(req), RPC_CM_ADD_DUPLICATION));
}

error_with<duplication_modify_response> replication_ddl_client::change_dup_status(
    std::string app_name, int dupid, duplication_status::type status)
{
    auto req = make_unique<duplication_modify_request>();
    req->app_name = std::move(app_name);
    req->dupid = dupid;
    req->__set_status(status);
    return call_rpc_sync(duplication_modify_rpc(std::move(req), RPC_CM_MODIFY_DUPLICATION));
}

error_with<duplication_modify_response> replication_ddl_client::update_dup_fail_mode(
    std::string app_name, int dupid, duplication_fail_mode::type fmode)
{
    if (_duplication_fail_mode_VALUES_TO_NAMES.find(fmode) ==
        _duplication_fail_mode_VALUES_TO_NAMES.end()) {
        return FMT_ERR(ERR_INVALID_PARAMETERS, "unexpected duplication_fail_mode {}", fmode);
    }
    auto req = make_unique<duplication_modify_request>();
    req->app_name = std::move(app_name);
    req->dupid = dupid;
    req->__set_fail_mode(fmode);
    return call_rpc_sync(duplication_modify_rpc(std::move(req), RPC_CM_MODIFY_DUPLICATION));
}

error_with<duplication_query_response> replication_ddl_client::query_dup(std::string app_name)
{
    auto req = make_unique<duplication_query_request>();
    req->app_name = std::move(app_name);
    return call_rpc_sync(duplication_query_rpc(std::move(req), RPC_CM_QUERY_DUPLICATION));
}

bool replication_ddl_client::valid_app_char(int c)
{
    return (bool)std::isalnum(c) || c == '_' || c == '.' || c == ':';
}

void replication_ddl_client::end_meta_request(const rpc_response_task_ptr &callback,
                                              int retry_times,
                                              error_code err,
                                              dsn::message_ex *request,
                                              dsn::message_ex *resp)
{
    if (err != dsn::ERR_OK && retry_times < 2) {
        rpc::call(_meta_server,
                  request,
                  &_tracker,
                  [this, retry_times, callback](
                      error_code err, dsn::message_ex *request, dsn::message_ex *response) mutable {
                      end_meta_request(callback, retry_times + 1, err, request, response);
                  });
    } else {
        callback->enqueue(err, (message_ex *)resp);
    }
}

dsn::error_code replication_ddl_client::get_app_envs(const std::string &app_name,
                                                     std::map<std::string, std::string> &envs)
{
    std::vector<::dsn::app_info> apps;
    auto r = list_apps(dsn::app_status::AS_AVAILABLE, apps);
    if (r != dsn::ERR_OK) {
        return r;
    }

    for (auto &app : apps) {
        if (app.app_name == app_name) {
            envs = app.envs;
            return dsn::ERR_OK;
        }
    }

    return dsn::ERR_OBJECT_NOT_FOUND;
}

error_with<configuration_update_app_env_response>
replication_ddl_client::set_app_envs(const std::string &app_name,
                                     const std::vector<std::string> &keys,
                                     const std::vector<std::string> &values)
{
    auto req = make_unique<configuration_update_app_env_request>();
    req->__set_app_name(app_name);
    req->__set_keys(keys);
    req->__set_values(values);
    req->__set_op(app_env_operation::type::APP_ENV_OP_SET);
    return call_rpc_sync(update_app_env_rpc(std::move(req), RPC_CM_UPDATE_APP_ENV));
}

::dsn::error_code replication_ddl_client::del_app_envs(const std::string &app_name,
                                                       const std::vector<std::string> &keys)
{
    std::shared_ptr<configuration_update_app_env_request> req =
        std::make_shared<configuration_update_app_env_request>();
    req->__set_app_name(app_name);
    req->__set_op(app_env_operation::type::APP_ENV_OP_DEL);
    req->__set_keys(keys);

    auto resp_task = request_meta<configuration_update_app_env_request>(RPC_CM_UPDATE_APP_ENV, req);
    resp_task->wait();

    if (resp_task->error() != ERR_OK) {
        return resp_task->error();
    }
    configuration_update_app_env_response response;
    ::dsn::unmarshall(resp_task->get_response(), response);
    if (response.err != ERR_OK) {
        return response.err;
    } else {
        std::cout << "del app envs succeed" << std::endl;
        if (!response.hint_message.empty()) {
            std::cout << "=============================" << std::endl;
            std::cout << response.hint_message << std::endl;
            std::cout << "=============================" << std::endl;
        }
    }
    return ERR_OK;
}

::dsn::error_code replication_ddl_client::clear_app_envs(const std::string &app_name,
                                                         bool clear_all,
                                                         const std::string &prefix)
{
    std::shared_ptr<configuration_update_app_env_request> req =
        std::make_shared<configuration_update_app_env_request>();
    req->__set_app_name(app_name);
    req->__set_op(app_env_operation::type::APP_ENV_OP_CLEAR);
    if (clear_all) {
        req->__set_clear_prefix("");
    } else {
        dassert(!prefix.empty(), "prefix can not be empty");
        req->__set_clear_prefix(prefix);
    }

    auto resp_task = request_meta<configuration_update_app_env_request>(RPC_CM_UPDATE_APP_ENV, req);
    resp_task->wait();

    if (resp_task->error() != ERR_OK) {
        return resp_task->error();
    }
    configuration_update_app_env_response response;
    ::dsn::unmarshall(resp_task->get_response(), response);
    if (response.err != ERR_OK) {
        return response.err;
    } else {
        std::cout << "clear app envs succeed" << std::endl;
        if (!response.hint_message.empty()) {
            std::cout << "=============================" << std::endl;
            std::cout << response.hint_message << std::endl;
            std::cout << "=============================" << std::endl;
        }
    }
    return ERR_OK;
}

dsn::error_code
replication_ddl_client::ddd_diagnose(gpid pid, std::vector<ddd_partition_info> &ddd_partitions)
{
    std::shared_ptr<ddd_diagnose_request> req(new ddd_diagnose_request());
    req->pid = pid;

    auto resp_task = request_meta<ddd_diagnose_request>(RPC_CM_DDD_DIAGNOSE, req);

    resp_task->wait();
    if (resp_task->error() != dsn::ERR_OK) {
        return resp_task->error();
    }

    ddd_diagnose_response resp;
    dsn::unmarshall(resp_task->get_response(), resp);
    if (resp.err != dsn::ERR_OK) {
        return resp.err;
    }

    ddd_partitions = std::move(resp.partitions);

    return dsn::ERR_OK;
}

void replication_ddl_client::query_disk_info(
    const std::vector<dsn::rpc_address> &targets,
    const std::string &app_name,
    /*out*/ std::map<dsn::rpc_address, error_with<query_disk_info_response>> &resps)
{
    std::map<dsn::rpc_address, query_disk_info_rpc> query_disk_info_rpcs;
    for (const auto &target : targets) {
        auto request = make_unique<query_disk_info_request>();
        request->node = target;
        request->app_name = app_name;
        query_disk_info_rpcs.emplace(target,
                                     query_disk_info_rpc(std::move(request), RPC_QUERY_DISK_INFO));
    }
    call_rpcs_sync(query_disk_info_rpcs, resps);
}

error_with<start_bulk_load_response>
replication_ddl_client::start_bulk_load(const std::string &app_name,
                                        const std::string &cluster_name,
                                        const std::string &file_provider_type,
                                        const std::string &remote_root_path)
{
    auto req = make_unique<start_bulk_load_request>();
    req->app_name = app_name;
    req->cluster_name = cluster_name;
    req->file_provider_type = file_provider_type;
    req->remote_root_path = remote_root_path;
    return call_rpc_sync(start_bulk_load_rpc(std::move(req), RPC_CM_START_BULK_LOAD));
}

error_with<control_bulk_load_response>
replication_ddl_client::control_bulk_load(const std::string &app_name,
                                          const bulk_load_control_type::type control_type)
{
    auto req = make_unique<control_bulk_load_request>();
    req->app_name = app_name;
    req->type = control_type;
    return call_rpc_sync(control_bulk_load_rpc(std::move(req), RPC_CM_CONTROL_BULK_LOAD));
}

error_with<query_bulk_load_response>
replication_ddl_client::query_bulk_load(const std::string &app_name)
{

    auto req = make_unique<query_bulk_load_request>();
    req->app_name = app_name;
    return call_rpc_sync(query_bulk_load_rpc(std::move(req), RPC_CM_QUERY_BULK_LOAD_STATUS));
}

error_code replication_ddl_client::detect_hotkey(const dsn::rpc_address &target,
                                                 detect_hotkey_request &req,
                                                 detect_hotkey_response &resp)
{
    std::map<dsn::rpc_address, detect_hotkey_rpc> detect_hotkey_rpcs;
    auto request = make_unique<detect_hotkey_request>(req);
    detect_hotkey_rpcs.emplace(target, detect_hotkey_rpc(std::move(request), RPC_DETECT_HOTKEY));
    std::map<dsn::rpc_address, error_with<detect_hotkey_response>> resps;
    call_rpcs_sync(detect_hotkey_rpcs, resps);
    resp = resps.begin()->second.get_value();
    return resps.begin()->second.get_error().code();
}

error_with<start_partition_split_response>
replication_ddl_client::start_partition_split(const std::string &app_name, int new_partition_count)
{
    auto req = make_unique<start_partition_split_request>();
    req->__set_app_name(app_name);
    req->__set_new_partition_count(new_partition_count);
    return call_rpc_sync(start_split_rpc(std::move(req), RPC_CM_START_PARTITION_SPLIT));
}

error_with<control_split_response>
<<<<<<< HEAD
=======
replication_ddl_client::pause_partition_split(const std::string &app_name,
                                              const int32_t parent_pidx)
{
    return control_partition_split(app_name, split_control_type::PAUSE, parent_pidx, 0);
}

error_with<control_split_response>
replication_ddl_client::restart_partition_split(const std::string &app_name,
                                                const int32_t parent_pidx)
{
    return control_partition_split(app_name, split_control_type::RESTART, parent_pidx, 0);
}

error_with<control_split_response>
replication_ddl_client::cancel_partition_split(const std::string &app_name,
                                               const int32_t old_partition_count)
{
    return control_partition_split(app_name, split_control_type::CANCEL, -1, old_partition_count);
}

error_with<control_split_response>
>>>>>>> 7404376b
replication_ddl_client::control_partition_split(const std::string &app_name,
                                                split_control_type::type control_type,
                                                const int32_t parent_pidx,
                                                const int32_t old_partition_count)
{
    auto req = make_unique<control_split_request>();
    req->__set_app_name(app_name);
    req->__set_control_type(control_type);
    req->__set_parent_pidx(parent_pidx);
    req->__set_old_partition_count(old_partition_count);
    return call_rpc_sync(control_split_rpc(std::move(req), RPC_CM_CONTROL_PARTITION_SPLIT));
}

<<<<<<< HEAD
error_with<query_split_response>
replication_ddl_client::query_partition_split(const std::string &app_name)
{
    auto req = make_unique<query_split_request>();
    req->__set_app_name(app_name);
    return call_rpc_sync(query_split_rpc(std::move(req), RPC_CM_QUERY_PARTITION_SPLIT));
}

=======
>>>>>>> 7404376b
} // namespace replication
} // namespace dsn<|MERGE_RESOLUTION|>--- conflicted
+++ resolved
@@ -1605,8 +1605,6 @@
 }
 
 error_with<control_split_response>
-<<<<<<< HEAD
-=======
 replication_ddl_client::pause_partition_split(const std::string &app_name,
                                               const int32_t parent_pidx)
 {
@@ -1628,7 +1626,6 @@
 }
 
 error_with<control_split_response>
->>>>>>> 7404376b
 replication_ddl_client::control_partition_split(const std::string &app_name,
                                                 split_control_type::type control_type,
                                                 const int32_t parent_pidx,
@@ -1642,7 +1639,6 @@
     return call_rpc_sync(control_split_rpc(std::move(req), RPC_CM_CONTROL_PARTITION_SPLIT));
 }
 
-<<<<<<< HEAD
 error_with<query_split_response>
 replication_ddl_client::query_partition_split(const std::string &app_name)
 {
@@ -1651,7 +1647,5 @@
     return call_rpc_sync(query_split_rpc(std::move(req), RPC_CM_QUERY_PARTITION_SPLIT));
 }
 
-=======
->>>>>>> 7404376b
 } // namespace replication
 } // namespace dsn