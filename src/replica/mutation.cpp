/*
 * The MIT License (MIT)
 *
 * Copyright (c) 2015 Microsoft Corporation
 *
 * -=- Robust Distributed System Nucleus (rDSN) -=-
 *
 * Permission is hereby granted, free of charge, to any person obtaining a copy
 * of this software and associated documentation files (the "Software"), to deal
 * in the Software without restriction, including without limitation the rights
 * to use, copy, modify, merge, publish, distribute, sublicense, and/or sell
 * copies of the Software, and to permit persons to whom the Software is
 * furnished to do so, subject to the following conditions:
 *
 * The above copyright notice and this permission notice shall be included in
 * all copies or substantial portions of the Software.
 *
 * THE SOFTWARE IS PROVIDED "AS IS", WITHOUT WARRANTY OF ANY KIND, EXPRESS OR
 * IMPLIED, INCLUDING BUT NOT LIMITED TO THE WARRANTIES OF MERCHANTABILITY,
 * FITNESS FOR A PARTICULAR PURPOSE AND NONINFRINGEMENT. IN NO EVENT SHALL THE
 * AUTHORS OR COPYRIGHT HOLDERS BE LIABLE FOR ANY CLAIM, DAMAGES OR OTHER
 * LIABILITY, WHETHER IN AN ACTION OF CONTRACT, TORT OR OTHERWISE, ARISING FROM,
 * OUT OF OR IN CONNECTION WITH THE SOFTWARE OR THE USE OR OTHER DEALINGS IN
 * THE SOFTWARE.
 */

/*
 * Description:
 *     What is this file about?
 *
 * Revision history:
 *     xxxx-xx-xx, author, first version
 *     xxxx-xx-xx, author, fix bug about xxx
 */

#include "mutation.h"
#include "mutation_log.h"
#include "replica.h"
#include <dsn/dist/fmt_logging.h>
#include <dsn/utility/flags.h>

namespace dsn {
namespace replication {

DSN_DEFINE_uint64("replication",
                  abnormal_write_trace_latency_threshold,
                  1000 * 1000 * 1000, // 1s
                  "latency trace will be logged when exceed the write latency threshold");

std::atomic<uint64_t> mutation::s_tid(0);

mutation::mutation()
{
    next = nullptr;
    _private0 = 0;
    _not_logged = 1;
    _prepare_ts_ms = 0;
    strcpy(_name, "0.0.0.0");
    _appro_data_bytes = sizeof(mutation_header);
    _create_ts_ns = dsn_now_ns();
    _tid = ++s_tid;
<<<<<<< HEAD
    _is_sync_to_child = false;
=======
    tracer =
        std::make_shared<dsn::utils::latency_tracer>(fmt::format("{}[{}]", "mutation", _tid),
                                                     false,
                                                     FLAGS_abnormal_write_trace_latency_threshold);
>>>>>>> ab9520df
}

mutation_ptr mutation::copy_no_reply(const mutation_ptr &old_mu)
{
    mutation_ptr mu(new mutation());
    mu->_private0 = old_mu->_private0;
    strcpy(mu->_name, old_mu->_name);
    mu->_appro_data_bytes = old_mu->_appro_data_bytes;
    mu->data = old_mu->data;
    mu->_is_sync_to_child = old_mu->is_sync_to_child();
    // create a new message without client information, it will not rely
    for (auto req : old_mu->client_requests) {
        if (req != nullptr) {
            dsn::message_ex *new_req = message_ex::copy_message_no_reply(*req);
            mu->client_requests.emplace_back(new_req);
        } else {
            mu->client_requests.emplace_back(req);
        }
    }
    return mu;
}

mutation::~mutation()
{
    for (auto &r : client_requests) {
        if (r != nullptr) {
            r->release_ref();
        }
    }

    for (auto &request : _prepare_requests) {
        request->release_ref();
    }
}

void mutation::set_id(ballot b, decree c)
{
    data.header.ballot = b;
    data.header.decree = c;

    snprintf_p(_name,
               sizeof(_name),
               "%" PRId32 ".%" PRId32 ".%" PRId64 ".%" PRId64,
               data.header.pid.get_app_id(),
               data.header.pid.get_partition_index(),
               data.header.ballot,
               data.header.decree);
}

void mutation::copy_from(mutation_ptr &old)
{
    data.updates = old->data.updates;
    client_requests = old->client_requests;
    _appro_data_bytes = old->_appro_data_bytes;
    _create_ts_ns = old->_create_ts_ns;

    for (auto &r : client_requests) {
        if (r != nullptr) {
            // release in dctor
            r->add_ref();
        }
    }

    // let's always re-append the mutation to
    // replication logs as the ballot number
    // is changed, to ensure the invariance:
    // if decree(A) >= decree(B)
    // then ballot(A) >= ballot(B)
    /*if (old->is_logged())
    {
        set_logged();
        data.header.log_offset = old->data.header.log_offset;
    }
    */

    _prepare_requests = old->prepare_requests();
    for (auto &request : _prepare_requests) {
        request->add_ref();
    }
}

void mutation::add_client_request(task_code code, dsn::message_ex *request)
{
    if (request != nullptr) {
        ADD_CUSTOM_POINT(tracer, request->header->id);
    }
    data.updates.push_back(mutation_update());
    mutation_update &update = data.updates.back();
    _appro_data_bytes += 32; // approximate code size

    if (request != nullptr) {
        update.code = code;
        update.serialization_type =
            (dsn_msg_serialize_format)request->header->context.u.serialize_format;
        update.__set_start_time_ns(dsn_now_ns());
        request->add_ref(); // released on dctor

        void *ptr;
        size_t size;
        bool r = request->read_next(&ptr, &size);
        dassert(r, "payload is not present");
        request->read_commit(0); // so we can re-read the request buffer in replicated app
        update.data.assign((char *)ptr, 0, (int)size);

        _appro_data_bytes += sizeof(int) + (int)size; // data size
    } else {
        update.code = RPC_REPLICATION_WRITE_EMPTY;
        _appro_data_bytes += sizeof(int); // empty data size
    }

    client_requests.push_back(request);

    dassert(client_requests.size() == data.updates.size(), "size must be equal");
}

void mutation::write_to(const std::function<void(const blob &)> &inserter) const
{
    binary_writer writer(1024);
    write_mutation_header(writer, data.header);
    writer.write_pod(static_cast<int>(data.updates.size()));
    for (const mutation_update &update : data.updates) {
        // write task_code as string to make it cross-process compatible.
        // avoid memory copy, equal to writer.write(std::string)
        const char *cstr = update.code.to_string();
        int len = static_cast<int>(strlen(cstr));
        writer.write_pod(len);
        if (len > 0)
            writer.write(cstr, len);

        writer.write_pod(static_cast<int>(update.serialization_type));

        writer.write_pod(static_cast<int>(update.data.length()));
    }
    inserter(writer.get_buffer());
    for (const mutation_update &update : data.updates) {
        inserter(update.data);
    }
}

void mutation::write_to(binary_writer &writer, dsn::message_ex * /*to*/) const
{
    write_mutation_header(writer, data.header);
    writer.write_pod(static_cast<int>(data.updates.size()));
    for (const mutation_update &update : data.updates) {
        // write task_code as string to make it cross-process compatible.
        // avoid memory copy, equal to writer.write(std::string)
        const char *cstr = update.code.to_string();
        int len = static_cast<int>(strlen(cstr));
        writer.write_pod(len);
        if (len > 0)
            writer.write(cstr, len);

        writer.write_pod(static_cast<int>(update.serialization_type));

        writer.write_pod(static_cast<int>(update.data.length()));
    }
    // TODO(qinzuoyan): directly append buffer to message to avoid memory copy
    for (const mutation_update &update : data.updates) {
        writer.write(update.data.data(), update.data.length());
    }
}

/*static*/ mutation_ptr mutation::read_from(binary_reader &reader, dsn::message_ex *from)
{
    mutation_ptr mu(new mutation());
    read_mutation_header(reader, mu->data.header);

    int size;
    reader.read_pod(size);
    mu->data.updates.resize(size);
    std::vector<int> lengths(size, 0);
    for (int i = 0; i < size; ++i) {
        std::string name;
        reader.read(name);
        ::dsn::task_code code = dsn::task_code::try_get(name, TASK_CODE_INVALID);
        dassert(code != TASK_CODE_INVALID, "invalid mutation task code: %s", name.c_str());
        mu->data.updates[i].code = code;

        int type;
        reader.read_pod(type);
        mu->data.updates[i].serialization_type = type;

        reader.read_pod(lengths[i]);
    }
    for (int i = 0; i < size; ++i) {
        reader.read(mu->data.updates[i].data, lengths[i]);
    }

    mu->client_requests.resize(mu->data.updates.size());
    mu->add_prepare_request(from);

    snprintf_p(mu->_name,
               sizeof(mu->_name),
               "%" PRId32 ".%" PRId32 ".%" PRId64 ".%" PRId64,
               mu->data.header.pid.get_app_id(),
               mu->data.header.pid.get_partition_index(),
               mu->data.header.ballot,
               mu->data.header.decree);
    return mu;
}

/*static*/ void mutation::write_mutation_header(binary_writer &writer,
                                                const mutation_header &header)
{
    writer.write_pod((int64_t)0);
    writer.write_pod(header.pid.value());
    writer.write_pod(header.ballot);
    writer.write_pod(header.decree);
    writer.write_pod(header.log_offset);
    writer.write_pod(header.last_committed_decree);
    writer.write_pod(header.timestamp);
}

/*static*/ void mutation::read_mutation_header(binary_reader &reader, mutation_header &header)
{
    // original code:
    //   reader.read_pod(mu->data.header);
    // this will read 7*8=56 bytes of:
    //   - vptr (which must > 64)
    //   - gpid
    //   - ballot
    //   - decree
    //   - log_offset
    //   - last_committed_decree
    //   - __isset
    //
    // new code (also 7*8=56 bytes):
    //   - version
    //   - gpid
    //   - decree
    //   - ballot
    //   - log_offset
    //   - last_committed_decree
    //   - timestamp
    int64_t version;
    reader.read_pod(version);
    uint64_t pid_value;
    reader.read_pod(pid_value);
    header.pid.set_value(pid_value);
    reader.read_pod(header.ballot);
    reader.read_pod(header.decree);
    reader.read_pod(header.log_offset);
    reader.read_pod(header.last_committed_decree);
    if (version == 0) {
        reader.read_pod(header.timestamp);
    } else if (version > 64) {
        // version is vptr, we need read '__isset', and ignore it
        int64_t isset;
        reader.read_pod(isset);
        header.timestamp = 0;
    } else {
        dassert(false, "invalid mutation log version: 0x%" PRIx64, version);
    }
}

int mutation::clear_prepare_or_commit_tasks()
{
    int c = 0;
    for (auto it = _prepare_or_commit_tasks.begin(); it != _prepare_or_commit_tasks.end(); ++it) {
        if (it->second->cancel(true)) {
            c++;
        }
    }

    _prepare_or_commit_tasks.clear();
    return c;
}

void mutation::wait_log_task() const
{
    if (_log_task != nullptr) {
        _log_task->wait();
    }
}

mutation_queue::mutation_queue(gpid gpid,
                               int max_concurrent_op /*= 2*/,
                               bool batch_write_disabled /*= false*/)
    : _max_concurrent_op(max_concurrent_op), _batch_write_disabled(batch_write_disabled)
{
    _current_op_count = 0;
    _pending_mutation = nullptr;
    dassert(gpid.get_app_id() != 0, "invalid gpid");
    _pcount = dsn_task_queue_virtual_length_ptr(RPC_PREPARE, gpid.thread_hash());
}

mutation_ptr mutation_queue::add_work(task_code code, dsn::message_ex *request, replica *r)
{
    task_spec *spec = task_spec::get(code);

    // if not allow write batch, switch work queue
    if (_pending_mutation && !spec->rpc_request_is_write_allow_batch) {
        _pending_mutation->add_ref(); // released when unlink
        _hdr.add(_pending_mutation);
        _pending_mutation = nullptr;
        ++(*_pcount);
    }

    // add to work queue
    if (!_pending_mutation) {
        _pending_mutation = r->new_mutation(invalid_decree);
    }

    dinfo("add request with trace_id = %016" PRIx64 " into mutation with mutation_tid = %" PRIu64,
          request->header->trace_id,
          _pending_mutation->tid());

    _pending_mutation->add_client_request(code, request);

    // short-cut
    if (_current_op_count < _max_concurrent_op && _hdr.is_empty()) {
        auto ret = _pending_mutation;
        _pending_mutation = nullptr;
        _current_op_count++;
        return ret;
    }

    // check if need to switch work queue
    if (_batch_write_disabled || !spec->rpc_request_is_write_allow_batch ||
        _pending_mutation->is_full()) {
        _pending_mutation->add_ref(); // released when unlink
        _hdr.add(_pending_mutation);
        _pending_mutation = nullptr;
        ++(*_pcount);
    }

    // get next work item
    if (_current_op_count >= _max_concurrent_op)
        return nullptr;
    else if (_hdr.is_empty()) {
        dassert(_pending_mutation != nullptr, "pending mutation cannot be null");

        auto ret = _pending_mutation;
        _pending_mutation = nullptr;
        _current_op_count++;
        return ret;
    } else {
        _current_op_count++;
        return unlink_next_workload();
    }
}

mutation_ptr mutation_queue::check_possible_work(int current_running_count)
{
    _current_op_count = current_running_count;

    if (_current_op_count >= _max_concurrent_op)
        return nullptr;

    // no further workload
    if (_hdr.is_empty()) {
        if (_pending_mutation != nullptr) {
            auto ret = _pending_mutation;
            _pending_mutation = nullptr;
            _current_op_count++;
            return ret;
        } else {
            return nullptr;
        }
    }

    // run further workload
    else {
        _current_op_count++;
        return unlink_next_workload();
    }
}

void mutation_queue::clear()
{
    if (_pending_mutation != nullptr) {
        _pending_mutation = nullptr;
    }

    mutation_ptr r;
    while ((r = unlink_next_workload()) != nullptr) {
    }
}

void mutation_queue::clear(std::vector<mutation_ptr> &queued_mutations)
{
    mutation_ptr r;
    queued_mutations.clear();
    while ((r = unlink_next_workload()) != nullptr) {
        queued_mutations.emplace_back(r);
    }

    if (_pending_mutation != nullptr) {
        queued_mutations.emplace_back(std::move(_pending_mutation));
        _pending_mutation = nullptr;
    }

    // we don't reset the current_op_count, coz this is handled by
    // check_possible_work. In which, the variable current_running_count
    // is handled by prepare_list
    // _current_op_count = 0;
}
}
} // namespace end<|MERGE_RESOLUTION|>--- conflicted
+++ resolved
@@ -59,14 +59,11 @@
     _appro_data_bytes = sizeof(mutation_header);
     _create_ts_ns = dsn_now_ns();
     _tid = ++s_tid;
-<<<<<<< HEAD
     _is_sync_to_child = false;
-=======
     tracer =
         std::make_shared<dsn::utils::latency_tracer>(fmt::format("{}[{}]", "mutation", _tid),
                                                      false,
                                                      FLAGS_abnormal_write_trace_latency_threshold);
->>>>>>> ab9520df
 }
 
 mutation_ptr mutation::copy_no_reply(const mutation_ptr &old_mu)
