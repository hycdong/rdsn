--- conflicted
+++ resolved
@@ -186,11 +186,7 @@
         }
         // the group check may trigger start/finish/cancel/pause a split on the secondary.
         _split_mgr->trigger_secondary_parent_split(request, response);
-<<<<<<< HEAD
-        response.__set_is_disk_insufficient(_is_disk_insufficient);
-=======
         response.__set_disk_status(_disk_status);
->>>>>>> 78aefe14
         break;
     case partition_status::PS_POTENTIAL_SECONDARY:
         init_learn(request.config.learner_signature);
@@ -241,12 +237,7 @@
         }
         _split_mgr->primary_parent_handle_stop_split(req, resp);
         if (req->config.status == partition_status::PS_SECONDARY) {
-<<<<<<< HEAD
-            _primary_states.secondary_disk_insufficient_flag[req->node] =
-                resp->is_disk_insufficient;
-=======
             _primary_states.secondary_disk_status[req->node] = resp->disk_status;
->>>>>>> 78aefe14
         }
     }
 }
