--- conflicted
+++ resolved
@@ -93,8 +93,6 @@
     uint64_t create_ts_ns() const { return _create_ts_ns; }
     ballot get_ballot() const { return data.header.ballot; }
     decree get_decree() const { return data.header.decree; }
-    bool is_split() const { return _is_split != 0; }
-    bool is_acked() const { return _is_ack != 0; }
 
     // state change
     void set_id(ballot b, decree c);
@@ -127,15 +125,6 @@
     // >= 1 MB
     bool is_full() const { return _appro_data_bytes >= 1024 * 1024; }
     int appro_data_bytes() const { return _appro_data_bytes; }
-
-    // Used during partition split when parent send mutations to child synchronously
-    // _is_split = 1 when child start to prepare this mutation
-    // _is_split = 0 means child finish prepare or not during partition split
-    // _is_ack is used to ensure secondary send prepare ack to primary only once when prepare failed
-    void set_is_split() { _is_split = 1; }
-    void clear_split() { _is_split = 0; }
-    void set_is_acked() { _is_ack = 1; }
-    void clear_acked() { _is_ack = 0; }
 
     // read & write mutation data
     //
@@ -172,10 +161,6 @@
             unsigned int _not_logged : 1;
             unsigned int _left_secondary_ack_count : 15;
             unsigned int _left_potential_secondary_ack_count : 14;
-<<<<<<< HEAD
-            unsigned int _is_split : 1;
-            unsigned int _is_ack : 1;
-=======
             // Used for partition split
             // _wait_child = true : child prepare mutation synchronously, its parent should wait for
             // child ack
@@ -184,7 +169,6 @@
             // when prepare failed when child prepare mutation synchronously, secondary may try to
             // ack to primary twice, we use _is_error_acked to restrict only ack once
             bool _is_error_acked : 1;
->>>>>>> 81ddcf13
         };
         uint32_t _private0;
     };
