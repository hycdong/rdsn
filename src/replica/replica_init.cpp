/*
 * The MIT License (MIT)
 *
 * Copyright (c) 2015 Microsoft Corporation
 *
 * -=- Robust Distributed System Nucleus (rDSN) -=-
 *
 * Permission is hereby granted, free of charge, to any person obtaining a copy
 * of this software and associated documentation files (the "Software"), to deal
 * in the Software without restriction, including without limitation the rights
 * to use, copy, modify, merge, publish, distribute, sublicense, and/or sell
 * copies of the Software, and to permit persons to whom the Software is
 * furnished to do so, subject to the following conditions:
 *
 * The above copyright notice and this permission notice shall be included in
 * all copies or substantial portions of the Software.
 *
 * THE SOFTWARE IS PROVIDED "AS IS", WITHOUT WARRANTY OF ANY KIND, EXPRESS OR
 * IMPLIED, INCLUDING BUT NOT LIMITED TO THE WARRANTIES OF MERCHANTABILITY,
 * FITNESS FOR A PARTICULAR PURPOSE AND NONINFRINGEMENT. IN NO EVENT SHALL THE
 * AUTHORS OR COPYRIGHT HOLDERS BE LIABLE FOR ANY CLAIM, DAMAGES OR OTHER
 * LIABILITY, WHETHER IN AN ACTION OF CONTRACT, TORT OR OTHERWISE, ARISING FROM,
 * OUT OF OR IN CONNECTION WITH THE SOFTWARE OR THE USE OR OTHER DEALINGS IN
 * THE SOFTWARE.
 */

#include "replica.h"
#include "mutation.h"
#include "mutation_log.h"
#include "replica_stub.h"
#include "backup/replica_backup_manager.h"
#include <dsn/utility/factory_store.h>
#include <dsn/utility/filesystem.h>
#include <dsn/dist/replication/replication_app_base.h>
#include <dsn/dist/fmt_logging.h>
#include <dsn/utility/fail_point.h>

namespace dsn {
namespace replication {

error_code replica::initialize_on_new()
{
    // if (dsn::utils::filesystem::directory_exists(_dir) &&
    //    !dsn::utils::filesystem::remove_path(_dir))
    //{
    //    derror("cannot allocate new replica @ %s, as the dir is already exists", _dir.c_str());
    //    return ERR_PATH_ALREADY_EXIST;
    //}
    //
    // TODO: check if _dir contain other file or directory except for
    // "restore.policy_name.backup_id"
    // which is applied to restore from cold backup
    if (!dsn::utils::filesystem::directory_exists(_dir) &&
        !dsn::utils::filesystem::create_directory(_dir)) {
        derror("cannot allocate new replica @ %s, because create dir failed", _dir.c_str());
        return ERR_FILE_OPERATION_FAILED;
    }

    replica_app_info info((app_info *)&_app_info);
    std::string path = utils::filesystem::path_combine(_dir, ".app-info");
    auto err = info.store(path.c_str());
    if (err != ERR_OK) {
        derror("save app-info to %s failed, err = %s", path.c_str(), err.to_string());
        dsn::utils::filesystem::remove_path(_dir);
        return err;
    }

    return init_app_and_prepare_list(true);
}

/*static*/ replica *replica::newr(replica_stub *stub,
                                  gpid gpid,
                                  const app_info &app,
                                  bool restore_if_necessary,
                                  const std::string &parent_dir)
{
    std::string dir;
    if (parent_dir.empty()) {
        dir = stub->get_replica_dir(app.app_type.c_str(), gpid);
    } else {
        dir = stub->get_child_dir(app.app_type.c_str(), gpid, parent_dir);
    }
    replica *rep = new replica(stub, gpid, app, dir.c_str(), restore_if_necessary);
    error_code err;
    if (restore_if_necessary && (err = rep->restore_checkpoint()) != dsn::ERR_OK) {
        derror("try to restore replica %s failed, error(%s)", rep->name(), err.to_string());
        rep->close();
        delete rep;
        rep = nullptr;

        // clear work on failure
        utils::filesystem::remove_path(dir);
        stub->_fs_manager.remove_replica(gpid);
        return nullptr;
    }

    err = rep->initialize_on_new();
    if (err == ERR_OK) {
        dinfo("%s: new replica succeed", rep->name());
        return rep;
    } else {
        derror("%s: new replica failed, err = %s", rep->name(), err.to_string());
        rep->close();
        delete rep;
        rep = nullptr;

        // clear work on failure
        utils::filesystem::remove_path(dir);
        stub->_fs_manager.remove_replica(gpid);
        return nullptr;
    }
}

error_code replica::initialize_on_load()
{
    ddebug("%s: initialize replica on load, dir = %s", name(), _dir.c_str());

    if (!dsn::utils::filesystem::directory_exists(_dir)) {
        derror("%s: cannot load replica, because dir %s is not exist", name(), _dir.c_str());
        return ERR_PATH_NOT_FOUND;
    }

    return init_app_and_prepare_list(false);
}

/*static*/ replica *replica::load(replica_stub *stub, const char *dir)
{
    FAIL_POINT_INJECT_F("mock_replica_load", [&](string_view) -> replica * { return nullptr; });

    char splitters[] = {'\\', '/', 0};
    std::string name = utils::get_last_component(std::string(dir), splitters);
    if (name == "") {
        derror("invalid replica dir %s", dir);
        return nullptr;
    }

    char app_type[128];
    int32_t app_id, pidx;
    if (3 != sscanf(name.c_str(), "%d.%d.%s", &app_id, &pidx, app_type)) {
        derror("invalid replica dir %s", dir);
        return nullptr;
    }

    gpid pid(app_id, pidx);
    if (!utils::filesystem::directory_exists(dir)) {
        derror("replica dir %s not exist", dir);
        return nullptr;
    }

    dsn::app_info info;
    replica_app_info info2(&info);
    std::string path = utils::filesystem::path_combine(dir, ".app-info");
    auto err = info2.load(path.c_str());
    if (ERR_OK != err) {
        derror("load app-info from %s failed, err = %s", path.c_str(), err.to_string());
        return nullptr;
    }

    if (info.app_type != app_type) {
        derror("unmatched app type %s for %s", info.app_type.c_str(), path.c_str());
        return nullptr;
    }

<<<<<<< HEAD
    // TODO(hyc): test
    if (info.partition_count < pidx) {
        dwarn("gpid(%d.%d), partition_count=%d this replica may be partition split garbage "
              "replica, ignore",
              app_id,
              pidx,
              info.partition_count);
=======
    if (info.partition_count < pidx) {
        derror_f("partition[{}], count={}, this replica may be partition split garbage partition, "
                 "ignore it",
                 pid,
                 info.partition_count);
>>>>>>> 14054838
        return nullptr;
    }

    replica *rep = new replica(stub, pid, info, dir, false);

    err = rep->initialize_on_load();
    if (err == ERR_OK) {
        ddebug("%s: load replica succeed", rep->name());
        return rep;
    } else {
        derror("%s: load replica failed, err = %s", rep->name(), err.to_string());
        rep->close();
        delete rep;
        rep = nullptr;

        // clear work on failure
        if (dsn::utils::filesystem::directory_exists(dir)) {
            char rename_dir[1024];
            sprintf(rename_dir, "%s.%" PRIu64 ".err", dir, dsn_now_us());
            bool ret = dsn::utils::filesystem::rename_path(dir, rename_dir);
            dassert(ret, "load_replica: failed to move directory '%s' to '%s'", dir, rename_dir);
            dwarn("load_replica: {replica_dir_op} succeed to move directory '%s' to '%s'",
                  dir,
                  rename_dir);
            stub->_counter_replicas_recent_replica_move_error_count->increment();
            stub->_fs_manager.remove_replica(pid);
        }

        return nullptr;
    }
}

decree replica::get_replay_start_decree()
{
    decree replay_start_decree = _app->last_committed_decree();
    ddebug_replica("start to replay private log [replay_start_decree: {}]", replay_start_decree);
    return replay_start_decree;
}

error_code replica::init_app_and_prepare_list(bool create_new)
{
    dassert(nullptr == _app, "");
    error_code err;
    std::string log_dir = utils::filesystem::path_combine(dir(), "plog");

    _app.reset(replication_app_base::new_storage_instance(_app_info.app_type, this));
    dassert(nullptr == _private_log, "private log must not be initialized yet");

    if (create_new) {
        err = _app->open_new_internal(this, _stub->_log->on_partition_reset(get_gpid(), 0), 0);
        // two case:
        //      1, just open a new app, in this case, the last_committed_decree and
        //      last_durable_decree
        //         and committed_decree of prepare_list are all equal, and is 0
        //      2, open app with some data, but don't have slog and plog and also don't have
        //      app_info;
        //         in this case, last_committed_decree = last_durable_decree >= 0, but
        //         last_committed_decree
        //         in prepare_list is 0, so should make it equal to last_committed_decree in app
        _prepare_list->reset(_app->last_committed_decree());
    } else {
        err = _app->open_internal(this);
        if (err == ERR_OK) {
            dassert(_app->last_committed_decree() == _app->last_durable_decree(),
                    "invalid app state, %" PRId64 " VS %" PRId64 "",
                    _app->last_committed_decree(),
                    _app->last_durable_decree());
            _config.ballot = _app->init_info().init_ballot;
            _prepare_list->reset(_app->last_committed_decree());

            _private_log =
                new mutation_log_private(log_dir,
                                         _options->log_private_file_size_mb,
                                         get_gpid(),
                                         this,
                                         _options->log_private_batch_buffer_kb * 1024,
                                         _options->log_private_batch_buffer_count,
                                         _options->log_private_batch_buffer_flush_interval_ms);
            ddebug("%s: plog_dir = %s", name(), log_dir.c_str());

            // sync valid_start_offset between app and logs
            _stub->_log->set_valid_start_offset_on_open(
                get_gpid(), _app->init_info().init_offset_in_shared_log);
            _private_log->set_valid_start_offset_on_open(
                get_gpid(), _app->init_info().init_offset_in_private_log);

            // replay the logs
            {
                std::map<gpid, decree> replay_condition;
                replay_condition[_config.pid] = get_replay_start_decree();

                uint64_t start_time = dsn_now_ms();
                err = _private_log->open(
                    [this](int log_length, mutation_ptr &mu) { return replay_mutation(mu, true); },
                    [this](error_code err) {
                        tasking::enqueue(LPC_REPLICATION_ERROR,
                                         &_tracker,
                                         [this, err]() { handle_local_failure(err); },
                                         get_gpid().thread_hash());
                    },
                    replay_condition);

                uint64_t finish_time = dsn_now_ms();

                if (err == ERR_OK) {
                    ddebug("%s: replay private log succeed, durable = %" PRId64
                           ", committed = %" PRId64 ", "
                           "max_prepared = %" PRId64 ", ballot = %" PRId64
                           ", valid_offset_in_plog = %" PRId64 ", "
                           "max_decree_in_plog = %" PRId64 ", max_commit_on_disk_in_plog = %" PRId64
                           ", "
                           "time_used = %" PRIu64 " ms",
                           name(),
                           _app->last_durable_decree(),
                           _app->last_committed_decree(),
                           max_prepared_decree(),
                           get_ballot(),
                           _app->init_info().init_offset_in_private_log,
                           _private_log->max_decree(get_gpid()),
                           _private_log->max_commit_on_disk(),
                           finish_time - start_time);

                    _private_log->check_valid_start_offset(
                        get_gpid(), _app->init_info().init_offset_in_private_log);

                    set_inactive_state_transient(true);
                }
                /* in the beginning the prepare_list is reset to the durable_decree */
                else {
                    derror("%s: replay private log failed, err = %s, durable = %" PRId64
                           ", committed = %" PRId64 ", "
                           "maxpd = %" PRId64 ", ballot = %" PRId64
                           ", valid_offset_in_plog = %" PRId64 ", "
                           "time_used = %" PRIu64 " ms",
                           name(),
                           err.to_string(),
                           _app->last_durable_decree(),
                           _app->last_committed_decree(),
                           max_prepared_decree(),
                           get_ballot(),
                           _app->init_info().init_offset_in_private_log,
                           finish_time - start_time);

                    _private_log->close();
                    _private_log = nullptr;

                    _stub->_log->on_partition_removed(get_gpid());
                }
            }
        }
    }

    if (err != ERR_OK) {
        derror("%s: open replica failed, err = %s", name(), err.to_string());
        _app->close(false);
        _app = nullptr;
    } else {
        _is_initializing = true;
        _app->set_partition_version(_app_info.partition_count - 1);

        if (nullptr == _private_log) {
            ddebug("%s: clear private log, dir = %s", name(), log_dir.c_str());
            if (!dsn::utils::filesystem::remove_path(log_dir)) {
                dassert(false, "Fail to delete directory %s.", log_dir.c_str());
            }
            if (!::dsn::utils::filesystem::create_directory(log_dir)) {
                dassert(false, "Fail to create directory %s.", log_dir.c_str());
            }

            _private_log =
                new mutation_log_private(log_dir,
                                         _options->log_private_file_size_mb,
                                         get_gpid(),
                                         this,
                                         _options->log_private_batch_buffer_kb * 1024,
                                         _options->log_private_batch_buffer_count,
                                         _options->log_private_batch_buffer_flush_interval_ms);
            ddebug("%s: plog_dir = %s", name(), log_dir.c_str());

            err = _private_log->open(nullptr, [this](error_code err) {
                tasking::enqueue(LPC_REPLICATION_ERROR,
                                 &_tracker,
                                 [this, err]() { handle_local_failure(err); },
                                 get_gpid().thread_hash());
            });
        }

        if (err == ERR_OK) {
            if (_checkpoint_timer == nullptr && !_options->checkpoint_disabled) {
                _checkpoint_timer = tasking::enqueue_timer(
                    LPC_PER_REPLICA_CHECKPOINT_TIMER,
                    &_tracker,
                    [this] { on_checkpoint_timer(); },
                    std::chrono::seconds(_options->checkpoint_interval_seconds),
                    get_gpid().thread_hash());
            }

            _backup_mgr->start_collect_backup_info();
        }
    }

    return err;
}

// return false only when the log is invalid:
// - for private log, return false if offset < init_offset_in_private_log
// - for shared log, return false if offset < init_offset_in_shared_log
bool replica::replay_mutation(mutation_ptr &mu, bool is_private)
{
    auto d = mu->data.header.decree;
    auto offset = mu->data.header.log_offset;

    // it's very import to keep the ballot.
    // for example, the recovery need it to select a proper primary
    if (mu->data.header.ballot > get_ballot()) {
        _config.ballot = mu->data.header.ballot;
        bool ret = update_local_configuration(_config, true);
        dassert(ret, "");
    }

    if (is_private && offset < _app->init_info().init_offset_in_private_log) {
        dinfo("%s: replay mutation skipped1 as offset is invalid in private log, ballot = %" PRId64
              ", decree = %" PRId64 ", last_committed_decree = %" PRId64 ", offset = %" PRId64,
              name(),
              mu->data.header.ballot,
              d,
              mu->data.header.last_committed_decree,
              offset);
        return false;
    }

    if (!is_private && offset < _app->init_info().init_offset_in_shared_log) {
        dinfo("%s: replay mutation skipped2 as offset is invalid in shared log, ballot = %" PRId64
              ", decree = %" PRId64 ", last_committed_decree = %" PRId64 ", offset = %" PRId64,
              name(),
              mu->data.header.ballot,
              d,
              mu->data.header.last_committed_decree,
              offset);
        return false;
    }

    // fix private log completeness when it is from shared
    if (!is_private && d > _private_log->max_commit_on_disk()) {
        _private_log->append(mu, LPC_WRITE_REPLICATION_LOG_COMMON, &_tracker, nullptr);
    }

    if (d <= last_committed_decree()) {
        dinfo("%s: replay mutation skipped3 as decree is outdated, ballot = %" PRId64
              ", decree = %" PRId64 "(vs app %" PRId64 "), last_committed_decree = %" PRId64
              ", offset = %" PRId64,
              name(),
              mu->data.header.ballot,
              d,
              last_committed_decree(),
              mu->data.header.last_committed_decree,
              offset);
        return true;
    }

    auto old = _prepare_list->get_mutation_by_decree(d);
    if (old != nullptr && old->data.header.ballot >= mu->data.header.ballot) {
        dinfo("%s: replay mutation skipped4 as ballot is outdated, ballot = %" PRId64
              " (vs local-ballot=%" PRId64 "), decree = %" PRId64
              ", last_committed_decree = %" PRId64 ", offset = %" PRId64,
              name(),
              mu->data.header.ballot,
              old->data.header.ballot,
              d,
              mu->data.header.last_committed_decree,
              offset);

        return true;
    }

    dinfo("%s: replay mutation ballot = %" PRId64 ", decree = %" PRId64
          ", last_committed_decree = %" PRId64,
          name(),
          mu->data.header.ballot,
          d,
          mu->data.header.last_committed_decree);

    // prepare
    _uniq_timestamp_us.try_update(mu->data.header.timestamp);
    error_code err = _prepare_list->prepare(mu, partition_status::PS_INACTIVE);
    dcheck_eq_replica(err, ERR_OK);

    return true;
}

void replica::set_inactive_state_transient(bool t)
{
    if (status() == partition_status::PS_INACTIVE) {
        ddebug("%s: set inactive_is_transient from %s to %s",
               name(),
               _inactive_is_transient ? "true" : "false",
               t ? "true" : "false");
        _inactive_is_transient = t;
    }
}

void replica::reset_prepare_list_after_replay()
{
    // commit prepare list if possible
    _prepare_list->commit(_app->last_committed_decree(), COMMIT_TO_DECREE_SOFT);

    // align the prepare list and the app
    _prepare_list->truncate(_app->last_committed_decree());
}
}
} // namespace<|MERGE_RESOLUTION|>--- conflicted
+++ resolved
@@ -161,21 +161,12 @@
         return nullptr;
     }
 
-<<<<<<< HEAD
     // TODO(hyc): test
-    if (info.partition_count < pidx) {
-        dwarn("gpid(%d.%d), partition_count=%d this replica may be partition split garbage "
-              "replica, ignore",
-              app_id,
-              pidx,
-              info.partition_count);
-=======
     if (info.partition_count < pidx) {
         derror_f("partition[{}], count={}, this replica may be partition split garbage partition, "
                  "ignore it",
                  pid,
                  info.partition_count);
->>>>>>> 14054838
         return nullptr;
     }
 
