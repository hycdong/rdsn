/*
 * The MIT License (MIT)
 *
 * Copyright (c) 2015 Microsoft Corporation
 *
 * -=- Robust Distributed System Nucleus (rDSN) -=-
 *
 * Permission is hereby granted, free of charge, to any person obtaining a copy
 * of this software and associated documentation files (the "Software"), to deal
 * in the Software without restriction, including without limitation the rights
 * to use, copy, modify, merge, publish, distribute, sublicense, and/or sell
 * copies of the Software, and to permit persons to whom the Software is
 * furnished to do so, subject to the following conditions:
 *
 * The above copyright notice and this permission notice shall be included in
 * all copies or substantial portions of the Software.
 *
 * THE SOFTWARE IS PROVIDED "AS IS", WITHOUT WARRANTY OF ANY KIND, EXPRESS OR
 * IMPLIED, INCLUDING BUT NOT LIMITED TO THE WARRANTIES OF MERCHANTABILITY,
 * FITNESS FOR A PARTICULAR PURPOSE AND NONINFRINGEMENT. IN NO EVENT SHALL THE
 * AUTHORS OR COPYRIGHT HOLDERS BE LIABLE FOR ANY CLAIM, DAMAGES OR OTHER
 * LIABILITY, WHETHER IN AN ACTION OF CONTRACT, TORT OR OTHERWISE, ARISING FROM,
 * OUT OF OR IN CONNECTION WITH THE SOFTWARE OR THE USE OR OTHER DEALINGS IN
 * THE SOFTWARE.
 */

#include "replica.h"
#include "mutation.h"
#include "mutation_log.h"
#include "replica_stub.h"
#include "duplication/replica_duplicator_manager.h"
#include "backup/replica_backup_manager.h"
#include "backup/cold_backup_context.h"
#include "bulk_load/replica_bulk_loader.h"
#include "split/replica_split_manager.h"
<<<<<<< HEAD
=======
#include "replica_disk_migrator.h"
#include "runtime/security/access_controller.h"
>>>>>>> ab9520df

#include <dsn/utils/latency_tracer.h>
#include <dsn/cpp/json_helper.h>
#include <dsn/dist/replication/replication_app_base.h>
#include <dsn/dist/fmt_logging.h>
#include <dsn/utility/rand.h>
#include <dsn/utility/string_conv.h>
#include <dsn/utility/strings.h>
#include <dsn/tool-api/rpc_message.h>

namespace dsn {
namespace replication {

replica::replica(
    replica_stub *stub, gpid gpid, const app_info &app, const char *dir, bool need_restore)
    : serverlet<replica>("replica"),
      replica_base(gpid, fmt::format("{}@{}", gpid, stub->_primary_address_str), app.app_name),
      _app_info(app),
      _primary_states(
          gpid, stub->options().staleness_for_commit, stub->options().batch_write_disabled),
      _potential_secondary_states(this),
      _cold_backup_running_count(0),
      _cold_backup_max_duration_time_ms(0),
      _cold_backup_max_upload_file_size(0),
      _chkpt_total_size(0),
      _cur_download_size(0),
      _restore_progress(0),
      _restore_status(ERR_OK),
      _duplication_mgr(new replica_duplicator_manager(this)),
      _duplicating(app.duplicating),
      _backup_mgr(new replica_backup_manager(this))
{
    dassert(_app_info.app_type != "", "");
    dassert(stub != nullptr, "");
    _stub = stub;
    _dir = dir;
    _options = &stub->options();
    init_state();
    _config.pid = gpid;
    _bulk_loader = make_unique<replica_bulk_loader>(this);
    _split_mgr = make_unique<replica_split_manager>(this);
<<<<<<< HEAD
=======
    _disk_migrator = make_unique<replica_disk_migrator>(this);
>>>>>>> ab9520df

    std::string counter_str = fmt::format("private.log.size(MB)@{}", gpid);
    _counter_private_log_size.init_app_counter(
        "eon.replica", counter_str.c_str(), COUNTER_TYPE_NUMBER, counter_str.c_str());

    counter_str = fmt::format("recent.write.throttling.delay.count@{}", gpid);
    _counter_recent_write_throttling_delay_count.init_app_counter(
        "eon.replica", counter_str.c_str(), COUNTER_TYPE_VOLATILE_NUMBER, counter_str.c_str());

    counter_str = fmt::format("recent.write.throttling.reject.count@{}", gpid);
    _counter_recent_write_throttling_reject_count.init_app_counter(
        "eon.replica", counter_str.c_str(), COUNTER_TYPE_VOLATILE_NUMBER, counter_str.c_str());

    counter_str = fmt::format("dup.disabled_non_idempotent_write_count@{}", _app_info.app_name);
    _counter_dup_disabled_non_idempotent_write_count.init_app_counter(
        "eon.replica", counter_str.c_str(), COUNTER_TYPE_VOLATILE_NUMBER, counter_str.c_str());

    // init table level latency perf counters
    init_table_level_latency_counters();

    counter_str = fmt::format("backup_request_qps@{}", _app_info.app_name);
    _counter_backup_request_qps.init_app_counter(
        "eon.replica", counter_str.c_str(), COUNTER_TYPE_RATE, counter_str.c_str());

    if (need_restore) {
        // add an extra env for restore
        _extra_envs.insert(
            std::make_pair(backup_restore_constant::FORCE_RESTORE, std::string("true")));
    }

    _access_controller = security::create_replica_access_controller(name());
}

void replica::update_last_checkpoint_generate_time()
{
    _last_checkpoint_generate_time_ms = dsn_now_ms();
    uint64_t max_interval_ms = _options->checkpoint_max_interval_hours * 3600000UL;
    // use random trigger time to avoid flush peek
    _next_checkpoint_interval_trigger_time_ms =
        _last_checkpoint_generate_time_ms + rand::next_u64(max_interval_ms / 2, max_interval_ms);
}

//            //
// Statistics //
//            //

void replica::update_commit_qps(int count)
{
    _stub->_counter_replicas_commit_qps->add((uint64_t)count);
}

void replica::init_state()
{
    _inactive_is_transient = false;
    _is_initializing = false;
    _deny_client_write = false;
    _prepare_list =
        new prepare_list(this,
                         0,
                         _options->max_mutation_count_in_prepare_list,
                         std::bind(&replica::execute_mutation, this, std::placeholders::_1));

    _config.ballot = 0;
    _config.pid.set_app_id(0);
    _config.pid.set_partition_index(0);
    _config.status = partition_status::PS_INACTIVE;
    _primary_states.membership.ballot = 0;
    _create_time_ms = dsn_now_ms();
    _last_config_change_time_ms = _create_time_ms;
    update_last_checkpoint_generate_time();
    _private_log = nullptr;
}

replica::~replica(void)
{
    close();

    if (nullptr != _prepare_list) {
        delete _prepare_list;
        _prepare_list = nullptr;
    }

    dinfo("%s: replica destroyed", name());
}

void replica::on_client_read(dsn::message_ex *request)
{
<<<<<<< HEAD
    if (_split_mgr->get_partition_version() == -1) {
        derror_replica("current partition is not available because of partition split");
        response_client_read(request, ERR_OBJECT_NOT_FOUND);
        return;
    }

    auto msg = (dsn::message_ex *)request;
    auto partition_hash = msg->header->client.partition_hash;
    if (_validate_partition_hash && ((_split_mgr->get_partition_version() & partition_hash) !=
                                     get_gpid().get_partition_index())) {
        derror_replica("receive request with wrong hash value, partition_version = {}, hash = {}",
                       _split_mgr->get_partition_version(),
                       partition_hash);
        response_client_read(request, ERR_PARENT_PARTITION_MISUSED);
        return;
=======
    if (!_access_controller->allowed(request)) {
        response_client_read(request, ERR_ACL_DENY);
>>>>>>> ab9520df
    }

    if (status() == partition_status::PS_INACTIVE ||
        status() == partition_status::PS_POTENTIAL_SECONDARY) {
        response_client_read(request, ERR_INVALID_STATE);
        return;
    }

    if (!request->is_backup_request()) {
        // only backup request is allowed to read from a stale replica

        if (status() != partition_status::PS_PRIMARY) {
            response_client_read(request, ERR_INVALID_STATE);
            return;
        }

        // a small window where the state is not the latest yet
        if (last_committed_decree() < _primary_states.last_prepare_decree_on_new_primary) {
            derror_replica("last_committed_decree(%" PRId64
                           ") < last_prepare_decree_on_new_primary(%" PRId64 ")",
                           last_committed_decree(),
                           _primary_states.last_prepare_decree_on_new_primary);
            response_client_read(request, ERR_INVALID_STATE);
            return;
        }
    } else {
        _counter_backup_request_qps->increment();
    }

    uint64_t start_time_ns = dsn_now_ns();
    dassert(_app != nullptr, "");
    _app->on_request(request);

    // If the corresponding perf counter exist, count the duration of this operation.
    // rpc code of request is already checked in message_ex::rpc_code, so it will always be legal
    if (_counters_table_level_latency[request->rpc_code()] != nullptr) {
        _counters_table_level_latency[request->rpc_code()]->set(dsn_now_ns() - start_time_ns);
    }
}

void replica::response_client_read(dsn::message_ex *request, error_code error)
{
    _stub->response_client(get_gpid(), true, request, status(), error);
}

void replica::response_client_write(dsn::message_ex *request, error_code error)
{
    _stub->response_client(get_gpid(), false, request, status(), error);
}

void replica::check_state_completeness()
{
    /* prepare commit durable */
    dassert(max_prepared_decree() >= last_committed_decree(),
            "%" PRId64 " VS %" PRId64 "",
            max_prepared_decree(),
            last_committed_decree());
    dassert(last_committed_decree() >= last_durable_decree(),
            "%" PRId64 " VS %" PRId64 "",
            last_committed_decree(),
            last_durable_decree());
}

void replica::execute_mutation(mutation_ptr &mu)
{
    dinfo("%s: execute mutation %s: request_count = %u",
          name(),
          mu->name(),
          static_cast<int>(mu->client_requests.size()));

    error_code err = ERR_OK;
    decree d = mu->data.header.decree;

    switch (status()) {
    case partition_status::PS_INACTIVE:
        if (_app->last_committed_decree() + 1 == d) {
            err = _app->apply_mutation(mu);
        } else {
            dinfo("%s: mutation %s commit to %s skipped, app.last_committed_decree = %" PRId64,
                  name(),
                  mu->name(),
                  enum_to_string(status()),
                  _app->last_committed_decree());
        }
        break;
    case partition_status::PS_PRIMARY: {
        ADD_POINT(mu->tracer);
        check_state_completeness();
        dassert(_app->last_committed_decree() + 1 == d,
                "app commit: %" PRId64 ", mutation decree: %" PRId64 "",
                _app->last_committed_decree(),
                d);
        err = _app->apply_mutation(mu);
    } break;

    case partition_status::PS_SECONDARY:
        if (!_secondary_states.checkpoint_is_running) {
            check_state_completeness();
            dassert(_app->last_committed_decree() + 1 == d,
                    "%" PRId64 " VS %" PRId64 "",
                    _app->last_committed_decree() + 1,
                    d);
            err = _app->apply_mutation(mu);
        } else {
            dinfo("%s: mutation %s commit to %s skipped, app.last_committed_decree = %" PRId64,
                  name(),
                  mu->name(),
                  enum_to_string(status()),
                  _app->last_committed_decree());

            // make sure private log saves the state
            // catch-up will be done later after checkpoint task is fininished
            dassert(_private_log != nullptr, "");
        }
        break;
    case partition_status::PS_POTENTIAL_SECONDARY:
        if (_potential_secondary_states.learning_status == learner_status::LearningSucceeded ||
            _potential_secondary_states.learning_status ==
                learner_status::LearningWithPrepareTransient) {
            dassert(_app->last_committed_decree() + 1 == d,
                    "%" PRId64 " VS %" PRId64 "",
                    _app->last_committed_decree() + 1,
                    d);
            err = _app->apply_mutation(mu);
        } else {
            dinfo("%s: mutation %s commit to %s skipped, app.last_committed_decree = %" PRId64,
                  name(),
                  mu->name(),
                  enum_to_string(status()),
                  _app->last_committed_decree());

            // prepare also happens with learner_status::LearningWithPrepare, in this case
            // make sure private log saves the state,
            // catch-up will be done later after the checkpoint task is finished
            dassert(_private_log != nullptr, "");
        }
        break;

    case partition_status::PS_PARTITION_SPLIT:
        if (_split_states.is_caught_up) {
            dassert(_app->last_committed_decree() + 1 == d,
                    "%" PRId64 " VS %" PRId64 "",
                    _app->last_committed_decree() + 1,
                    d);
            err = _app->apply_mutation(mu);
        }
        break;
    case partition_status::PS_ERROR:
        break;
    default:
        dassert(false, "invalid partition_status, status = %s", enum_to_string(status()));
    }

    dinfo(
        "TwoPhaseCommit, %s: mutation %s committed, err = %s", name(), mu->name(), err.to_string());

    if (err != ERR_OK) {
        handle_local_failure(err);
    }

    if (status() == partition_status::PS_PRIMARY) {
        ADD_CUSTOM_POINT(mu->tracer, "completed");
        mutation_ptr next = _primary_states.write_queue.check_possible_work(
            static_cast<int>(_prepare_list->max_decree() - d));

        if (next) {
            init_prepare(next, false);
        }
    }

    // update table level latency perf-counters for primary partition
    if (partition_status::PS_PRIMARY == status()) {
        uint64_t now_ns = dsn_now_ns();
        for (auto update : mu->data.updates) {
            // If the corresponding perf counter exist, count the duration of this operation.
            // code in update will always be legal
            if (_counters_table_level_latency[update.code] != nullptr) {
                _counters_table_level_latency[update.code]->set(now_ns - update.start_time_ns);
            }
        }
    }
}

mutation_ptr replica::new_mutation(decree decree)
{
    mutation_ptr mu(new mutation());
    mu->data.header.pid = get_gpid();
    mu->data.header.ballot = get_ballot();
    mu->data.header.decree = decree;
    mu->data.header.log_offset = invalid_offset;
    return mu;
}

decree replica::last_durable_decree() const { return _app->last_durable_decree(); }

decree replica::last_flushed_decree() const { return _app->last_flushed_decree(); }

decree replica::last_prepared_decree() const
{
    ballot lastBallot = 0;
    decree start = last_committed_decree();
    while (true) {
        auto mu = _prepare_list->get_mutation_by_decree(start + 1);
        if (mu == nullptr || mu->data.header.ballot < lastBallot || !mu->is_logged())
            break;

        start++;
        lastBallot = mu->data.header.ballot;
    }
    return start;
}

bool replica::verbose_commit_log() const { return _stub->_verbose_commit_log; }

void replica::close()
{
    dassert(status() == partition_status::PS_ERROR || status() == partition_status::PS_INACTIVE,
            "%s: invalid state %s when calling replica::close",
            name(),
            enum_to_string(status()));

    uint64_t start_time = dsn_now_ms();

    if (_checkpoint_timer != nullptr) {
        _checkpoint_timer->cancel(true);
        _checkpoint_timer = nullptr;
    }

    if (_app != nullptr) {
        _app->cancel_background_work(true);
    }

    _tracker.cancel_outstanding_tasks();

    cleanup_preparing_mutations(true);
    dassert(_primary_states.is_cleaned(), "primary context is not cleared");

    if (partition_status::PS_INACTIVE == status()) {
        dassert(_secondary_states.is_cleaned(), "secondary context is not cleared");
        dassert(_potential_secondary_states.is_cleaned(),
                "potential secondary context is not cleared");
        dassert(_split_states.is_cleaned(), "partition split context is not cleared");
    }

    // for partition_status::PS_ERROR, context cleanup is done here as they may block
    else {
        bool r = _secondary_states.cleanup(true);
        dassert(r, "secondary context is not cleared");

        r = _potential_secondary_states.cleanup(true);
        dassert(r, "potential secondary context is not cleared");

        r = _split_states.cleanup(true);
        dassert(r, "partition split context is not cleared");
    }

    if (_private_log != nullptr) {
        _private_log->close();
        _private_log = nullptr;
    }

    if (_app != nullptr) {
        std::unique_ptr<replication_app_base> tmp_app = std::move(_app);
        error_code err = tmp_app->close(false);
        if (err != dsn::ERR_OK) {
            dwarn("%s: close app failed, err = %s", name(), err.to_string());
        }
    }

    _counter_private_log_size.clear();

    // duplication_impl may have ongoing tasks.
    // release it before release replica.
    _duplication_mgr.reset();

    _backup_mgr.reset();

    _bulk_loader.reset();

    _split_mgr.reset();

    ddebug("%s: replica closed, time_used = %" PRIu64 "ms", name(), dsn_now_ms() - start_time);
}

std::string replica::query_compact_state() const
{
    dassert_replica(_app != nullptr, "");
    return _app->query_compact_state();
}

const char *manual_compaction_status_to_string(manual_compaction_status status)
{
    switch (status) {
    case kFinish:
        return "CompactionFinish";
    case kRunning:
        return "CompactionRunning";
    case kQueue:
        return "CompactionQueue";
    default:
        dassert(false, "invalid status({})", status);
        __builtin_unreachable();
    }
}

manual_compaction_status replica::get_compact_status() const
{
    std::string compact_state = query_compact_state();
    // query_compact_state will return a message like:
    // Case1. last finish at [-]
    // - partition is not manual compaction
    // Case2. last finish at [timestamp], last used {time_used} ms
    // - partition manual compaction finished
    // Case3. last finish at [-], recent enqueue at [timestamp]
    // - partition is in manual compaction queue
    // Case4. last finish at [-], recent enqueue at [timestamp], recent start at [timestamp]
    // - partition is running manual compaction
    if (compact_state.find("recent start at") != std::string::npos) {
        return kRunning;
    } else if (compact_state.find("recent enqueue at") != std::string::npos) {
        return kQueue;
    } else {
        return kFinish;
    }
}

// Replicas on the server which serves for the same table will share the same perf-counter.
// For example counter `table.level.RPC_RRDB_RRDB_MULTI_PUT.latency(ns)@test_table` is shared by
// all the replicas for `test_table`.
void replica::init_table_level_latency_counters()
{
    int max_task_code = task_code::max();
    _counters_table_level_latency.resize(max_task_code + 1);

    for (int code = 0; code <= max_task_code; code++) {
        _counters_table_level_latency[code] = nullptr;
        if (get_storage_rpc_req_codes().find(task_code(code)) !=
            get_storage_rpc_req_codes().end()) {
            std::string counter_str =
                fmt::format("table.level.{}.latency(ns)@{}", task_code(code), _app_info.app_name);
            _counters_table_level_latency[code] =
                dsn::perf_counters::instance()
                    .get_app_counter("eon.replica",
                                     counter_str.c_str(),
                                     COUNTER_TYPE_NUMBER_PERCENTILES,
                                     counter_str.c_str(),
                                     true)
                    .get();
        }
    }
}

void replica::on_detect_hotkey(const detect_hotkey_request &req, detect_hotkey_response &resp)
{
    _app->on_detect_hotkey(req, resp);
}

uint32_t replica::query_data_version() const
{
    dassert_replica(_app != nullptr, "");
    return _app->query_data_version();
}

} // namespace replication
} // namespace dsn<|MERGE_RESOLUTION|>--- conflicted
+++ resolved
@@ -33,11 +33,8 @@
 #include "backup/cold_backup_context.h"
 #include "bulk_load/replica_bulk_loader.h"
 #include "split/replica_split_manager.h"
-<<<<<<< HEAD
-=======
 #include "replica_disk_migrator.h"
 #include "runtime/security/access_controller.h"
->>>>>>> ab9520df
 
 #include <dsn/utils/latency_tracer.h>
 #include <dsn/cpp/json_helper.h>
@@ -79,10 +76,7 @@
     _config.pid = gpid;
     _bulk_loader = make_unique<replica_bulk_loader>(this);
     _split_mgr = make_unique<replica_split_manager>(this);
-<<<<<<< HEAD
-=======
     _disk_migrator = make_unique<replica_disk_migrator>(this);
->>>>>>> ab9520df
 
     std::string counter_str = fmt::format("private.log.size(MB)@{}", gpid);
     _counter_private_log_size.init_app_counter(
@@ -170,7 +164,10 @@
 
 void replica::on_client_read(dsn::message_ex *request)
 {
-<<<<<<< HEAD
+    if (!_access_controller->allowed(request)) {
+        response_client_read(request, ERR_ACL_DENY);
+    }
+
     if (_split_mgr->get_partition_version() == -1) {
         derror_replica("current partition is not available because of partition split");
         response_client_read(request, ERR_OBJECT_NOT_FOUND);
@@ -186,10 +183,6 @@
                        partition_hash);
         response_client_read(request, ERR_PARENT_PARTITION_MISUSED);
         return;
-=======
-    if (!_access_controller->allowed(request)) {
-        response_client_read(request, ERR_ACL_DENY);
->>>>>>> ab9520df
     }
 
     if (status() == partition_status::PS_INACTIVE ||
