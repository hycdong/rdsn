--- conflicted
+++ resolved
@@ -318,19 +318,10 @@
             dassert(_private_log != nullptr, "");
         }
         break;
-<<<<<<< HEAD
-
-    case partition_status::PS_PARTITION_SPLIT:
-        if (_split_states.is_caught_up) {
-            dassert(_app->last_committed_decree() + 1 == d,
-                    "%" PRId64 " VS %" PRId64 "",
-                    _app->last_committed_decree() + 1,
-                    d);
-=======
+
     case partition_status::PS_PARTITION_SPLIT:
         if (_split_states.is_caught_up) {
             dcheck_eq(_app->last_committed_decree() + 1, d);
->>>>>>> 14054838
             err = _app->apply_mutation(mu);
         }
         break;
@@ -443,11 +434,7 @@
         dassert(r, "potential secondary context is not cleared");
 
         r = _split_states.cleanup(true);
-<<<<<<< HEAD
-        dassert(r, "partition split context is not cleared");
-=======
         dassert_replica(r, "partition split context is not cleared");
->>>>>>> 14054838
     }
 
     if (_private_log != nullptr) {
