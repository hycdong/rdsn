/*
 * The MIT License (MIT)
 *
 * Copyright (c) 2015 Microsoft Corporation
 *
 * -=- Robust Distributed System Nucleus (rDSN) -=-
 *
 * Permission is hereby granted, free of charge, to any person obtaining a copy
 * of this software and associated documentation files (the "Software"), to deal
 * in the Software without restriction, including without limitation the rights
 * to use, copy, modify, merge, publish, distribute, sublicense, and/or sell
 * copies of the Software, and to permit persons to whom the Software is
 * furnished to do so, subject to the following conditions:
 *
 * The above copyright notice and this permission notice shall be included in
 * all copies or substantial portions of the Software.
 *
 * THE SOFTWARE IS PROVIDED "AS IS", WITHOUT WARRANTY OF ANY KIND, EXPRESS OR
 * IMPLIED, INCLUDING BUT NOT LIMITED TO THE WARRANTIES OF MERCHANTABILITY,
 * FITNESS FOR A PARTICULAR PURPOSE AND NONINFRINGEMENT. IN NO EVENT SHALL THE
 * AUTHORS OR COPYRIGHT HOLDERS BE LIABLE FOR ANY CLAIM, DAMAGES OR OTHER
 * LIABILITY, WHETHER IN AN ACTION OF CONTRACT, TORT OR OTHERWISE, ARISING FROM,
 * OUT OF OR IN CONNECTION WITH THE SOFTWARE OR THE USE OR OTHER DEALINGS IN
 * THE SOFTWARE.
 */

/*
 * Description:
 *     checkpoint the replicated app
 *
 * Revision history:
 *     Nov., 2015, @imzhenyu (Zhenyu Guo), first version
 *     xxxx-xx-xx, author, fix bug about xxx
 */

#include "replica.h"
#include "mutation.h"
#include "mutation_log.h"
#include "replica_stub.h"
#include "duplication/replica_duplicator_manager.h"
#include "split/replica_split_manager.h"
#include <dsn/utility/filesystem.h>
#include <dsn/utility/chrono_literals.h>
#include <dsn/dist/replication/replication_app_base.h>
#include <dsn/dist/fmt_logging.h>

namespace dsn {
namespace replication {

// ThreadPool: THREAD_POOL_REPLICATION
void replica::on_checkpoint_timer()
{
    _checker.only_one_thread_access();

    if (dsn_now_ms() > _next_checkpoint_interval_trigger_time_ms) {
        // we trigger emergency checkpoint if no checkpoint generated for a long time
        ddebug("%s: trigger emergency checkpoint by checkpoint_max_interval_hours, "
               "config_interval = %dh (%" PRIu64 "ms), random_interval = %" PRIu64 "ms",
               name(),
               _options->checkpoint_max_interval_hours,
               _options->checkpoint_max_interval_hours * 3600000UL,
               _next_checkpoint_interval_trigger_time_ms - _last_checkpoint_generate_time_ms);
        init_checkpoint(true);
    } else {
        ddebug("%s: trigger non-emergency checkpoint",
               name(),
               _options->checkpoint_max_interval_hours);
        init_checkpoint(false);
    }

    if (_private_log) {
        mutation_log_ptr plog = _private_log;

        decree last_durable_decree = _app->last_durable_decree();
        decree min_confirmed_decree = _duplication_mgr->min_confirmed_decree();
        decree cleanable_decree = last_durable_decree;
        int64_t valid_start_offset = _app->init_info().init_offset_in_private_log;

        if (min_confirmed_decree >= 0) {
            // Do not rely on valid_start_offset for GC during duplication.
            // cleanable_decree is the only GC trigger.
            valid_start_offset = 0;
            if (min_confirmed_decree < last_durable_decree) {
                ddebug_replica("gc_private {}: delay gc for duplication: min_confirmed_decree({}) "
                               "last_durable_decree({})",
                               enum_to_string(status()),
                               min_confirmed_decree,
                               last_durable_decree);
                cleanable_decree = min_confirmed_decree;
            } else {
                ddebug_replica("gc_private {}: min_confirmed_decree({}) last_durable_decree({})",
                               enum_to_string(status()),
                               min_confirmed_decree,
                               last_durable_decree);
            }
        } else if (is_duplicating()) {
            // unsure if the logs can be dropped, because min_confirmed_decree
            // is currently unavailable
            ddebug_replica(
                "gc_private {}: skip gc because confirmed duplication progress is unknown",
                enum_to_string(status()));
            return;
        }

        tasking::enqueue(LPC_GARBAGE_COLLECT_LOGS_AND_REPLICAS,
                         &_tracker,
                         [this, plog, cleanable_decree, valid_start_offset] {
                             // run in background thread to avoid file deletion operation blocking
                             // replication thread.
                             if (status() == partition_status::PS_ERROR ||
                                 status() == partition_status::PS_INACTIVE)
                                 return;
                             plog->garbage_collection(
                                 get_gpid(),
                                 cleanable_decree,
                                 valid_start_offset,
                                 (int64_t)_options->log_private_reserve_max_size_mb * 1024 * 1024,
                                 (int64_t)_options->log_private_reserve_max_time_seconds);
                             if (status() == partition_status::PS_PRIMARY)
                                 _counter_private_log_size->set(_private_log->total_size() /
                                                                1000000);
                         });
    }
}

// ThreadPool: THREAD_POOL_REPLICATION
void replica::init_checkpoint(bool is_emergency)
{
    // only applicable to primary and secondary replicas
    if (status() != partition_status::PS_PRIMARY && status() != partition_status::PS_SECONDARY) {
        ddebug("%s: ignore doing checkpoint for status = %s, is_emergency = %s",
               name(),
               enum_to_string(status()),
               (is_emergency ? "true" : "false"));
        return;
    }

    // here we demand that async_checkpoint() is implemented.
    // we delay some time to run background_async_checkpoint() to pass unit test dsn.rep_tests.
    //
    // we may issue a new task to do backgroup_async_checkpoint
    // even if the old one hasn't finished yet
    tasking::enqueue(LPC_CHECKPOINT_REPLICA,
                     &_tracker,
                     [this, is_emergency] { background_async_checkpoint(is_emergency); },
                     0,
                     10_ms);

    if (is_emergency)
        _stub->_counter_recent_trigger_emergency_checkpoint_count->increment();
}

// @ secondary
void replica::on_copy_checkpoint(const replica_configuration &request,
                                 /*out*/ learn_response &response)
{
    _checker.only_one_thread_access();

    if (request.ballot > get_ballot()) {
        if (!update_local_configuration(request)) {
            response.err = ERR_INVALID_STATE;
            return;
        }
    }

    if (status() != partition_status::PS_SECONDARY) {
        response.err = ERR_INVALID_STATE;
        return;
    }

    if (_app->last_durable_decree() == 0) {
        response.err = ERR_OBJECT_NOT_FOUND;
        return;
    }

    blob placeholder;
    int err = _app->get_checkpoint(0, placeholder, response.state);
    if (err != 0) {
        response.err = ERR_LEARN_FILE_FAILED;
    } else {
        response.err = ERR_OK;
        response.last_committed_decree = last_committed_decree();
        response.base_local_dir = _app->data_dir();

        // the state.files is returned whether with full_path or only-filename depends
        // on the app impl, we'd better handle with it
        for (std::string &file_name : response.state.files) {
            std::size_t last_splitter = file_name.find_last_of("/\\");
            if (last_splitter != std::string::npos)
                file_name = file_name.substr(last_splitter + 1);
        }
        response.address = _stub->_primary_address;
    }
}

void replica::on_copy_checkpoint_ack(error_code err,
                                     const std::shared_ptr<replica_configuration> &req,
                                     const std::shared_ptr<learn_response> &resp)
{
    _checker.only_one_thread_access();

    if (partition_status::PS_PRIMARY != status()) {
        _primary_states.checkpoint_task = nullptr;
        return;
    }

    if (err != ERR_OK || resp == nullptr) {
        dwarn("%s: copy checkpoint from secondary failed, err = %s", name(), err.to_string());
        _primary_states.checkpoint_task = nullptr;
        return;
    }

    if (resp->err != ERR_OK) {
        dinfo("%s: copy checkpoint from secondary failed, err = %s", name(), resp->err.to_string());
        _primary_states.checkpoint_task = nullptr;
        return;
    }

    if (resp->state.to_decree_included <= _app->last_durable_decree()) {
        dinfo("%s: copy checkpoint from secondary skipped, as its decree is not bigger than "
              "current durable_decree: %" PRIu64 " vs %" PRIu64 "",
              name(),
              resp->state.to_decree_included,
              _app->last_durable_decree());
        _primary_states.checkpoint_task = nullptr;
        return;
    }

    std::string ldir = utils::filesystem::path_combine(_app->learn_dir(), "checkpoint.copy");

    if (utils::filesystem::path_exists(ldir))
        utils::filesystem::remove_path(ldir);

    _primary_states.checkpoint_task = _stub->_nfs->copy_remote_files(
        resp->address,
        resp->base_local_dir,
        resp->state.files,
        ldir,
        false,
        false,
        LPC_REPLICA_COPY_LAST_CHECKPOINT_DONE,
        &_tracker,
        [this, resp, ldir](error_code err, size_t sz) {
            this->on_copy_checkpoint_file_completed(err, sz, resp, ldir);
        },
        get_gpid().thread_hash());
}

void replica::on_copy_checkpoint_file_completed(error_code err,
                                                size_t sz,
                                                std::shared_ptr<learn_response> resp,
                                                const std::string &chk_dir)
{
    _checker.only_one_thread_access();

    if (ERR_OK != err) {
        dwarn("copy checkpoint failed, err(%s), remote_addr(%s)",
              err.to_string(),
              resp->address.to_string());
        _primary_states.checkpoint_task = nullptr;
        return;
    }
    if (partition_status::PS_PRIMARY == status() &&
        resp->state.to_decree_included > _app->last_durable_decree()) {
        // we must give the app the full path of the check point
        for (std::string &filename : resp->state.files) {
            dassert(filename.find_last_of("/\\") == std::string::npos, "invalid file name");
            filename = utils::filesystem::path_combine(chk_dir, filename);
        }
        _app->apply_checkpoint(replication_app_base::chkpt_apply_mode::copy, resp->state);
    }

    _primary_states.checkpoint_task = nullptr;
}

// run in background thread
error_code replica::background_async_checkpoint(bool is_emergency)
{
    uint64_t start_time = dsn_now_ns();
    decree old_durable = _app->last_durable_decree();
    auto err = _app->async_checkpoint(is_emergency);
    uint64_t used_time = dsn_now_ns() - start_time;
    dassert(err != ERR_NOT_IMPLEMENTED, "err == ERR_NOT_IMPLEMENTED");
    if (err == ERR_OK) {
        if (old_durable != _app->last_durable_decree()) {
            // if no need to generate new checkpoint, async_checkpoint() also returns ERR_OK,
            // so we should check if a new checkpoint has been generated.
            ddebug("%s: call app.async_checkpoint() succeed, time_used_ns = %" PRIu64 ", "
                   "app_last_committed_decree = %" PRId64 ", app_last_durable_decree = (%" PRId64
                   " => %" PRId64 ")",
                   name(),
                   used_time,
                   _app->last_committed_decree(),
                   old_durable,
                   _app->last_durable_decree());
            update_last_checkpoint_generate_time();
        }
    } else if (err == ERR_TRY_AGAIN) {
        // already triggered memory flushing on async_checkpoint(), then try again later.
        ddebug("%s: call app.async_checkpoint() returns ERR_TRY_AGAIN, time_used_ns = %" PRIu64
               ", schedule later checkpoint after 10 seconds",
               name(),
               used_time);
        tasking::enqueue(LPC_PER_REPLICA_CHECKPOINT_TIMER,
                         &_tracker,
                         [this] { init_checkpoint(false); },
                         get_gpid().thread_hash(),
                         std::chrono::seconds(10));
    } else if (err == ERR_WRONG_TIMING) {
        // do nothing
        ddebug("%s: call app.async_checkpoint() returns ERR_WRONG_TIMING, time_used_ns = %" PRIu64
               ", just ignore",
               name(),
               used_time);
    } else {
        derror("%s: call app.async_checkpoint() failed, time_used_ns = %" PRIu64 ", err = %s",
               name(),
               used_time,
               err.to_string());
    }
    return err;
}

// run in init thread
error_code replica::background_sync_checkpoint()
{
    uint64_t start_time = dsn_now_ns();
    decree old_durable = _app->last_durable_decree();
    auto err = _app->sync_checkpoint();
    uint64_t used_time = dsn_now_ns() - start_time;
    dassert(err != ERR_NOT_IMPLEMENTED, "err == ERR_NOT_IMPLEMENTED");
    if (err == ERR_OK) {
        if (old_durable != _app->last_durable_decree()) {
            // if no need to generate new checkpoint, sync_checkpoint() also returns ERR_OK,
            // so we should check if a new checkpoint has been generated.
            ddebug("%s: call app.sync_checkpoint() succeed, time_used_ns = %" PRIu64 ", "
                   "app_last_committed_decree = %" PRId64 ", app_last_durable_decree = (%" PRId64
                   " => %" PRId64 ")",
                   name(),
                   used_time,
                   _app->last_committed_decree(),
                   old_durable,
                   _app->last_durable_decree());
            update_last_checkpoint_generate_time();
        }
    } else if (err == ERR_WRONG_TIMING) {
        // do nothing
        ddebug("%s: call app.sync_checkpoint() returns ERR_WRONG_TIMING, time_used_ns = %" PRIu64
               ", just ignore",
               name(),
               used_time);
    } else {
        derror("%s: call app.sync_checkpoint() failed, time_used_ns = %" PRIu64 ", err = %s",
               name(),
               used_time,
               err.to_string());
    }
    return err;
}

// in non-replication thread
void replica::catch_up_with_private_logs(partition_status::type s)
{
    learn_state state;
    _private_log->get_learn_state(get_gpid(), _app->last_committed_decree() + 1, state);

    auto err = apply_learned_state_from_private_log(state);

    if (s == partition_status::PS_POTENTIAL_SECONDARY) {
        _potential_secondary_states.learn_remote_files_completed_task =
            tasking::create_task(LPC_CHECKPOINT_REPLICA_COMPLETED,
                                 &_tracker,
                                 [this, err]() { this->on_learn_remote_state_completed(err); },
                                 get_gpid().thread_hash());
        _potential_secondary_states.learn_remote_files_completed_task->enqueue();
    } else if (s == partition_status::PS_PARTITION_SPLIT) {
        _split_states.async_learn_task = tasking::enqueue(
            LPC_PARTITION_SPLIT,
            tracker(),
<<<<<<< HEAD
            std::bind(&replica_split_manager::child_catch_up_states, this->get_split_manager()),
=======
            std::bind(&replica_split_manager::child_catch_up_states, get_split_manager()),
>>>>>>> ab9520df
            get_gpid().thread_hash());
    } else {
        _secondary_states.checkpoint_completed_task =
            tasking::create_task(LPC_CHECKPOINT_REPLICA_COMPLETED,
                                 &_tracker,
                                 [this, err]() { this->on_checkpoint_completed(err); },
                                 get_gpid().thread_hash());
        _secondary_states.checkpoint_completed_task->enqueue();
    }
}

void replica::on_checkpoint_completed(error_code err)
{
    _checker.only_one_thread_access();

    // closing or wrong timing
    if (partition_status::PS_SECONDARY != status() || err == ERR_WRONG_TIMING) {
        _secondary_states.checkpoint_is_running = false;
        return;
    }

    // handle failure
    if (err != ERR_OK) {
        // done checkpointing
        _secondary_states.checkpoint_is_running = false;
        handle_local_failure(err);
        return;
    }

    auto c = _prepare_list->last_committed_decree();

    // missing commits
    if (c > _app->last_committed_decree()) {
        // missed ones are covered by prepare list
        if (_app->last_committed_decree() > _prepare_list->min_decree()) {
            for (auto d = _app->last_committed_decree() + 1; d <= c; d++) {
                auto mu = _prepare_list->get_mutation_by_decree(d);
                dassert(nullptr != mu, "invalid mutation, decree = %" PRId64, d);
                err = _app->apply_mutation(mu);
                if (ERR_OK != err) {
                    _secondary_states.checkpoint_is_running = false;
                    handle_local_failure(err);
                    return;
                }
            }

            // everything is ok now, done checkpointing
            _secondary_states.checkpoint_is_running = false;
            update_last_checkpoint_generate_time();
        }

        // missed ones need to be loaded via private logs
        else {
            _secondary_states.catchup_with_private_log_task = tasking::create_task(
                LPC_CATCHUP_WITH_PRIVATE_LOGS,
                &_tracker,
                [this]() { this->catch_up_with_private_logs(partition_status::PS_SECONDARY); },
                get_gpid().thread_hash());
            _secondary_states.catchup_with_private_log_task->enqueue();
        }
    }

    // no missing commits
    else {
        // everything is ok now, done checkpointing
        _secondary_states.checkpoint_is_running = false;
        update_last_checkpoint_generate_time();
    }
}
} // namespace replication
} // namespace dsn<|MERGE_RESOLUTION|>--- conflicted
+++ resolved
@@ -377,11 +377,7 @@
         _split_states.async_learn_task = tasking::enqueue(
             LPC_PARTITION_SPLIT,
             tracker(),
-<<<<<<< HEAD
-            std::bind(&replica_split_manager::child_catch_up_states, this->get_split_manager()),
-=======
             std::bind(&replica_split_manager::child_catch_up_states, get_split_manager()),
->>>>>>> ab9520df
             get_gpid().thread_hash());
     } else {
         _secondary_states.checkpoint_completed_task =
