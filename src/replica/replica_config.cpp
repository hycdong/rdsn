--- conflicted
+++ resolved
@@ -670,8 +670,8 @@
     FAIL_POINT_INJECT_F("replica_update_local_configuration", [=](dsn::string_view) -> bool {
         auto old_status = status();
         _config = config;
-<<<<<<< HEAD
-        ddebug_replica("update status from {} to {}", enum_to_string(old_status), status());
+        ddebug_replica(
+            "update status from {} to {}", enum_to_string(old_status), enum_to_string(status()));
         return true;
     });
 
@@ -683,13 +683,6 @@
     //    split -> error
     // (other transfer is invalid)
 
-=======
-        ddebug_replica(
-            "update status from {} to {}", enum_to_string(old_status), enum_to_string(status()));
-        return true;
-    });
-
->>>>>>> ab9520df
     dassert(config.ballot > get_ballot() || (same_ballot && config.ballot == get_ballot()),
             "invalid ballot, %" PRId64 " VS %" PRId64 "",
             config.ballot,
