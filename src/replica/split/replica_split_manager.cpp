// Licensed to the Apache Software Foundation (ASF) under one
// or more contributor license agreements.  See the NOTICE file
// distributed with this work for additional information
// regarding copyright ownership.  The ASF licenses this file
// to you under the Apache License, Version 2.0 (the
// "License"); you may not use this file except in compliance
// with the License.  You may obtain a copy of the License at
//
//   http://www.apache.org/licenses/LICENSE-2.0
//
// Unless required by applicable law or agreed to in writing,
// software distributed under the License is distributed on an
// "AS IS" BASIS, WITHOUT WARRANTIES OR CONDITIONS OF ANY
// KIND, either express or implied.  See the License for the
// specific language governing permissions and limitations
// under the License.

#include "replica_split_manager.h"

#include <dsn/dist/fmt_logging.h>
#include <dsn/dist/replication/replication_app_base.h>
#include <dsn/utility/defer.h>
#include <dsn/utility/filesystem.h>
#include <dsn/utility/fail_point.h>

namespace dsn {
namespace replication {

replica_split_manager::replica_split_manager(replica *r)
    : replica_base(r), _replica(r), _stub(r->get_replica_stub())
{
    _partition_version.store(_replica->_app_info.partition_count - 1);
}

replica_split_manager::~replica_split_manager() {}

// ThreadPool: THREAD_POOL_REPLICATION
void replica_split_manager::parent_start_split(
    const group_check_request &request) // on parent partition
{
    if (status() != partition_status::PS_PRIMARY && status() != partition_status::PS_SECONDARY &&
        (status() != partition_status::PS_INACTIVE || !_replica->_inactive_is_transient)) {
        dwarn_replica("receive add child request with wrong status({}), ignore this request",
                      enum_to_string(status()));
        return;
    }

    if (request.config.ballot != get_ballot()) {
        dwarn_replica(
            "receive add child request with different ballot, local ballot({}) VS request "
            "ballot({}), ignore this request",
            get_ballot(),
            request.config.ballot);
        return;
    }

    if (_split_status == split_status::SPLITTING) {
        dwarn_replica("partition is already splitting, ignore this request");
        return;
    }

    gpid child_gpid = request.child_gpid;
    if (child_gpid.get_partition_index() < _replica->_app_info.partition_count) {
        dwarn_replica(
            "receive old add child request, child_gpid={}, partition_count={}, ignore this request",
            child_gpid,
            _replica->_app_info.partition_count);
        return;
    }

    if (status() == partition_status::PS_PRIMARY) {
        _replica->_primary_states.cleanup_split_states();
    }
    _partition_version.store(_replica->_app_info.partition_count - 1);

    _split_status = split_status::SPLITTING;
    _child_gpid = child_gpid;
    _child_init_ballot = get_ballot();

    ddebug_replica("start to add child({}), init_ballot={}, status={}, primary_address={}",
                   _child_gpid,
                   _child_init_ballot,
                   enum_to_string(status()),
                   request.config.primary.to_string());

    tasking::enqueue(LPC_CREATE_CHILD,
                     tracker(),
                     std::bind(&replica_stub::create_child_replica,
                               _stub,
                               _replica->_config.primary,
                               _replica->_app_info,
                               _child_init_ballot,
                               _child_gpid,
                               get_gpid(),
                               _replica->_dir),
                     get_gpid().thread_hash());
}

// ThreadPool: THREAD_POOL_REPLICATION
void replica_split_manager::child_init_replica(gpid parent_gpid,
                                               rpc_address primary_address,
                                               ballot init_ballot) // on child partition
{
    FAIL_POINT_INJECT_F("replica_child_init_replica", [](dsn::string_view) {});

    if (status() != partition_status::PS_INACTIVE) {
        dwarn_replica("wrong status({})", enum_to_string(status()));
        _stub->split_replica_error_handler(
            parent_gpid,
            std::bind(&replica_split_manager::parent_cleanup_split_context, std::placeholders::_1));
        child_handle_split_error("invalid child status during initialize");
        return;
    }

    // update replica config
    _replica->_config.ballot = init_ballot;
    _replica->_config.primary = primary_address;
    _replica->_config.status = partition_status::PS_PARTITION_SPLIT;

    // initialize split context
    _replica->_split_states.parent_gpid = parent_gpid;
    _replica->_split_states.is_prepare_list_copied = false;
    _replica->_split_states.is_caught_up = false;
    _replica->_split_states.check_state_task =
        tasking::enqueue(LPC_PARTITION_SPLIT,
                         tracker(),
                         std::bind(&replica_split_manager::child_check_split_context, this),
                         get_gpid().thread_hash(),
                         std::chrono::seconds(3));
    _replica->_split_states.splitting_start_ts_ns = dsn_now_ns();
    _stub->_counter_replicas_splitting_recent_start_count->increment();

    ddebug_replica(
        "child initialize succeed, init_ballot={}, parent_gpid={}", init_ballot, parent_gpid);

    error_code ec =
        _stub->split_replica_exec(LPC_PARTITION_SPLIT,
                                  _replica->_split_states.parent_gpid,
                                  std::bind(&replica_split_manager::parent_prepare_states,
                                            std::placeholders::_1,
                                            _replica->_app->learn_dir()));
    if (ec != ERR_OK) {
        child_handle_split_error("parent not exist when execute parent_prepare_states");
    }
}

// ThreadPool: THREAD_POOL_REPLICATION
void replica_split_manager::child_check_split_context() // on child partition
{
    FAIL_POINT_INJECT_F("replica_child_check_split_context", [](dsn::string_view) {});

    if (status() != partition_status::PS_PARTITION_SPLIT) {
        derror_replica("wrong status({})", enum_to_string(status()));
        _replica->_split_states.check_state_task = nullptr;
        return;
    }
    // let parent partition check its status
    error_code ec = _stub->split_replica_exec(
        LPC_PARTITION_SPLIT,
        _replica->_split_states.parent_gpid,
        std::bind(&replica_split_manager::parent_check_states, std::placeholders::_1));
    if (ec != ERR_OK) {
        child_handle_split_error("check_child_state failed because parent gpid is invalid");
        return;
    }

    _replica->_split_states.check_state_task =
        tasking::enqueue(LPC_PARTITION_SPLIT,
                         tracker(),
                         std::bind(&replica_split_manager::child_check_split_context, this),
                         get_gpid().thread_hash(),
                         std::chrono::seconds(3));
}

// ThreadPool: THREAD_POOL_REPLICATION
bool replica_split_manager::parent_check_states() // on parent partition
{
    FAIL_POINT_INJECT_F("replica_parent_check_states", [](dsn::string_view) { return true; });

    if (_split_status != split_status::SPLITTING || _child_init_ballot != get_ballot() ||
        _child_gpid.get_app_id() == 0 ||
        (status() != partition_status::PS_PRIMARY && status() != partition_status::PS_SECONDARY &&
         (status() != partition_status::PS_INACTIVE || !_replica->_inactive_is_transient))) {
        dwarn_replica("parent wrong states: status({}), split_status({}), init_ballot({}) VS "
                      "current_ballot({}), "
                      "child_gpid({})",
                      enum_to_string(status()),
                      enum_to_string(_split_status),
                      _child_init_ballot,
                      get_ballot(),
                      _child_gpid);
        _stub->split_replica_error_handler(
            _child_gpid,
            std::bind(&replica_split_manager::child_handle_split_error,
                      std::placeholders::_1,
                      "wrong parent states when execute parent_check_states"));
        parent_cleanup_split_context();
        return false;
    }
    return true;
}

// ThreadPool: THREAD_POOL_REPLICATION
void replica_split_manager::parent_prepare_states(const std::string &dir) // on parent partition
{
    if (!parent_check_states()) {
        return;
    }

    learn_state parent_states;
    int64_t checkpoint_decree;
    // generate checkpoint
    error_code ec = _replica->_app->copy_checkpoint_to_dir(dir.c_str(), &checkpoint_decree, true);
    if (ec == ERR_OK) {
        ddebug_replica("prepare checkpoint succeed: checkpoint dir = {}, checkpoint decree = {}",
                       dir,
                       checkpoint_decree);
        parent_states.to_decree_included = checkpoint_decree;
        // learn_state.files[0] will be used to get learn dir in function 'storage_apply_checkpoint'
        // so we add a fake file name here, this file won't appear on disk
        parent_states.files.push_back(dsn::utils::filesystem::path_combine(dir, "file_name"));
    } else {
        dwarn_replica("prepare checkpoint failed, error={}, please wait and retry", ec);
        tasking::enqueue(LPC_PARTITION_SPLIT,
                         tracker(),
                         std::bind(&replica_split_manager::parent_prepare_states, this, dir),
                         get_gpid().thread_hash(),
                         std::chrono::seconds(1));
        return;
    }

    std::vector<mutation_ptr> mutation_list;
    std::vector<std::string> files;
    uint64_t total_file_size = 0;
    // get mutation and private log
    _replica->_private_log->get_parent_mutations_and_logs(
        get_gpid(), checkpoint_decree + 1, invalid_ballot, mutation_list, files, total_file_size);

    // get prepare list
    std::shared_ptr<prepare_list> plist =
        std::make_shared<prepare_list>(_replica, *_replica->_prepare_list);
    plist->truncate(last_committed_decree());

    dcheck_eq(last_committed_decree(), checkpoint_decree);
    dcheck_ge(mutation_list.size(), 0);
    dcheck_ge(files.size(), 0);
    ddebug_replica("prepare state succeed: {} mutations, {} private log files, total file size = "
                   "{}, last_committed_decree = {}",
                   mutation_list.size(),
                   files.size(),
                   total_file_size,
                   last_committed_decree());

    ec = _stub->split_replica_exec(LPC_PARTITION_SPLIT,
                                   _child_gpid,
                                   std::bind(&replica_split_manager::child_copy_prepare_list,
                                             std::placeholders::_1,
                                             parent_states,
                                             mutation_list,
                                             files,
                                             total_file_size,
                                             std::move(plist)));
    if (ec != ERR_OK) {
        parent_cleanup_split_context();
    }
}

// ThreadPool: THREAD_POOL_REPLICATION
void replica_split_manager::child_copy_prepare_list(
    learn_state lstate,
    std::vector<mutation_ptr> mutation_list,
    std::vector<std::string> plog_files,
    uint64_t total_file_size,
    std::shared_ptr<prepare_list> plist) // on child partition
{
    if (status() != partition_status::PS_PARTITION_SPLIT) {
        derror_replica("wrong status({})", enum_to_string(status()));
        return;
    }

    // learning parent states is time-consuming, should execute in THREAD_POOL_REPLICATION_LONG
    decree last_committed_decree = plist->last_committed_decree();
<<<<<<< HEAD
    // start async learn task
=======
>>>>>>> 14054838
    _replica->_split_states.splitting_start_async_learn_ts_ns = dsn_now_ns();
    _replica->_split_states.async_learn_task =
        tasking::enqueue(LPC_PARTITION_SPLIT_ASYNC_LEARN,
                         tracker(),
                         std::bind(&replica_split_manager::child_learn_states,
                                   this,
                                   lstate,
                                   mutation_list,
                                   plog_files,
                                   total_file_size,
                                   last_committed_decree));

    ddebug_replica("start to copy parent prepare list, last_committed_decree={}, prepare list min "
                   "decree={}, max decree={}",
                   last_committed_decree,
                   plist->min_decree(),
                   plist->max_decree());

    // copy parent prepare list
    plist->set_committer(std::bind(&replica::execute_mutation, _replica, std::placeholders::_1));
    delete _replica->_prepare_list;
    _replica->_prepare_list = new prepare_list(this, *plist);
    for (decree d = last_committed_decree + 1; d <= _replica->_prepare_list->max_decree(); ++d) {
        mutation_ptr mu = _replica->_prepare_list->get_mutation_by_decree(d);
        dassert_replica(mu != nullptr, "can not find mutation, dercee={}", d);
        mu->data.header.pid = get_gpid();
        _stub->_log->append(mu, LPC_WRITE_REPLICATION_LOG_COMMON, tracker(), nullptr);
        _replica->_private_log->append(mu, LPC_WRITE_REPLICATION_LOG_COMMON, tracker(), nullptr);
        // set mutation has been logged in private log
        if (!mu->is_logged()) {
            mu->set_logged();
        }
    }
    _replica->_split_states.is_prepare_list_copied = true;
}

// ThreadPool: THREAD_POOL_REPLICATION_LONG
void replica_split_manager::child_learn_states(learn_state lstate,
                                               std::vector<mutation_ptr> mutation_list,
                                               std::vector<std::string> plog_files,
                                               uint64_t total_file_size,
                                               decree last_committed_decree) // on child partition
{
    FAIL_POINT_INJECT_F("replica_child_learn_states", [](dsn::string_view) {});

    if (status() != partition_status::PS_PARTITION_SPLIT) {
        derror_replica("wrong status({})", enum_to_string(status()));
        child_handle_async_learn_error();
        return;
    }

    ddebug_replica("start to learn states asynchronously, prepare_list last_committed_decree={}, "
                   "checkpoint decree range=({},{}], private log files count={}, in-memory "
                   "mutation count={}",
                   last_committed_decree,
                   lstate.from_decree_excluded,
                   lstate.to_decree_included,
                   plog_files.size(),
                   mutation_list.size());

    error_code err;
    auto cleanup = defer([this, &err]() {
        if (err != ERR_OK) {
            child_handle_async_learn_error();
        }
    });

    // apply parent checkpoint
    err = _replica->_app->apply_checkpoint(replication_app_base::chkpt_apply_mode::learn, lstate);
    if (err != ERR_OK) {
        derror_replica("failed to apply checkpoint, error={}", err);
        return;
    }

    // replay parent private log and learn in-memory mutations
    err =
        child_apply_private_logs(plog_files, mutation_list, total_file_size, last_committed_decree);
    if (err != ERR_OK) {
        derror_replica("failed to replay private log, error={}", err);
        return;
    }

    // generate a checkpoint synchronously
    err = _replica->_app->sync_checkpoint();
    if (err != ERR_OK) {
        derror_replica("failed to generate checkpoint synchrounously, error={}", err);
        return;
    }

    err = _replica->update_init_info_ballot_and_decree();
    if (err != ERR_OK) {
        derror_replica("update_init_info_ballot_and_decree failed, error={}", err);
        return;
    }

    ddebug_replica("learn parent states asynchronously succeed");

    tasking::enqueue(LPC_PARTITION_SPLIT,
                     tracker(),
                     std::bind(&replica_split_manager::child_catch_up_states, this),
                     get_gpid().thread_hash());
    _replica->_split_states.async_learn_task = nullptr;
}

// ThreadPool: THREAD_POOL_REPLICATION_LONG
error_code
replica_split_manager::child_apply_private_logs(std::vector<std::string> plog_files,
                                                std::vector<mutation_ptr> mutation_list,
                                                uint64_t total_file_size,
                                                decree last_committed_decree) // on child partition
{
    FAIL_POINT_INJECT_F("replica_child_apply_private_logs", [](dsn::string_view arg) {
        return error_code::try_get(arg.data(), ERR_OK);
    });

    if (status() != partition_status::PS_PARTITION_SPLIT) {
        derror_replica("wrong status({})", enum_to_string(status()));
        return ERR_INVALID_STATE;
    }

    error_code ec;
    int64_t offset;
    // temp prepare_list used for apply states
    prepare_list plist(_replica,
                       _replica->_app->last_committed_decree(),
                       _replica->_options->max_mutation_count_in_prepare_list,
                       [this](mutation_ptr &mu) {
                           if (mu->data.header.decree ==
                               _replica->_app->last_committed_decree() + 1) {
                               _replica->_app->apply_mutation(mu);
                           }
                       });

    // replay private log
    ec = mutation_log::replay(plog_files,
                              [&plist](int log_length, mutation_ptr &mu) {
                                  decree d = mu->data.header.decree;
                                  if (d <= plist.last_committed_decree()) {
                                      return false;
                                  }
                                  mutation_ptr origin_mu = plist.get_mutation_by_decree(d);
                                  if (origin_mu != nullptr &&
                                      origin_mu->data.header.ballot >= mu->data.header.ballot) {
                                      return false;
                                  }
                                  plist.prepare(mu, partition_status::PS_SECONDARY);
                                  return true;
                              },
                              offset);
    if (ec != ERR_OK) {
        derror_replica(
            "replay private_log files failed, file count={}, app last_committed_decree={}",
            plog_files.size(),
            _replica->_app->last_committed_decree());
        return ec;
    }

    _replica->_split_states.splitting_copy_file_count += plog_files.size();
    _replica->_split_states.splitting_copy_file_size += total_file_size;
    _stub->_counter_replicas_splitting_recent_copy_file_count->add(plog_files.size());
    _stub->_counter_replicas_splitting_recent_copy_file_size->add(total_file_size);

    ddebug_replica("replay private_log files succeed, file count={}, app last_committed_decree={}",
                   plog_files.size(),
                   _replica->_app->last_committed_decree());

    // apply in-memory mutations if replay private logs succeed
    int count = 0;
    for (mutation_ptr &mu : mutation_list) {
        decree d = mu->data.header.decree;
        if (d <= plist.last_committed_decree()) {
            continue;
        }
        mutation_ptr origin_mu = plist.get_mutation_by_decree(d);
        if (origin_mu != nullptr && origin_mu->data.header.ballot >= mu->data.header.ballot) {
            continue;
        }
        if (!mu->is_logged()) {
            mu->set_logged();
        }
        plist.prepare(mu, partition_status::PS_SECONDARY);
        ++count;
    }
<<<<<<< HEAD

    _replica->_split_states.splitting_copy_mutation_count += count;
    _stub->_counter_replicas_splitting_recent_copy_mutation_count->add(count);

=======
    _replica->_split_states.splitting_copy_mutation_count += count;
    _stub->_counter_replicas_splitting_recent_copy_mutation_count->add(count);
>>>>>>> 14054838
    plist.commit(last_committed_decree, COMMIT_TO_DECREE_HARD);
    ddebug_replica(
        "apply in-memory mutations succeed, mutation count={}, app last_committed_decree={}",
        count,
        _replica->_app->last_committed_decree());

    return ec;
}

// ThreadPool: THREAD_POOL_REPLICATION
void replica_split_manager::child_catch_up_states() // on child partition
{
    FAIL_POINT_INJECT_F("replica_child_catch_up_states", [](dsn::string_view) {});

    if (status() != partition_status::PS_PARTITION_SPLIT) {
        derror_replica("wrong status, status is {}", enum_to_string(status()));
        return;
    }

    // parent will copy mutations to child during async-learn, as a result:
    // - child prepare_list last_committed_decree = parent prepare_list last_committed_decree, also
    // is catch_up goal_decree
    // - local_decree is child local last_committed_decree which is the last decree in async-learn.
    decree goal_decree = _replica->_prepare_list->last_committed_decree();
    decree local_decree = _replica->_app->last_committed_decree();

    // there are mutations written to parent during async-learn
    // child does not catch up parent, there are still some mutations child not learn
    if (local_decree < goal_decree) {
        if (local_decree >= _replica->_prepare_list->min_decree()) {
            // all missing mutations are all in prepare list
            dwarn_replica("there are some in-memory mutations should be learned, app "
                          "last_committed_decree={}, "
                          "goal decree={}, prepare_list min_decree={}",
                          local_decree,
                          goal_decree,
                          _replica->_prepare_list->min_decree());
            for (decree d = local_decree + 1; d <= goal_decree; ++d) {
                auto mu = _replica->_prepare_list->get_mutation_by_decree(d);
                dassert(mu != nullptr, "");
                error_code ec = _replica->_app->apply_mutation(mu);
                if (ec != ERR_OK) {
                    child_handle_split_error("child_catchup failed because apply mutation failed");
                    return;
                }
            }
        } else {
            // some missing mutations have already in private log
            // should call `catch_up_with_private_logs` to catch up all missing mutations
            dwarn_replica(
                "there are some private logs should be learned, app last_committed_decree="
                "{}, prepare_list min_decree={}, please wait",
                local_decree,
                _replica->_prepare_list->min_decree());
            _replica->_split_states.async_learn_task = tasking::enqueue(
                LPC_CATCHUP_WITH_PRIVATE_LOGS,
                tracker(),
                [this]() {
                    _replica->catch_up_with_private_logs(partition_status::PS_PARTITION_SPLIT);
                    _replica->_split_states.async_learn_task = nullptr;
                },
                get_gpid().thread_hash());
            return;
        }
    }

    ddebug_replica("child catch up parent states, goal decree={}, local decree={}",
                   _replica->_prepare_list->last_committed_decree(),
                   _replica->_app->last_committed_decree());
    _replica->_split_states.is_caught_up = true;

    child_notify_catch_up();
}

// ThreadPool: THREAD_POOL_REPLICATION
void replica_split_manager::child_notify_catch_up() // on child partition
{
    FAIL_POINT_INJECT_F("replica_child_notify_catch_up", [](dsn::string_view) {});

    std::unique_ptr<notify_catch_up_request> request = make_unique<notify_catch_up_request>();
    request->parent_gpid = _replica->_split_states.parent_gpid;
    request->child_gpid = get_gpid();
    request->child_ballot = get_ballot();
    request->child_address = _stub->_primary_address;

    ddebug_replica("send notification to primary parent[{}@{}], ballot={}",
                   _replica->_split_states.parent_gpid,
                   _replica->_config.primary.to_string(),
                   get_ballot());

    notify_catch_up_rpc rpc(std::move(request),
                            RPC_SPLIT_NOTIFY_CATCH_UP,
                            /*never timeout*/ 0_ms,
                            /*partition_hash*/ 0,
                            _replica->_split_states.parent_gpid.thread_hash());
    rpc.call(_replica->_config.primary, tracker(), [this, rpc](error_code ec) mutable {
        auto response = rpc.response();
        if (ec == ERR_TIMEOUT) {
            dwarn_replica("notify primary catch up timeout, please wait and retry");
            tasking::enqueue(LPC_PARTITION_SPLIT,
                             tracker(),
                             std::bind(&replica_split_manager::child_notify_catch_up, this),
                             get_gpid().thread_hash(),
                             std::chrono::seconds(1));
            return;
        }
        if (ec != ERR_OK || response.err != ERR_OK) {
            error_code err = (ec == ERR_OK) ? response.err : ec;
            derror_replica("failed to notify primary catch up, error={}", err);
            _stub->split_replica_error_handler(
                _replica->_split_states.parent_gpid,
                std::bind(&replica_split_manager::parent_cleanup_split_context,
                          std::placeholders::_1));
            child_handle_split_error("notify_primary_split_catch_up failed");
            return;
        }
        ddebug_replica("notify primary parent[{}@{}] catch up succeed",
                       _replica->_split_states.parent_gpid,
                       _replica->_config.primary.to_string());
    });
}

// ThreadPool: THREAD_POOL_REPLICATION
void replica_split_manager::parent_handle_child_catch_up(
    const notify_catch_up_request &request,
    notify_cacth_up_response &response) // on primary parent
{
    if (status() != partition_status::PS_PRIMARY || _split_status != split_status::SPLITTING) {
        derror_replica(
            "wrong partition status or wrong split status, partition_status={}, split_status={}",
            enum_to_string(status()),
            enum_to_string(_split_status));

        response.err = ERR_INVALID_STATE;
        return;
    }

    if (request.child_ballot != get_ballot() || request.child_gpid != _child_gpid) {
        derror_replica("receive out-date request, request ballot ({}) VS local ballot({}), request "
                       "child_gpid({}) VS local child_gpid({})",
                       request.child_ballot,
                       get_ballot(),
                       request.child_gpid,
                       _child_gpid);
        response.err = ERR_INVALID_STATE;
        return;
    }

    response.err = ERR_OK;
    ddebug_replica("receive catch_up request from {}@{}, current ballot={}",
                   request.child_gpid,
                   request.child_address.to_string(),
                   request.child_ballot);

    _replica->_primary_states.caught_up_children.insert(request.child_address);
    // _primary_states.statuses is a map structure: rpc address -> partition_status
    // it stores replica's rpc address and partition_status of this replica group
    for (auto &iter : _replica->_primary_states.statuses) {
        if (_replica->_primary_states.caught_up_children.find(iter.first) ==
            _replica->_primary_states.caught_up_children.end()) {
            // there are child partitions not caught up its parent
            return;
        }
    }

    ddebug_replica("all child partitions catch up");
    _replica->_primary_states.caught_up_children.clear();
    _replica->_primary_states.sync_send_write_request = true;

    // sync_point is the first decree after parent send write request to child synchronously
    // when sync_point commit, parent consider child has all data it should have during async-learn
    decree sync_point = _replica->_prepare_list->max_decree() + 1;
    if (!_replica->_options->empty_write_disabled) {
        // empty wirte here to commit sync_point
        mutation_ptr mu = _replica->new_mutation(invalid_decree);
        mu->add_client_request(RPC_REPLICATION_WRITE_EMPTY, nullptr);
        _replica->init_prepare(mu, false);
        dassert_replica(sync_point == mu->data.header.decree,
                        "sync_point should be equal to mutation's decree, {} vs {}",
                        sync_point,
                        mu->data.header.decree);
    };

    // check if sync_point has been committed
    tasking::enqueue(
        LPC_PARTITION_SPLIT,
        tracker(),
        std::bind(&replica_split_manager::parent_check_sync_point_commit, this, sync_point),
        get_gpid().thread_hash(),
        std::chrono::seconds(1));
}

// ThreadPool: THREAD_POOL_REPLICATION
void replica_split_manager::parent_check_sync_point_commit(decree sync_point) // on primary parent
{
    FAIL_POINT_INJECT_F("replica_parent_check_sync_point_commit", [](dsn::string_view) {});
    if (status() != partition_status::PS_PRIMARY) {
        derror_replica("wrong status({})", enum_to_string(status()));
        _stub->split_replica_error_handler(
            _child_gpid,
            std::bind(&replica_split_manager::child_handle_split_error,
                      std::placeholders::_1,
                      "check_sync_point_commit failed, primary changed"));
        parent_cleanup_split_context();
        return;
    }

    ddebug_replica("sync_point = {}, app last_committed_decree = {}",
                   sync_point,
                   _replica->_app->last_committed_decree());
    if (_replica->_app->last_committed_decree() >= sync_point) {
        update_child_group_partition_count(_replica->_app_info.partition_count * 2);
    } else {
        dwarn_replica("sync_point has not been committed, please wait and retry");
        tasking::enqueue(
            LPC_PARTITION_SPLIT,
            tracker(),
            std::bind(&replica_split_manager::parent_check_sync_point_commit, this, sync_point),
            get_gpid().thread_hash(),
            std::chrono::seconds(1));
    }
}

// ThreadPool: THREAD_POOL_REPLICATION
void replica_split_manager::update_child_group_partition_count(
    int new_partition_count) // on primary parent
{
    if (status() != partition_status::PS_PRIMARY || _split_status != split_status::SPLITTING) {
        derror_replica(
            "wrong partition status or wrong split status, partition_status={}, split_status={}",
            enum_to_string(status()),
            enum_to_string(_split_status));
        _stub->split_replica_error_handler(
            _child_gpid,
            std::bind(&replica_split_manager::child_handle_split_error,
                      std::placeholders::_1,
                      "update_child_group_partition_count failed, "
                      "wrong partition status or split status"));
        _replica->_primary_states.sync_send_write_request = false;
        parent_cleanup_split_context();
        return;
    }

    if (!_replica->_primary_states.learners.empty() ||
        _replica->_primary_states.membership.secondaries.size() + 1 <
            _replica->_primary_states.membership.max_replica_count) {
        derror_replica("there are {} learners or not have enough secondaries(count is {})",
                       _replica->_primary_states.learners.size(),
                       _replica->_primary_states.membership.secondaries.size());
        _stub->split_replica_error_handler(
            _child_gpid,
            std::bind(
                &replica_split_manager::child_handle_split_error,
                std::placeholders::_1,
                "update_child_group_partition_count failed, have learner or lack of secondary"));
        _replica->_primary_states.sync_send_write_request = false;
        parent_cleanup_split_context();
        return;
    }

    auto not_replied_addresses = std::make_shared<std::unordered_set<rpc_address>>();
    // _primary_states.statuses is a map structure: rpc address -> partition_status
    for (const auto &kv : _replica->_primary_states.statuses) {
        not_replied_addresses->insert(kv.first);
    }
    for (const auto &iter : _replica->_primary_states.statuses) {
        parent_send_update_partition_count_request(
            iter.first, new_partition_count, not_replied_addresses);
    }
}

// ThreadPool: THREAD_POOL_REPLICATION
void replica_split_manager::parent_send_update_partition_count_request(
    const rpc_address &address,
    int32_t new_partition_count,
    std::shared_ptr<std::unordered_set<rpc_address>> &not_replied_addresses) // on primary parent
{
    FAIL_POINT_INJECT_F("replica_parent_update_partition_count_request", [](dsn::string_view) {});

    dcheck_eq_replica(status(), partition_status::PS_PRIMARY);

    auto request = make_unique<update_child_group_partition_count_request>();
    request->new_partition_count = new_partition_count;
    request->target_address = address;
    request->child_pid = _child_gpid;
    request->ballot = get_ballot();

    ddebug_replica(
        "send update child group partition count request to node({}), new partition_count = {}",
        address.to_string(),
        new_partition_count);
    update_child_group_partition_count_rpc rpc(std::move(request),
                                               RPC_SPLIT_UPDATE_CHILD_PARTITION_COUNT,
                                               0_ms,
                                               0,
                                               get_gpid().thread_hash());
    rpc.call(address, tracker(), [this, rpc, not_replied_addresses](error_code ec) mutable {
        on_update_child_group_partition_count_reply(
            ec, rpc.request(), rpc.response(), not_replied_addresses);
    });
}

// ThreadPool: THREAD_POOL_REPLICATION
void replica_split_manager::on_update_child_group_partition_count(
    const update_child_group_partition_count_request &request,
    update_child_group_partition_count_response &response) // on child partition
{
    if (request.ballot != get_ballot() || !_replica->_split_states.is_caught_up) {
        derror_replica(
            "receive outdated update child group_partition_count_request, request ballot={}, "
            "local ballot={}, is_caught_up={}",
            request.ballot,
            get_ballot(),
            _replica->_split_states.is_caught_up);
        response.err = ERR_VERSION_OUTDATED;
        return;
    }

    if (_replica->_app_info.partition_count == request.new_partition_count &&
        _partition_version.load() == request.new_partition_count - 1) {
        dwarn_replica("receive repeated update child group_partition_count_request, "
                      "partition_count = {}, ignore it",
                      request.new_partition_count);
        response.err = ERR_OK;
        return;
    }

    dcheck_eq_replica(_replica->_app_info.partition_count * 2, request.new_partition_count);
    update_local_partition_count(request.new_partition_count);
    response.err = ERR_OK;
}

// ThreadPool: THREAD_POOL_REPLICATION
void replica_split_manager::update_local_partition_count(
    int32_t new_partition_count) // on all partitions
{
    // update _app_info and partition_version
    auto info = _replica->_app_info;
    // if app has not been split before, init_partition_count = -1
    // we should set init_partition_count to old_partition_count
    if (info.init_partition_count < 0) {
        info.init_partition_count = info.partition_count;
    }
    auto old_partition_count = info.partition_count;
    info.partition_count = new_partition_count;

    replica_app_info new_info((app_info *)&info);
    std::string info_path = utils::filesystem::path_combine(_replica->_dir, ".app-info");
    auto err = new_info.store(info_path.c_str());
    if (err != ERR_OK) {
        info.partition_count = old_partition_count;
        dassert_replica(false, "failed to save app_info to {}, error = {}", info_path, err);
        return;
    }

    _replica->_app_info = info;
    ddebug_replica("update partition_count from {} to {}",
                   old_partition_count,
                   _replica->_app_info.partition_count);

    _replica->_app->set_partition_version(_replica->_app_info.partition_count - 1);
    _partition_version.store(_replica->_app_info.partition_count - 1);
}

// ThreadPool: THREAD_POOL_REPLICATION
void replica_split_manager::on_update_child_group_partition_count_reply(
    error_code ec,
    const update_child_group_partition_count_request &request,
    const update_child_group_partition_count_response &response,
    std::shared_ptr<std::unordered_set<rpc_address>> &not_replied_addresses) // on primary parent
{
    _replica->_checker.only_one_thread_access();

    if (status() != partition_status::PS_PRIMARY || _split_status != split_status::SPLITTING) {
        derror_replica(
            "wrong partition status or wrong split status, partition_status={}, split_status={}",
            enum_to_string(status()),
            enum_to_string(_split_status));
        _stub->split_replica_error_handler(
            _child_gpid,
            std::bind(&replica_split_manager::child_handle_split_error,
                      std::placeholders::_1,
                      "on_update_child_group_partition_count_reply "
                      "failed, wrong partition status or split "
                      "status"));
        _replica->_primary_states.sync_send_write_request = false;
        parent_cleanup_split_context();
        return;
    }

    if (request.ballot != get_ballot()) {
        derror_replica(
            "ballot changed, request ballot = {}, local ballot = {}", request.ballot, get_ballot());
        _stub->split_replica_error_handler(
            _child_gpid,
            std::bind(&replica_split_manager::child_handle_split_error,
                      std::placeholders::_1,
                      "on_update_child_group_partition_count_reply failed, ballot changed"));
        _replica->_primary_states.sync_send_write_request = false;
        parent_cleanup_split_context();
        return;
    }

    error_code error = (ec == ERR_OK) ? response.err : ec;
    if (error == ERR_TIMEOUT) {
        dwarn_replica("failed to update child node({}) partition_count, error = {}, wait and retry",
                      request.target_address.to_string(),
                      error);
        tasking::enqueue(
            LPC_PARTITION_SPLIT,
            tracker(),
            std::bind(&replica_split_manager::parent_send_update_partition_count_request,
                      this,
                      request.target_address,
                      request.new_partition_count,
                      not_replied_addresses),
            get_gpid().thread_hash(),
            std::chrono::seconds(1));
        return;
    }

    if (error != ERR_OK) {
        derror_replica("failed to update child node({}) partition_count({}), error = {}",
                       request.target_address.to_string(),
                       request.new_partition_count,
                       error);
        _stub->split_replica_error_handler(
            _child_gpid,
            std::bind(&replica_split_manager::child_handle_split_error,
                      std::placeholders::_1,
                      "on_update_child_group_partition_count_reply error"));
        _replica->_primary_states.sync_send_write_request = false;
        parent_cleanup_split_context();
        return;
    }

    ddebug_replica("update node({}) child({}) partition_count({}) succeed",
                   request.target_address.to_string(),
                   request.child_pid,
                   request.new_partition_count);

    // update group partition_count succeed
    not_replied_addresses->erase(request.target_address);
    if (not_replied_addresses->empty()) {
        ddebug_replica("update child({}) group partition_count, new_partition_count = {}",
                       request.child_pid,
                       request.new_partition_count);
        register_child_on_meta(get_ballot());
    } else {
        ddebug_replica("there are still {} replica not update partition count in child group",
                       not_replied_addresses->size());
    }
}

// ThreadPool: THREAD_POOL_REPLICATION
void replica_split_manager::register_child_on_meta(ballot b) // on primary parent
{
    FAIL_POINT_INJECT_F("replica_register_child_on_meta", [](dsn::string_view) {});

    if (status() != partition_status::PS_PRIMARY || _split_status != split_status::SPLITTING) {
        derror_replica(
            "wrong partition status or wrong split status, partition_status={}, split_status={}",
            enum_to_string(status()),
            enum_to_string(_split_status));
        _stub->split_replica_error_handler(
            _child_gpid,
            std::bind(&replica_split_manager::child_handle_split_error,
                      std::placeholders::_1,
                      "register child failed, wrong partition status or split status"));
        _replica->_primary_states.sync_send_write_request = false;
        parent_cleanup_split_context();
        return;
    }

    if (_replica->_primary_states.reconfiguration_task != nullptr) {
        dwarn_replica("under reconfiguration, delay and retry to register child");
        _replica->_primary_states.register_child_task =
            tasking::enqueue(LPC_PARTITION_SPLIT,
                             tracker(),
                             std::bind(&replica_split_manager::register_child_on_meta, this, b),
                             get_gpid().thread_hash(),
                             std::chrono::seconds(1));
        return;
    }

    partition_configuration child_config = _replica->_primary_states.membership;
    child_config.ballot++;
    child_config.last_committed_decree = 0;
    child_config.last_drops.clear();
    child_config.pid.set_partition_index(_replica->_app_info.partition_count +
                                         get_gpid().get_partition_index());

    register_child_request request;
    request.app = _replica->_app_info;
    request.child_config = child_config;
    request.parent_config = _replica->_primary_states.membership;
    request.primary_address = _stub->_primary_address;

    // reject client request
    _replica->update_local_configuration_with_no_ballot_change(partition_status::PS_INACTIVE);
    _replica->set_inactive_state_transient(true);
    int32_t old_partition_version = _partition_version.exchange(-1);
    ddebug_replica("update partition version from {} to {}", old_partition_version, -1);

    parent_send_register_request(request);
}

// ThreadPool: THREAD_POOL_REPLICATION
void replica_split_manager::parent_send_register_request(
    const register_child_request &request) // on primary parent
{
    FAIL_POINT_INJECT_F("replica_parent_send_register_request", [](dsn::string_view) {});

    dcheck_eq_replica(status(), partition_status::PS_INACTIVE);
    ddebug_replica(
        "send register child({}) request to meta_server, current ballot = {}, child ballot = {}",
        request.child_config.pid,
        request.parent_config.ballot,
        request.child_config.ballot);

    rpc_address meta_address(_stub->_failure_detector->get_servers());
    std::unique_ptr<register_child_request> req = make_unique<register_child_request>(request);
    register_child_rpc rpc(std::move(req),
                           RPC_CM_REGISTER_CHILD_REPLICA,
                           /*never timeout*/ 0_ms,
                           /*partition hash*/ 0,
                           get_gpid().thread_hash());

    _replica->_primary_states.register_child_task =
        rpc.call(meta_address, tracker(), [this, rpc](error_code ec) mutable {
            on_register_child_on_meta_reply(ec, rpc.request(), rpc.response());
        });
}

// ThreadPool: THREAD_POOL_REPLICATION
void replica_split_manager::on_register_child_on_meta_reply(
    error_code ec,
    const register_child_request &request,
    const register_child_response &response) // on primary parent
{
    FAIL_POINT_INJECT_F("replica_on_register_child_on_meta_reply", [](dsn::string_view) {});

    _replica->_checker.only_one_thread_access();

    // primary parent is under reconfiguration, whose status should be PS_INACTIVE
    if (partition_status::PS_INACTIVE != status() || !_stub->is_connected()) {
        derror_replica("status wrong or stub is not connected, status = {}",
                       enum_to_string(status()));
        _replica->_primary_states.register_child_task = nullptr;
        return;
    }

    error_code err = ec == ERR_OK ? response.err : ec;
    if (err == ERR_INVALID_STATE || err == ERR_INVALID_VERSION || err == ERR_CHILD_REGISTERED) {
        if (err == ERR_CHILD_REGISTERED) {
            derror_replica(
                "register child({}) failed, error = {}, child has already been registered",
                request.child_config.pid,
                err);
        } else {
            derror_replica("register child({}) failed, error = {}, request is out-of-dated",
                           request.child_config.pid,
                           err);
            _stub->split_replica_error_handler(
                request.child_config.pid,
                std::bind(&replica_split_manager::child_handle_split_error,
                          std::placeholders::_1,
                          "register child failed, request is out-of-dated"));
        }
        parent_cleanup_split_context();
        _replica->_primary_states.register_child_task = nullptr;
        _replica->_primary_states.sync_send_write_request = false;
        if (response.parent_config.ballot >= get_ballot()) {
            ddebug_replica("response ballot = {}, local ballot = {}, should update configuration",
                           response.parent_config.ballot,
                           get_ballot());
            _replica->update_configuration(response.parent_config);
        }
        return;
    }

    if (err != ERR_OK) {
        dwarn_replica(
            "register child({}) failed, error = {}, wait and retry", request.child_config.pid, err);
        _replica->_primary_states.register_child_task = tasking::enqueue(
            LPC_PARTITION_SPLIT,
            tracker(),
            std::bind(&replica_split_manager::parent_send_register_request, this, request),
            get_gpid().thread_hash(),
            std::chrono::seconds(1));
        return;
    }

    if (response.parent_config.ballot < get_ballot()) {
        dwarn_replica(
            "register child({}) failed, parent ballot from response is {}, local ballot is {}",
            request.child_config.pid,
            response.parent_config.ballot,
            get_ballot());
        _replica->_primary_states.register_child_task = tasking::enqueue(
            LPC_PARTITION_SPLIT,
            tracker(),
            std::bind(&replica_split_manager::parent_send_register_request, this, request),
            get_gpid().thread_hash(),
            std::chrono::seconds(1));
        return;
    }

    ddebug_replica("register child({}) succeed, response parent ballot = {}, local ballot = "
                   "{}, local status = {}",
                   request.child_config.pid,
                   response.parent_config.ballot,
                   get_ballot(),
                   enum_to_string(status()));

    dcheck_ge_replica(response.parent_config.ballot, get_ballot());
    dcheck_eq_replica(_replica->_app_info.partition_count * 2, response.app.partition_count);

    _stub->split_replica_exec(LPC_PARTITION_SPLIT,
                              response.child_config.pid,
                              std::bind(&replica_split_manager::child_partition_active,
                                        std::placeholders::_1,
                                        response.child_config));

    // update parent config
    _replica->update_configuration(response.parent_config);
    _replica->_primary_states.register_child_task = nullptr;
    _replica->_primary_states.sync_send_write_request = false;

    // update primary parent group partition_count
    update_local_partition_count(_replica->_app_info.partition_count * 2);
    _meta_split_status = split_status::NOT_SPLIT;
    _replica->broadcast_group_check();

    parent_cleanup_split_context();
}

// ThreadPool: THREAD_POOL_REPLICATION
void replica_split_manager::child_partition_active(
    const partition_configuration &config) // on child
{
    if (status() != partition_status::PS_PARTITION_SPLIT) {
        dwarn_replica("child partition has been active, status={}", enum_to_string(status()));
        return;
    }

    _stub->_counter_replicas_splitting_recent_split_succ_count->increment();
    _replica->_primary_states.last_prepare_decree_on_new_primary =
        _replica->_prepare_list->max_decree();
    _replica->update_configuration(config);
    _stub->_counter_replicas_splitting_recent_split_succ_count->increment();
    ddebug_replica("child partition is active, status={}", enum_to_string(status()));
}

// ThreadPool: THREAD_POOL_REPLICATION
void replica_split_manager::parent_cleanup_split_context() // on parent partition
{
    _child_gpid.set_app_id(0);
    _child_init_ballot = 0;
    _split_status = split_status::NOT_SPLIT;
}

// ThreadPool: THREAD_POOL_REPLICATION
void replica_split_manager::child_handle_split_error(
    const std::string &error_msg) // on child partition
{
    FAIL_POINT_INJECT_F("replica_child_handle_split_error", [](dsn::string_view) {});

    if (status() != partition_status::PS_ERROR) {
<<<<<<< HEAD
        derror_replica("partition split failed because {}, parent={}, split_duration={}ms, "
                       "async_learn_duration={}ms",
=======
        derror_replica("child partition split failed because {}, parent = {}, split_duration = "
                       "{}ms, async_learn_duration = {}ms",
>>>>>>> 14054838
                       error_msg,
                       _replica->_split_states.parent_gpid,
                       _replica->_split_states.total_ms(),
                       _replica->_split_states.async_learn_ms());
<<<<<<< HEAD

=======
>>>>>>> 14054838
        _stub->_counter_replicas_splitting_recent_split_fail_count->increment();
        _replica->update_local_configuration_with_no_ballot_change(partition_status::PS_ERROR);
    }
}

// ThreadPool: THREAD_POOL_REPLICATION_LONG
void replica_split_manager::child_handle_async_learn_error() // on child partition
{
    _stub->split_replica_error_handler(
        _replica->_split_states.parent_gpid,
        std::bind(&replica_split_manager::parent_cleanup_split_context, std::placeholders::_1));
    child_handle_split_error("meet error when execute child_learn_states");
    _replica->_split_states.async_learn_task = nullptr;
}

// ThreadPool: THREAD_POOL_REPLICATION
void replica_split_manager::trigger_primary_parent_split(
    const int32_t meta_partition_count,
    const split_status::type meta_split_status) // on primary parent partition
{
    dcheck_eq_replica(status(), partition_status::PS_PRIMARY);
    dcheck_eq_replica(_replica->_app_info.partition_count * 2, meta_partition_count);
    ddebug_replica("app({}) partition count changed, local({}) VS meta({}), split_status local({}) "
                   "VS meta({})",
                   _replica->_app_info.app_name,
                   _replica->_app_info.partition_count,
                   meta_partition_count,
                   enum_to_string(_split_status),
                   enum_to_string(meta_split_status));

    _meta_split_status = meta_split_status;
    if (meta_split_status == split_status::SPLITTING) {
        if (!_replica->_primary_states.learners.empty() ||
            _replica->_primary_states.membership.secondaries.size() + 1 <
                _replica->_primary_states.membership.max_replica_count) {
            dwarn_replica(
                "there are {} learners or not have enough secondaries(count is {}), wait for "
                "next round",
                _replica->_primary_states.learners.size(),
                _replica->_primary_states.membership.secondaries.size());
            return;
        }

        group_check_request add_child_request;
        add_child_request.app = _replica->_app_info;
        _replica->_primary_states.get_replica_config(status(), add_child_request.config);
        auto child_gpid =
            gpid(get_gpid().get_app_id(),
                 get_gpid().get_partition_index() + _replica->_app_info.partition_count);
        add_child_request.__set_child_gpid(child_gpid);
        parent_start_split(add_child_request);
        // broadcast group check request to secondaries to start split
        _replica->broadcast_group_check();
        return;
    }

    if (meta_split_status == split_status::PAUSING ||
        meta_split_status == split_status::CANCELING) {
        parent_stop_split(meta_split_status);
        return;
    }

    if (meta_split_status == split_status::PAUSED) {
        dwarn_replica("split has been paused, ignore it");
        return;
    }

    // meta_split_status == split_status::NOT_SPLIT
    // meta partition_count = replica paritition_count * 2
    // There will be two cases:
    // - case1. when primary replica register child succeed, but replica server crashed.
    //   meta server will consider this parent partition not splitting, but parent group
    //   partition_count is not updated
    //   in this case, child has been registered on meta server
    // - case2. when this parent partition is canceled, but other partitions is still canceling.
    //   in this case, child partition ballot is invalid_ballot
    // As a result, primary should send query_child_state rpc to meta server
    query_child_state();
}

// ThreadPool: THREAD_POOL_REPLICATION
void replica_split_manager::trigger_secondary_parent_split(
    const group_check_request &request,
    /*out*/ group_check_response &response) // on secondary parent partition
{
    if (request.app.partition_count ==
        _replica->_app_info.partition_count * 2) { // secondary update partition count
        update_local_partition_count(request.app.partition_count);
        parent_cleanup_split_context();
        return;
    }

    if (!request.__isset.meta_split_status) {
        return;
    }

    if (request.meta_split_status == split_status::SPLITTING &&
        request.__isset.child_gpid) { // secondary create child replica
        parent_start_split(request);
        return;
    }

    if (request.meta_split_status == split_status::PAUSING ||
        request.meta_split_status == split_status::CANCELING) { // secondary pause or cancel split
        parent_stop_split(request.meta_split_status);
        response.__set_is_split_stopped(true);
    }
}

// TODO(heyuchen): refactor the code of sync and async write
void replica_split_manager::copy_mutation(mutation_ptr &mu) // on parent
{
    dassert_replica(_child_gpid.get_app_id() > 0, "child_gpid({}) is invalid", _child_gpid);

    if (mu->is_sync_to_child()) {
        mu->wait_child();
    }

    mutation_ptr new_mu = mutation::copy_no_reply(mu);
    // TODO(heyuchen): consider error hanlding, should call on_copy_mutation_reply ?
    error_code ec = _stub->split_replica_exec(
        LPC_PARTITION_SPLIT,
        _child_gpid,
        std::bind(&replica_split_manager::on_copy_mutation, std::placeholders::_1, new_mu));
    if (ec != ERR_OK) {
        parent_cleanup_split_context();
    }
}

// ThreadPool: THREAD_POOL_REPLICATION
void replica_split_manager::on_copy_mutation(mutation_ptr &mu) // on child partition
{
    if (status() != partition_status::PS_PARTITION_SPLIT) {
        derror_replica(
            "wrong status({}), ignore this mutation({})", enum_to_string(status()), mu->name());
        _stub->split_replica_error_handler(
            _replica->_split_states.parent_gpid, [mu](replica_split_manager *split_mgr) {
                split_mgr->parent_cleanup_split_context();
                split_mgr->on_copy_mutation_reply(
                    ERR_OK, mu->data.header.ballot, mu->data.header.decree);
            });
        return;
    }

    // It is possible for child has not copied parent prepare list, because parent and child may
    // execute in different thread. In this case, child should ignore this mutation.
    if (!_replica->_split_states.is_prepare_list_copied) {
        return;
    }

    if (mu->data.header.ballot > get_ballot()) {
        derror_replica("ballot changed, mutation ballot({}) vs local ballot({}), ignore copy this "
                       "mutation({})",
                       mu->data.header.ballot,
                       get_ballot(),
                       mu->name());
        _stub->split_replica_error_handler(
            _replica->_split_states.parent_gpid, [mu](replica_split_manager *split_mgr) {
                split_mgr->parent_cleanup_split_context();
                split_mgr->on_copy_mutation_reply(
                    ERR_OK, mu->data.header.ballot, mu->data.header.decree);
            });
        child_handle_split_error("on_copy_mutation failed because ballot changed");
        return;
    }

    // TODO(heyuchen): consider this condition, test it onebox
    //    if (mu->data.header.decree <= _replica->_prepare_list->last_committed_decree()) {
    //        dwarn_replica("mu decree {} VS plist last_committed_decree {}, ignore this
    //        mutation({})",
    //                      mu->data.header.decree,
    //                      _replica->_prepare_list->last_committed_decree(),
    //                      mu->name());
    //        return;
    //    }

    // TODO(heyuchen): for debug, remove it
    if (mu->is_sync_to_child()) {
        ddebug_replica(
            "hyc: status({}) start to sync copy mutation {}", enum_to_string(status()), mu->name());
    }

    mu->data.header.pid = get_gpid();
    _replica->_prepare_list->prepare(mu, partition_status::PS_SECONDARY);

    if (!mu->is_sync_to_child()) { // child copy mutation asynchronously
        if (!mu->is_logged()) {
            mu->set_logged();
        }
        mu->log_task() = _stub->_log->append(
            mu, LPC_WRITE_REPLICATION_LOG, tracker(), nullptr, get_gpid().thread_hash());
        _replica->_private_log->append(
            mu, LPC_WRITE_REPLICATION_LOG_COMMON, tracker(), nullptr, get_gpid().thread_hash());
    } else { // child sync copy mutation
        mu->log_task() = _stub->_log->append(mu,
                                             LPC_WRITE_REPLICATION_LOG,
                                             tracker(),
                                             std::bind(&replica::on_append_log_completed,
                                                       _replica,
                                                       mu,
                                                       std::placeholders::_1,
                                                       std::placeholders::_2),
                                             get_gpid().thread_hash());
    }
}

void replica_split_manager::ack_parent(error_code ec, mutation_ptr &mu) // on child
{
    dassert_replica(mu->is_sync_to_child(), "mutation({}) should be copied synchronously");
    _stub->split_replica_exec(LPC_PARTITION_SPLIT,
                              _replica->_split_states.parent_gpid,
                              std::bind(&replica_split_manager::on_copy_mutation_reply,
                                        std::placeholders::_1,
                                        ec,
                                        mu->data.header.ballot,
                                        mu->data.header.decree));
}

void replica_split_manager::on_copy_mutation_reply(error_code ec, ballot b, decree d) // on parent
{
    _replica->_checker.only_one_thread_access();

    auto mu = _replica->_prepare_list->get_mutation_by_decree(d);
    if (mu == nullptr) {
        derror_replica("failed to get mutation in prepare list, decree = {}", d);
        return;
    }

    if (mu->data.header.ballot != b) {
        derror_replica("ballot not match, mutation ballot({}) vs child mutation ballot({})",
                       mu->data.header.ballot,
                       b);
        return;
    }

    // set child prepare mutation flag
    if (ec == ERR_OK) {
        // TODO(heyuchen): for debug, remove it
        ddebug_replica("hyc: status({}) child copy mutation({}) completed, error={}",
                       enum_to_string(status()),
                       mu->name(),
                       ec);
        mu->child_acked();
    } else {
        derror_replica("child({}) copy mutation({}) failed, ballot={}, decree={}, error={}",
                       _child_gpid,
                       mu->name(),
                       b,
                       d,
                       ec);
    }

    // handle child ack
    if (mu->data.header.ballot >= get_ballot() && status() != partition_status::PS_INACTIVE) {
        switch (status()) {
        case partition_status::PS_PRIMARY:
            if (ec != ERR_OK) {
                _replica->handle_local_failure(ec);
            } else {
                _replica->do_possible_commit_on_primary(mu);
            }
            break;
        case partition_status::PS_SECONDARY:
        case partition_status::PS_POTENTIAL_SECONDARY:
            if (ec != ERR_OK) {
                _replica->handle_local_failure(ec);
            }
            _replica->ack_prepare_message(ec, mu);
            break;
        case partition_status::PS_ERROR:
            break;
        default:
            dassert_replica(false, "wrong status({})", enum_to_string(status()));
            break;
        }
    }
}

// ThreadPool: THREAD_POOL_REPLICATION
void replica_split_manager::parent_stop_split(
    split_status::type meta_split_status) // on parent partition
{
    dassert_replica(status() == partition_status::PS_PRIMARY ||
                        status() == partition_status::PS_SECONDARY,
                    "wrong partition_status({})",
                    enum_to_string(status()));
    dassert_replica(_split_status == split_status::SPLITTING ||
                        _split_status == split_status::NOT_SPLIT,
                    "wrong split_status({})",
                    enum_to_string(_split_status));

    auto old_status = _split_status;
    if (_split_status == split_status::SPLITTING) {
        _stub->split_replica_error_handler(
            _child_gpid,
            std::bind(&replica_split_manager::child_handle_split_error,
                      std::placeholders::_1,
                      "stop partition split"));
        parent_cleanup_split_context();
    }
    _partition_version.store(_replica->_app_info.partition_count - 1);

    if (status() == partition_status::PS_PRIMARY) {
        _replica->_primary_states.sync_send_write_request = false;
        _replica->broadcast_group_check();
    }
    ddebug_replica(
        "{} split succeed, status = {}, old split_status = {}, child partition_index = {}",
        meta_split_status == split_status::PAUSING ? "pause" : "cancel",
        enum_to_string(status()),
        enum_to_string(old_status),
        get_gpid().get_partition_index() + _replica->_app_info.partition_count);
}

// ThreadPool: THREAD_POOL_REPLICATION
void replica_split_manager::primary_parent_handle_stop_split(
    const std::shared_ptr<group_check_request> &req,
    const std::shared_ptr<group_check_response> &resp) // on primary parent partition
{
    if (!req->__isset.meta_split_status || (req->meta_split_status != split_status::PAUSING &&
                                            req->meta_split_status != split_status::CANCELING)) {
        // partition is not executing split or not stopping split
        return;
    }

    if (!resp->__isset.is_split_stopped || !resp->is_split_stopped) {
        // secondary has not stopped split
        return;
    }

    _replica->_primary_states.split_stopped_secondary.insert(req->node);
    auto count = 0;
    for (auto &iter : _replica->_primary_states.statuses) {
        if (iter.second == partition_status::PS_SECONDARY &&
            _replica->_primary_states.split_stopped_secondary.find(iter.first) !=
                _replica->_primary_states.split_stopped_secondary.end()) {
            ++count;
        }
    }
    // all secondaries have already stop split succeed
    if (count == _replica->_primary_states.membership.max_replica_count - 1) {
        _replica->_primary_states.cleanup_split_states();
        parent_send_notify_stop_request(req->meta_split_status);
    }
}

// ThreadPool: THREAD_POOL_REPLICATION
void replica_split_manager::parent_send_notify_stop_request(
    split_status::type meta_split_status) // on primary parent
{
    FAIL_POINT_INJECT_F("replica_parent_send_notify_stop_request", [](dsn::string_view) {});
    rpc_address meta_address(_stub->_failure_detector->get_servers());
    std::unique_ptr<notify_stop_split_request> req = make_unique<notify_stop_split_request>();
    req->app_name = _replica->_app_info.app_name;
    req->parent_gpid = get_gpid();
    req->meta_split_status = meta_split_status;
    req->partition_count = _replica->_app_info.partition_count;

    ddebug_replica("group {} split succeed, send notify_stop_request to meta server({})",
                   meta_split_status == split_status::PAUSING ? "pause" : "cancel",
                   meta_address.to_string());
    notify_stop_split_rpc rpc(
        std::move(req), RPC_CM_NOTIFY_STOP_SPLIT, 0_ms, 0, get_gpid().thread_hash());
    rpc.call(meta_address, tracker(), [this, rpc](error_code ec) mutable {
        error_code err = ec == ERR_OK ? rpc.response().err : ec;
        const std::string type =
            rpc.request().meta_split_status == split_status::PAUSING ? "pause" : "cancel";
        if (err != ERR_OK) {
            dwarn_replica("notify {} split failed, error = {}, wait for next round", type, err);
        }
    });
}

// ThreadPool: THREAD_POOL_REPLICATION
void replica_split_manager::query_child_state() // on primary parent
{
    auto request = make_unique<query_child_state_request>();
    request->app_name = _replica->_app_info.app_name;
    request->pid = get_gpid();
    request->partition_count = _replica->_app_info.partition_count;

    rpc_address meta_address(_stub->_failure_detector->get_servers());
    ddebug_replica("send query child partition state request to meta server({})",
                   meta_address.to_string());
    query_child_state_rpc rpc(
        std::move(request), RPC_CM_QUERY_CHILD_STATE, 0_ms, 0, get_gpid().thread_hash());
    _replica->_primary_states.query_child_task =
        rpc.call(meta_address, tracker(), [this, rpc](error_code ec) mutable {
            on_query_child_state_reply(ec, rpc.request(), rpc.response());
        });
}

// ThreadPool: THREAD_POOL_REPLICATION
void replica_split_manager::on_query_child_state_reply(
    error_code ec,
    const query_child_state_request &request,
    const query_child_state_response &response) // on primary parent
{
    _replica->_checker.only_one_thread_access();

    if (ec != ERR_OK) {
        dwarn_replica("query child partition state failed, error = {}, retry it later", ec);
        _replica->_primary_states.query_child_task =
            tasking::enqueue(LPC_PARTITION_SPLIT,
                             tracker(),
                             std::bind(&replica_split_manager::query_child_state, this),
                             get_gpid().thread_hash(),
                             std::chrono::seconds(1));
        return;
    }

    if (response.err != ERR_OK) {
        dwarn_replica("app({}) partition({}) split has been canceled, ignore it",
                      request.app_name,
                      request.pid);
        return;
    }

    ddebug_replica("query child partition succeed, child partition[{}] has already been ready",
                   response.child_config.pid);
    // make child partition active
    _stub->split_replica_exec(LPC_PARTITION_SPLIT,
                              response.child_config.pid,
                              std::bind(&replica_split_manager::child_partition_active,
                                        std::placeholders::_1,
                                        response.child_config));
    update_local_partition_count(response.partition_count);
    _replica->_primary_states.cleanup_split_states();
    parent_cleanup_split_context();
    // update parent group partition_count
    _replica->broadcast_group_check();
}

} // namespace replication
} // namespace dsn<|MERGE_RESOLUTION|>--- conflicted
+++ resolved
@@ -280,10 +280,6 @@
 
     // learning parent states is time-consuming, should execute in THREAD_POOL_REPLICATION_LONG
     decree last_committed_decree = plist->last_committed_decree();
-<<<<<<< HEAD
-    // start async learn task
-=======
->>>>>>> 14054838
     _replica->_split_states.splitting_start_async_learn_ts_ns = dsn_now_ns();
     _replica->_split_states.async_learn_task =
         tasking::enqueue(LPC_PARTITION_SPLIT_ASYNC_LEARN,
@@ -467,15 +463,8 @@
         plist.prepare(mu, partition_status::PS_SECONDARY);
         ++count;
     }
-<<<<<<< HEAD
-
     _replica->_split_states.splitting_copy_mutation_count += count;
     _stub->_counter_replicas_splitting_recent_copy_mutation_count->add(count);
-
-=======
-    _replica->_split_states.splitting_copy_mutation_count += count;
-    _stub->_counter_replicas_splitting_recent_copy_mutation_count->add(count);
->>>>>>> 14054838
     plist.commit(last_committed_decree, COMMIT_TO_DECREE_HARD);
     ddebug_replica(
         "apply in-memory mutations succeed, mutation count={}, app last_committed_decree={}",
@@ -1145,21 +1134,12 @@
     FAIL_POINT_INJECT_F("replica_child_handle_split_error", [](dsn::string_view) {});
 
     if (status() != partition_status::PS_ERROR) {
-<<<<<<< HEAD
-        derror_replica("partition split failed because {}, parent={}, split_duration={}ms, "
-                       "async_learn_duration={}ms",
-=======
         derror_replica("child partition split failed because {}, parent = {}, split_duration = "
                        "{}ms, async_learn_duration = {}ms",
->>>>>>> 14054838
                        error_msg,
                        _replica->_split_states.parent_gpid,
                        _replica->_split_states.total_ms(),
                        _replica->_split_states.async_learn_ms());
-<<<<<<< HEAD
-
-=======
->>>>>>> 14054838
         _stub->_counter_replicas_splitting_recent_split_fail_count->increment();
         _replica->update_local_configuration_with_no_ballot_change(partition_status::PS_ERROR);
     }
