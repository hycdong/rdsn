--- conflicted
+++ resolved
@@ -1256,13 +1256,8 @@
 {
     dassert_replica(_child_gpid.get_app_id() > 0, "child_gpid({}) is invalid", _child_gpid);
 
-<<<<<<< HEAD
-    if (mu->is_sync_to_child() && !mu->is_split()) {
-        mu->set_is_split();
-=======
     if (mu->is_sync_to_child()) {
         mu->wait_child();
->>>>>>> 81ddcf13
     }
 
     mutation_ptr new_mu = mutation::copy_no_reply(mu);
@@ -1351,20 +1346,11 @@
                                                        std::placeholders::_2),
                                              get_gpid().thread_hash());
     }
-<<<<<<< HEAD
-    // _private_log->append(mu, LPC_WRITE_REPLICATION_LOG_COMMON, tracker(), nullptr);
-=======
->>>>>>> 81ddcf13
 }
 
 void replica_split_manager::ack_parent(error_code ec, mutation_ptr &mu) // on child
 {
     dassert_replica(mu->is_sync_to_child(), "mutation({}) should be copied synchronously");
-<<<<<<< HEAD
-    // TODO(heyuchen): update it into assert, test it onebox
-    // if (mu->is_sync_to_child()) {
-=======
->>>>>>> 81ddcf13
     _stub->split_replica_exec(LPC_PARTITION_SPLIT,
                               _replica->_split_states.parent_gpid,
                               std::bind(&replica_split_manager::on_copy_mutation_reply,
@@ -1372,10 +1358,6 @@
                                         ec,
                                         mu->data.header.ballot,
                                         mu->data.header.decree));
-<<<<<<< HEAD
-    //}
-=======
->>>>>>> 81ddcf13
 }
 
 void replica_split_manager::on_copy_mutation_reply(error_code ec, ballot b, decree d) // on parent
@@ -1397,16 +1379,12 @@
 
     // set child prepare mutation flag
     if (ec == ERR_OK) {
-<<<<<<< HEAD
         // TODO(heyuchen): for debug, remove it
         ddebug_replica("hyc: status({}) child copy mutation({}) completed, error={}",
                        enum_to_string(status()),
                        mu->name(),
                        ec);
-        mu->clear_split();
-=======
         mu->child_acked();
->>>>>>> 81ddcf13
     } else {
         derror_replica("child({}) copy mutation({}) failed, ballot={}, decree={}, error={}",
                        _child_gpid,
@@ -1436,11 +1414,7 @@
         case partition_status::PS_ERROR:
             break;
         default:
-<<<<<<< HEAD
-            dassert(false, "");
-=======
             dassert_replica(false, "wrong status({})", enum_to_string(status()));
->>>>>>> 81ddcf13
             break;
         }
     }
