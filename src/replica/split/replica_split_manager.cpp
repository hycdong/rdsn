--- conflicted
+++ resolved
@@ -69,14 +69,8 @@
     }
 
     if (status() == partition_status::PS_PRIMARY) {
-<<<<<<< HEAD
-        _replica->_primary_states.cleanup_split_context();
-    }
-
-=======
         _replica->_primary_states.cleanup_split_states();
     }
->>>>>>> 7404376b
     _partition_version.store(_replica->_app_info.partition_count - 1);
 
     _split_status = split_status::SPLITTING;
@@ -1214,7 +1208,6 @@
         return;
     }
 
-<<<<<<< HEAD
     // meta_split_status == split_status::NOT_SPLIT
     // meta partition_count = replica paritition_count * 2
     // There will be two cases:
@@ -1226,14 +1219,6 @@
     //   in this case, child partition ballot is invalid_ballot
     // As a result, primary should send query_child_state rpc to meta server
     query_child_state();
-=======
-    if (meta_split_status == split_status::PAUSED) {
-        dwarn_replica("split has been paused, ignore it");
-        return;
-    }
-
-    // TODO(heyuchen): add other split_status check
->>>>>>> 7404376b
 }
 
 // ThreadPool: THREAD_POOL_REPLICATION
@@ -1263,103 +1248,6 @@
         parent_stop_split(request.meta_split_status);
         response.__set_is_split_stopped(true);
     }
-<<<<<<< HEAD
-}
-
-// ThreadPool: THREAD_POOL_REPLICATION
-void replica_split_manager::parent_stop_split(
-    split_status::type meta_split_status) // on parent partition
-{
-    dassert_replica(status() == partition_status::PS_PRIMARY ||
-                        status() == partition_status::PS_SECONDARY,
-                    "wrong partition_status({})",
-                    enum_to_string(status()));
-    dassert_replica(_split_status == split_status::SPLITTING ||
-                        _split_status == split_status::NOT_SPLIT,
-                    "wrong split_status({})",
-                    enum_to_string(_split_status));
-
-    auto old_status = _split_status;
-    if (_split_status == split_status::SPLITTING) {
-        _stub->split_replica_error_handler(
-            _child_gpid,
-            std::bind(&replica_split_manager::child_handle_split_error,
-                      std::placeholders::_1,
-                      "cancel partition split"));
-        parent_cleanup_split_context();
-    }
-    _partition_version.store(_replica->_app_info.partition_count - 1);
-
-    if (status() == partition_status::PS_PRIMARY) {
-        _replica->_primary_states.sync_send_write_request = false;
-        _replica->broadcast_group_check();
-    }
-    ddebug_replica(
-        "{} split succeed, status = {}, old split_status = {}, child partition_index = {}",
-        meta_split_status == split_status::PAUSING ? "pause" : "cancel",
-        enum_to_string(status()),
-        enum_to_string(old_status),
-        get_gpid().get_partition_index() + _replica->_app_info.partition_count);
-}
-
-// ThreadPool: THREAD_POOL_REPLICATION
-void replica_split_manager::primary_parent_handle_stop_split(
-    const std::shared_ptr<group_check_request> &req,
-    const std::shared_ptr<group_check_response> &resp) // on primary parent partition
-{
-    if (!req->__isset.meta_split_status || (req->meta_split_status != split_status::PAUSING &&
-                                            req->meta_split_status != split_status::CANCELING)) {
-        // partition is not executing split or not stopping split
-        return;
-    }
-
-    if (!resp->__isset.is_split_stopped || !resp->is_split_stopped) {
-        return;
-    }
-
-    _replica->_primary_states.split_stopped_secondary.insert(req->node);
-    int count = 0;
-    for (auto &iter : _replica->_primary_states.statuses) {
-        if (iter.second == partition_status::PS_SECONDARY &&
-            _replica->_primary_states.split_stopped_secondary.find(iter.first) !=
-                _replica->_primary_states.split_stopped_secondary.end()) {
-            ++count;
-        }
-    }
-    if (count == _replica->_primary_states.membership.max_replica_count - 1) {
-        _replica->_primary_states.cleanup_split_context();
-        parent_send_notify_stop_request(req->meta_split_status);
-    }
-}
-
-// ThreadPool: THREAD_POOL_REPLICATION
-void replica_split_manager::parent_send_notify_stop_request(
-    split_status::type meta_split_status) // on primary parent
-{
-    FAIL_POINT_INJECT_F("replica_parent_send_notify_stop_request", [](dsn::string_view) {});
-
-    rpc_address meta_address(_stub->_failure_detector->get_servers());
-    std::unique_ptr<notify_stop_split_request> req = make_unique<notify_stop_split_request>();
-    req->app_name = _replica->_app_info.app_name;
-    req->parent_gpid = get_gpid();
-    req->meta_split_status = meta_split_status;
-    req->partition_count = _replica->_app_info.partition_count;
-
-    ddebug_replica("group {} split succeed, send notify_stop_request to meta server({})",
-                   meta_split_status == split_status::PAUSING ? "pause" : "cancel",
-                   meta_address.to_string());
-    notify_stop_split_rpc rpc(
-        std::move(req), RPC_CM_NOTIFY_STOP_SPLIT, 0_ms, 0, get_gpid().thread_hash());
-    rpc.call(meta_address, tracker(), [this, rpc](error_code ec) mutable {
-        error_code err = ec == ERR_OK ? rpc.response().err : ec;
-        const std::string type =
-            rpc.request().meta_split_status == split_status::PAUSING ? "pause" : "cancel";
-        if (err != ERR_OK) {
-            dwarn_replica("notify {} split failed, error = {}, wait for next round", type, err);
-        }
-    });
-=======
->>>>>>> 7404376b
 }
 
 // ThreadPool: THREAD_POOL_REPLICATION
@@ -1415,7 +1303,7 @@
                                         std::placeholders::_1,
                                         response.child_config));
     update_local_partition_count(response.partition_count);
-    _replica->_primary_states.cleanup_split_context();
+    _replica->_primary_states.cleanup_split_states();
     parent_cleanup_split_context();
     _replica->broadcast_group_check();
 }
