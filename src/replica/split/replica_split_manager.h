// Licensed to the Apache Software Foundation (ASF) under one
// or more contributor license agreements.  See the NOTICE file
// distributed with this work for additional information
// regarding copyright ownership.  The ASF licenses this file
// to you under the Apache License, Version 2.0 (the
// "License"); you may not use this file except in compliance
// with the License.  You may obtain a copy of the License at
//
//   http://www.apache.org/licenses/LICENSE-2.0
//
// Unless required by applicable law or agreed to in writing,
// software distributed under the License is distributed on an
// "AS IS" BASIS, WITHOUT WARRANTIES OR CONDITIONS OF ANY
// KIND, either express or implied.  See the License for the
// specific language governing permissions and limitations
// under the License.

#pragma once

#include "replica/replica.h"
#include "replica/replica_context.h"
#include "replica/replica_stub.h"

namespace dsn {
namespace replication {

class replica_split_manager : replica_base
{
public:
    explicit replica_split_manager(replica *r);
    ~replica_split_manager();

    int32_t get_partition_version() const { return _partition_version.load(); }
    gpid get_child_gpid() const { return _child_gpid; }
    void set_child_gpid(gpid pid) { _child_gpid = pid; }

    bool is_splitting() const
    {
        return _child_gpid.get_app_id() > 0 && _child_init_ballot > 0 &&
               _split_status == split_status::SPLITTING;
    }
    split_status::type get_meta_split_status() { return _meta_split_status; }

private:
    // parent partition start split
    void parent_start_split(const group_check_request &request);

    // child replica initialize config and state info
    void child_init_replica(gpid parent_gpid, rpc_address primary_address, ballot init_ballot);

    void parent_prepare_states(const std::string &dir);

    // child copy parent prepare list and call child_learn_states
    void child_copy_prepare_list(learn_state lstate,
                                 std::vector<mutation_ptr> mutation_list,
                                 std::vector<std::string> plog_files,
                                 uint64_t total_file_size,
                                 std::shared_ptr<prepare_list> plist);

    // child learn states(including checkpoint, private logs, in-memory mutations)
    void child_learn_states(learn_state lstate,
                            std::vector<mutation_ptr> mutation_list,
                            std::vector<std::string> plog_files,
                            uint64_t total_file_size,
                            decree last_committed_decree);

    // TODO(heyuchen): total_file_size is used for split perf-counter in further pull request
    // Applies mutation logs that were learned from the parent of this child.
    // This stage follows after that child applies the checkpoint of parent, and begins to apply the
    // mutations.
    // \param last_committed_decree: parent's last_committed_decree when the checkpoint was
    // generated.
    error_code child_apply_private_logs(std::vector<std::string> plog_files,
                                        std::vector<mutation_ptr> mutation_list,
                                        uint64_t total_file_size,
                                        decree last_committed_decree);

    // child catch up parent states while executing async learn task
    void child_catch_up_states();

    // child send notification to primary parent when it finish async learn
    void child_notify_catch_up();

    // primary parent handle child catch_up request
    void parent_handle_child_catch_up(const notify_catch_up_request &request,
                                      notify_cacth_up_response &response);

    // primary parent check if sync_point has been committed
    // sync_point is the first decree after parent send write request to child synchronously
    void parent_check_sync_point_commit(decree sync_point);

    // primary parent update child group partition count
    void update_child_group_partition_count(int32_t new_partition_count);

    void parent_send_update_partition_count_request(
        const rpc_address &address,
        int32_t new_partition_count,
        std::shared_ptr<std::unordered_set<rpc_address>> &not_replied_addresses);

    // child update its partition_count
    void
    on_update_child_group_partition_count(const update_child_group_partition_count_request &request,
                                          update_child_group_partition_count_response &response);

    void on_update_child_group_partition_count_reply(
        error_code ec,
        const update_child_group_partition_count_request &request,
        const update_child_group_partition_count_response &response,
        std::shared_ptr<std::unordered_set<rpc_address>> &not_replied_addresses);

    // all replicas update partition_count in memory and disk
    void update_local_partition_count(int32_t new_partition_count);

    // primary parent register children on meta_server
    void register_child_on_meta(ballot b);
    void on_register_child_on_meta_reply(error_code ec,
                                         const register_child_request &request,
                                         const register_child_response &response);
    // primary sends register request to meta_server
    void parent_send_register_request(const register_child_request &request);

    // child partition has been registered on meta_server, could be active
    void child_partition_active(const partition_configuration &config);

    // return true if parent status is valid
    bool parent_check_states();
    // check if child status is valid
    void child_check_split_context();

    // parent reset child information when partition split failed
    void parent_cleanup_split_context();
    // child suicide when partition split failed
    void child_handle_split_error(const std::string &error_msg);
    // child handle error while async learn parent states
    void child_handle_async_learn_error();

    // called by `on_config_sync` in `replica_config.cpp`
    // primary parent start or stop split according to meta_split_status
    void trigger_primary_parent_split(const int32_t meta_partition_count,
                                      const split_status::type meta_split_status);

    // called by `on_group_check` in `replica_check.cpp`
    // secondary parent check whether should start or stop split
    void trigger_secondary_parent_split(const group_check_request &request,
                                        /*out*/ group_check_response &response);

    // parent copy mutations to child during partition split
    void copy_mutation(mutation_ptr &mu);

    // child add mutation into prepare list and private log
    // after child copy prepare list, before child replica become active
    void on_copy_mutation(mutation_ptr &mu);

    // when child copy mutation synchronously, child replica send ack to its parent
    void ack_parent(dsn::error_code ec, mutation_ptr &mu);

    // when child copy mutation synchronously, parent replica handle child ack
    void on_copy_mutation_reply(dsn::error_code ec, ballot b, decree d);

    // parent partition pause or cancel split
    void parent_stop_split(split_status::type meta_split_status);

    // called by `on_group_check_reply` in `replica_check.cpp`
    // if group all replica pause/cancel split, send notify request to meta server
    void primary_parent_handle_stop_split(const std::shared_ptr<group_check_request> &req,
                                          const std::shared_ptr<group_check_response> &resp);
    void parent_send_notify_stop_request(split_status::type meta_split_status);

<<<<<<< HEAD
    // called by `check_partition_count`, query child state on meta server
=======
    // called by `trigger_primary_parent_split`, query child state on meta server
>>>>>>> c62e5924
    void query_child_state();
    void on_query_child_state_reply(error_code ec,
                                    const query_child_state_request &request,
                                    const query_child_state_response &response);

    //
    // helper functions
    //
    partition_status::type status() const { return _replica->status(); }
    ballot get_ballot() const { return _replica->get_ballot(); }
    decree last_committed_decree() const { return _replica->last_committed_decree(); }
    task_tracker *tracker() { return _replica->tracker(); }
    bool should_reject_request() const { return get_partition_version() == -1; }
    bool check_partition_hash(const uint64_t &partition_hash, const std::string &op) const
    {
        auto target_pidx = get_partition_version() & partition_hash;
        if (dsn_unlikely(target_pidx != get_gpid().get_partition_index())) {
            derror_replica(
                "receive {} request with wrong partition_hash({}), partition_version = {}, "
                "target_pidx = {}",
                op,
                partition_hash,
                get_partition_version(),
                target_pidx);
            return false;
        }
        return true;
    }

private:
    replica *_replica;
    replica_stub *_stub;

    friend class replica;
    friend class replica_stub;
    friend class replica_split_test;

    split_status::type _split_status{split_status::NOT_SPLIT};

    // _child_gpid = gpid({app_id},{pidx}+{old_partition_count}) for parent partition
    // _child_gpid.app_id = 0 for parent partition not in partition split and child partition
    gpid _child_gpid{0, 0};
    // ballot when starting partition split and split will stop if ballot changed
    // _child_init_ballot = 0 if partition not in partition split
    ballot _child_init_ballot{0};
    // in normal cases, _partition_version = partition_count-1
    // when replica reject client read write request, partition_version = -1
    std::atomic<int32_t> _partition_version;

    // Used for primary parent
    // It will be updated each time when config sync from meta
    // TODO(heyuchen): clear it when primary parent clean up status
    split_status::type _meta_split_status{split_status::NOT_SPLIT};
};

} // namespace replication
} // namespace dsn<|MERGE_RESOLUTION|>--- conflicted
+++ resolved
@@ -166,11 +166,7 @@
                                           const std::shared_ptr<group_check_response> &resp);
     void parent_send_notify_stop_request(split_status::type meta_split_status);
 
-<<<<<<< HEAD
-    // called by `check_partition_count`, query child state on meta server
-=======
     // called by `trigger_primary_parent_split`, query child state on meta server
->>>>>>> c62e5924
     void query_child_state();
     void on_query_child_state_reply(error_code ec,
                                     const query_child_state_request &request,
