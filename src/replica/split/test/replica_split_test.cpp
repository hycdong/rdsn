--- conflicted
+++ resolved
@@ -425,7 +425,6 @@
         _parent_replica->tracker()->wait_outstanding_tasks();
     }
 
-<<<<<<< HEAD
     void test_on_query_child_state_reply()
     {
         _parent_split_mgr->_partition_version.store(-1);
@@ -450,8 +449,6 @@
         _child_split_mgr->tracker()->wait_outstanding_tasks();
     }
 
-=======
->>>>>>> 7404376b
     /// helper functions
     void cleanup_prepare_list(mock_replica_ptr rep) { rep->_prepare_list->reset(0); }
     void cleanup_child_split_context()
@@ -469,11 +466,6 @@
 
     split_status::type parent_get_split_status() { return _parent_split_mgr->_split_status; }
 
-    int32_t parent_stopped_split_size()
-    {
-        return _parent_replica->_primary_states.split_stopped_secondary.size();
-    }
-
     void parent_set_split_status(split_status::type status)
     {
         _parent_split_mgr->_split_status = status;
@@ -501,11 +493,7 @@
     {
         auto context = _parent_replica->_primary_states;
         return context.caught_up_children.size() == 0 && context.register_child_task == nullptr &&
-<<<<<<< HEAD
                context.sync_send_write_request == false && context.query_child_task == nullptr &&
-=======
-               context.sync_send_write_request == false &&
->>>>>>> 7404376b
                context.split_stopped_secondary.size() == 0 && is_parent_not_in_split();
     }
 
@@ -876,41 +864,25 @@
         bool lack_of_secondary;
         split_status::type meta_split_status;
         int32_t old_partition_version;
-<<<<<<< HEAD
-        split_status::type local_split_status;
-=======
         split_status::type old_split_status;
->>>>>>> 7404376b
     } tests[]{{true, split_status::SPLITTING, OLD_PARTITION_COUNT - 1, split_status::NOT_SPLIT},
               {false, split_status::PAUSING, -1, split_status::NOT_SPLIT},
               {false, split_status::PAUSING, OLD_PARTITION_COUNT - 1, split_status::SPLITTING},
               {false, split_status::CANCELING, OLD_PARTITION_COUNT - 1, split_status::NOT_SPLIT},
               {false, split_status::CANCELING, -1, split_status::SPLITTING},
               {false, split_status::PAUSED, OLD_PARTITION_COUNT - 1, split_status::NOT_SPLIT}};
-<<<<<<< HEAD
-
-    for (auto test : tests) {
-        if (test.local_split_status == split_status::SPLITTING) {
-=======
-    for (const auto &test : tests) {
+
+    for (auto test : tests) {
         mock_parent_primary_configuration(test.lack_of_secondary);
         if (test.old_split_status == split_status::SPLITTING) {
->>>>>>> 7404376b
             mock_child_split_context(true, true);
             mock_primary_parent_split_context(true);
         }
         test_trigger_primary_parent_split(
-<<<<<<< HEAD
-            test.meta_split_status, test.local_split_status, test.old_partition_version);
-        ASSERT_EQ(_parent_split_mgr->get_partition_version(), OLD_PARTITION_COUNT - 1);
-        ASSERT_FALSE(parent_sync_send_write_request());
-        if (test.local_split_status == split_status::SPLITTING) {
-=======
             test.meta_split_status, test.old_split_status, test.old_partition_version);
         ASSERT_EQ(_parent_split_mgr->get_partition_version(), OLD_PARTITION_COUNT - 1);
         ASSERT_FALSE(parent_sync_send_write_request());
         if (test.old_split_status == split_status::SPLITTING) {
->>>>>>> 7404376b
             _child_replica->tracker()->wait_outstanding_tasks();
             ASSERT_EQ(_child_replica->status(), partition_status::PS_ERROR);
         }
@@ -923,12 +895,9 @@
     generate_child();
 
     // Test cases:
+    // - secondary parent update partition_count
     // - meta splitting with local not_split(See parent_start_split_tests)
     // - meta splitting with local splitting(See parent_start_split_tests)
-<<<<<<< HEAD
-    // - meta secondary update partition count
-=======
->>>>>>> 7404376b
     // - meta pausing with local splitting
     // - meta canceling with local not_split
     // - meta canceling with local splitting
@@ -938,21 +907,11 @@
         split_status::type meta_split_status;
         split_status::type local_split_status;
         int32_t expected_partition_version;
-<<<<<<< HEAD
     } tests[]{{split_status::PAUSING, split_status::NOT_SPLIT, OLD_PARTITION_COUNT - 1},
               {split_status::PAUSING, split_status::SPLITTING, OLD_PARTITION_COUNT - 1},
               {split_status::CANCELING, split_status::NOT_SPLIT, OLD_PARTITION_COUNT - 1},
               {split_status::CANCELING, split_status::SPLITTING, OLD_PARTITION_COUNT - 1},
               {split_status::NOT_SPLIT, split_status::NOT_SPLIT, NEW_PARTITION_COUNT - 1}};
-=======
-    } tests[]{
-        {split_status::PAUSING, split_status::NOT_SPLIT, OLD_PARTITION_COUNT - 1},
-        {split_status::PAUSING, split_status::SPLITTING, OLD_PARTITION_COUNT - 1},
-        {split_status::CANCELING, split_status::NOT_SPLIT, OLD_PARTITION_COUNT - 1},
-        {split_status::CANCELING, split_status::SPLITTING, OLD_PARTITION_COUNT - 1},
-        {split_status::NOT_SPLIT, split_status::SPLITTING, NEW_PARTITION_COUNT - 1},
-    };
->>>>>>> 7404376b
 
     for (auto test : tests) {
         if (test.local_split_status == split_status::SPLITTING) {
@@ -973,8 +932,6 @@
                 ASSERT_EQ(_child_replica->status(), partition_status::PS_ERROR);
             }
         }
-<<<<<<< HEAD
-=======
     }
 }
 
@@ -1007,39 +964,6 @@
             test.meta_split_status, test.lack_of_secondary, test.will_all_stop);
         ASSERT_EQ(parent_stopped_split_size(), test.expected_size);
         ASSERT_EQ(primary_parent_not_in_split(), test.expected_all_stopped);
->>>>>>> 7404376b
-    }
-}
-
-TEST_F(replica_split_test, primary_parent_handle_stop_test)
-{
-    fail::cfg("replica_parent_send_notify_stop_request", "return()");
-    // Test cases:
-    // - not_splitting request
-    // - splitting request
-    // - pausing request with lack of secondary
-    // - canceling request with not all secondary
-    // - group all paused
-    // - group all canceled
-    struct primary_parent_handle_stop_test
-    {
-        split_status::type meta_split_status;
-        bool lack_of_secondary;
-        bool will_all_stop;
-        int32_t expected_size;
-        bool expected_all_stopped;
-    } tests[]{{split_status::NOT_SPLIT, false, false, 0, false},
-              {split_status::SPLITTING, false, false, 0, false},
-              {split_status::PAUSING, true, false, 1, false},
-              {split_status::CANCELING, false, false, 1, false},
-              {split_status::PAUSING, false, true, 0, true},
-              {split_status::CANCELING, false, true, 0, true}};
-
-    for (auto test : tests) {
-        test_primary_parent_handle_stop_split(
-            test.meta_split_status, test.lack_of_secondary, test.will_all_stop);
-        ASSERT_EQ(parent_stopped_split_size(), test.expected_size);
-        ASSERT_EQ(primary_parent_not_in_split(), test.expected_all_stopped);
     }
 }
 
