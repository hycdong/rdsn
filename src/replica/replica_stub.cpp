--- conflicted
+++ resolved
@@ -39,14 +39,9 @@
 #include "mutation.h"
 #include "bulk_load/replica_bulk_loader.h"
 #include "duplication/duplication_sync_timer.h"
-<<<<<<< HEAD
-#include "backup/replica_backup_manager.h"
-#include "split/replica_split_manager.h"
-=======
 #include "backup/replica_backup_server.h"
 #include "split/replica_split_manager.h"
 #include "replica_disk_migrator.h"
->>>>>>> ab9520df
 
 #include <dsn/cpp/json_helper.h>
 #include <dsn/utility/filesystem.h>
@@ -2720,13 +2715,7 @@
                                    init_ballot),
                          child_gpid.thread_hash());
     } else {
-<<<<<<< HEAD
-        derror_f("failed to create child replica ({}) for app({}), wait for next run",
-                 child_gpid,
-                 app.app_name);
-=======
         dwarn_f("failed to create child replica ({}), ignore it and wait next run", child_gpid);
->>>>>>> ab9520df
         split_replica_error_handler(
             parent_gpid,
             std::bind(&replica_split_manager::parent_cleanup_split_context, std::placeholders::_1));
@@ -2809,13 +2798,8 @@
 // ThreadPool: THREAD_POOL_REPLICATION
 void replica_stub::on_update_child_group_partition_count(update_child_group_partition_count_rpc rpc)
 {
-<<<<<<< HEAD
-    const update_child_group_partition_count_request &request = rpc.request();
-    update_child_group_partition_count_response &response = rpc.response();
-=======
     const auto &request = rpc.request();
     auto &response = rpc.response();
->>>>>>> ab9520df
     replica_ptr replica = get_replica(request.child_pid);
     if (replica != nullptr) {
         replica->get_split_manager()->on_update_child_group_partition_count(request, response);
