--- conflicted
+++ resolved
@@ -1324,14 +1324,9 @@
 
     for (auto &pairs : _replicas) {
         replica_ptr &rep = pairs.second;
-<<<<<<< HEAD
-        if (rep->status() == partition_status::PS_PARTITION_SPLIT) {
-            dinfo("%s is during partition split", rep->name());
-=======
         // child partition should not sync config from meta server
         // because it is not ready in meta view
         if (rep->status() == partition_status::PS_PARTITION_SPLIT) {
->>>>>>> 14054838
             continue;
         }
         replica_info info;
@@ -1854,10 +1849,6 @@
     uint64_t splitting_max_duration_time_ms = 0;
     uint64_t splitting_max_async_learn_time_ms = 0;
     uint64_t splitting_max_copy_file_size = 0;
-<<<<<<< HEAD
-
-=======
->>>>>>> 14054838
     for (auto &kv : rs) {
         replica_ptr &rep = kv.second.rep;
         if (rep->status() == partition_status::PS_POTENTIAL_SECONDARY) {
@@ -1885,10 +1876,6 @@
                     std::max(bulk_load_max_duration_time_ms, rep->get_bulk_loader()->duration_ms());
             }
         }
-<<<<<<< HEAD
-
-=======
->>>>>>> 14054838
         // splitting_max_copy_file_size, rep->_split_states.copy_file_size
         if (rep->status() == partition_status::PS_PARTITION_SPLIT) {
             splitting_count++;
