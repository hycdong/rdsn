--- conflicted
+++ resolved
@@ -79,11 +79,7 @@
 
     cleanup_split_states();
 
-<<<<<<< HEAD
-    secondary_disk_insufficient_flag.clear();
-=======
     secondary_disk_status.clear();
->>>>>>> 78aefe14
 }
 
 bool primary_context::is_cleaned()
@@ -182,17 +178,10 @@
     split_stopped_secondary.clear();
 }
 
-<<<<<<< HEAD
-bool primary_context::has_secondary_disk_insufficient() const
-{
-    for (const auto &kv : secondary_disk_insufficient_flag) {
-        if (kv.second) {
-=======
 bool primary_context::secondary_disk_space_insufficient() const
 {
     for (const auto &kv : secondary_disk_status) {
         if (kv.second == disk_status::SPACE_INSUFFICIENT) {
->>>>>>> 78aefe14
             ddebug_f("partition[{}] secondary[{}] disk space is insufficient",
                      membership.pid,
                      kv.first.to_string());
