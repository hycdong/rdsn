/*
 * Licensed to the Apache Software Foundation (ASF) under one
 * or more contributor license agreements.  See the NOTICE file
 * distributed with this work for additional information
 * regarding copyright ownership.  The ASF licenses this file
 * to you under the Apache License, Version 2.0 (the
 * "License"); you may not use this file except in compliance
 * with the License.  You may obtain a copy of the License at
 *
 *   http://www.apache.org/licenses/LICENSE-2.0
 *
 * Unless required by applicable law or agreed to in writing,
 * software distributed under the License is distributed on an
 * "AS IS" BASIS, WITHOUT WARRANTIES OR CONDITIONS OF ANY
 * KIND, either express or implied.  See the License for the
 * specific language governing permissions and limitations
 * under the License.
 */

#include <gtest/gtest.h>
#include <dsn/utility/fail_point.h>
#include <dsn/dist/fmt_logging.h>

#include "replica/test/replica_test_base.h"

namespace dsn {
namespace replication {

class replica_disk_test_base : public replica_test_base
{
public:
    // create `dir_nodes_count`(tag_1~tag_5) mock disk:
    // capacity info
    // node_disk     disk_capacity  disk_available_mb  disk_available_ratio
    //  tag_1            100*5             50*1              10%
    //  tag_2            100*5             50*2              20%
    //  tag_3            100*5             50*3              30%
    //  tag_4            100*5             50*4              40%
    //  tag_5            100*5             50*5              50%
    //  total            2500              750               30%
    // replica info, for example:
    //   dir_node             primary/secondary
    //
    //   tag_empty_1
    //   tag_1                1.1 | 1.2,1.3
    //                        2.1,2.2 | 2.3,2.4,2.5,2.6
    //
    //   tag_2                1.4 | 1.5,1.6
    //                        2.7,2.8 | 2.9,2.10,2.11,2.12,2.13
    //            ...
    //            ...
    replica_disk_test_base()
    {
        fail::setup();

        fail::cfg("update_disk_stat", "return()");
        generate_mock_app_info();

        generate_mock_dir_nodes(dir_nodes_count);
        generate_mock_empty_dir_node(empty_dir_nodes_count);

        stub->generate_replicas_base_dir_nodes_for_app(
            app_info_1, app_id_1_primary_count_for_disk, app_id_1_secondary_count_for_disk);

        stub->generate_replicas_base_dir_nodes_for_app(
            app_info_2, app_id_2_primary_count_for_disk, app_id_2_secondary_count_for_disk);
        stub->on_disk_stat();
    }

    ~replica_disk_test_base() { fail::teardown(); }

    void update_disk_replica() { stub->on_disk_stat(); }

    void update_disks_status() { stub->update_disks_status(); }

    std::vector<std::shared_ptr<dir_node>> get_dir_nodes() { return stub->_fs_manager._dir_nodes; }

    void generate_mock_dir_node(const app_info &app,
                                const gpid pid,
                                const std::string &tag,
                                const std::string &full_dir = "full_dir")
    {
        dir_node *node_disk = new dir_node(tag, full_dir);
        node_disk->holding_replicas[app.app_id].emplace(pid);
        stub->_fs_manager._dir_nodes.emplace_back(node_disk);
        stub->_fs_manager._available_data_dirs.emplace_back(full_dir);
    }

    void remove_mock_dir_node(const std::string &tag)
    {
        for (auto iter = stub->_fs_manager._dir_nodes.begin();
             iter != stub->_fs_manager._dir_nodes.end();
             iter++) {
            if ((*iter)->tag == tag) {
                stub->_fs_manager._dir_nodes.erase(iter);
                break;
            }
        }
    }

<<<<<<< HEAD
    void mock_node_status(int32_t node_index, disk_status old_status, disk_status new_status)
    {
        auto node = get_dir_nodes()[node_index];
        for (auto &kv : node->holding_replicas) {
            for (auto &pid : kv.second) {
                update_replica_disk_insufficient(pid, old_status);
=======
    void
    mock_node_status(int32_t node_index, disk_status::type old_status, disk_status::type new_status)
    {
        auto node = get_dir_nodes()[node_index];
        for (const auto &kv : node->holding_replicas) {
            for (const auto &pid : kv.second) {
                update_replica_disk_status(pid, old_status);
>>>>>>> 78aefe14
            }
        }
        stub->_fs_manager._status_updated_dir_nodes.clear();
        if (old_status != new_status) {
            node->status = new_status;
            stub->_fs_manager._status_updated_dir_nodes.emplace_back(node);
        }
    }

<<<<<<< HEAD
    error_code get_replica_disk_insufficient(const gpid &pid, bool &flag)
=======
    error_code replica_disk_space_insufficient(const gpid &pid, bool &flag)
>>>>>>> 78aefe14
    {
        replica_ptr replica = stub->get_replica(pid);
        if (replica == nullptr) {
            return ERR_OBJECT_NOT_FOUND;
        }
<<<<<<< HEAD
        flag = replica->is_disk_insufficient();
        return ERR_OK;
    }

    int32_t ignore_broken_disk_test(const std::string &create_directory,
                                    const std::string &check_rw)
    {
        std::vector<std::string> data_dirs = {"disk1", "disk2", "disk3"};
        std::vector<std::string> data_dir_tags = {"tag1", "tag2", "tag3"};
        auto test_stub = make_unique<mock_replica_stub>();
        fail::cfg("filesystem_create_directory", "return(" + create_directory + ")");
        fail::cfg("filesystem_check_dir_rw", "return(" + check_rw + ")");
        fail::cfg("update_disk_stat", "return()");
        test_stub->initialize_fs_manager(data_dirs, data_dir_tags);
        int32_t dir_size = test_stub->_fs_manager.get_available_data_dirs().size();
        test_stub.reset();
        return dir_size;
    }

    void prepare_before_add_new_disk_test(const std::string &create_dir,
                                          const std::string &check_rw)
    {
        stub->_fs_manager.add_new_dir_node("add_new_exist_disk/replica/reps", "add_new_exist_tag");
        std::string dir_name = "add_new_not_empty_disk/replica/reps";
        utils::filesystem::create_directory(dir_name);
        utils::filesystem::create_file(dir_name + "/test_file");
        fail::cfg("filesystem_create_directory", "return(" + create_dir + ")");
        fail::cfg("filesystem_check_dir_rw", "return(" + check_rw + ")");
    }

    void reset_after_add_new_disk_test()
    {
        stub->_fs_manager._dir_nodes.clear();
        stub->_fs_manager._available_data_dirs.clear();
        dsn::utils::filesystem::remove_path("add_new_not_empty_disk");
    }

=======
        flag = replica->disk_space_insufficient();
        return ERR_OK;
    }

>>>>>>> 78aefe14
public:
    int empty_dir_nodes_count = 1;
    int dir_nodes_count = 5;

    dsn::app_info app_info_1;
    int app_id_1_primary_count_for_disk = 1;
    int app_id_1_secondary_count_for_disk = 2;

    dsn::app_info app_info_2;
    int app_id_2_primary_count_for_disk = 2;
    int app_id_2_secondary_count_for_disk = 4;

private:
    void generate_mock_app_info()
    {
        app_info_1.app_id = 1;
        app_info_1.app_name = "disk_test_1";
        app_info_1.app_type = "replica";
        app_info_1.is_stateful = true;
        app_info_1.max_replica_count = 3;
        app_info_1.partition_count = 8;

        app_info_2.app_id = 2;
        app_info_2.app_name = "disk_test_2";
        app_info_2.app_type = "replica";
        app_info_2.is_stateful = true;
        app_info_2.max_replica_count = 3;
        app_info_2.partition_count = 16;
    }

    void generate_mock_empty_dir_node(int num)
    {
        while (num > 0) {
            dir_node *node_disk =
                new dir_node(fmt::format("tag_empty_{}", num), fmt::format("./tag_empty_{}", num));
            stub->_fs_manager._dir_nodes.emplace_back(node_disk);
            stub->_fs_manager._available_data_dirs.emplace_back(node_disk->full_dir);
            utils::filesystem::create_directory(node_disk->full_dir);
            num--;
        }
    }

    void generate_mock_dir_nodes(int num)
    {
        int app_id_1_disk_holding_replica_count =
            app_id_1_primary_count_for_disk + app_id_1_secondary_count_for_disk;
        int app_id_2_disk_holding_replica_count =
            app_id_2_primary_count_for_disk + app_id_2_secondary_count_for_disk;

        int app_id_1_partition_index = 1;
        int app_id_2_partition_index = 1;

        int64_t disk_capacity_mb = num * 100;
        int count = 0;
        while (count++ < num) {
            int64_t disk_available_mb = count * 50;
            int disk_available_ratio =
                static_cast<int>(std::round((double)100 * disk_available_mb / disk_capacity_mb));
            // create one mock dir_node and make sure disk_capacity_mb_ > disk_available_mb_
            dir_node *node_disk = new dir_node("tag_" + std::to_string(count),
                                               "./tag_" + std::to_string(count),
                                               disk_capacity_mb,
                                               disk_available_mb,
                                               disk_available_ratio);

            stub->_options.data_dirs.push_back(
                node_disk->full_dir); // open replica need the options
            utils::filesystem::create_directory(node_disk->full_dir);

            int app_1_replica_count_per_disk = app_id_1_disk_holding_replica_count;
            while (app_1_replica_count_per_disk-- > 0) {
                node_disk->holding_replicas[app_info_1.app_id].emplace(
                    gpid(app_info_1.app_id, app_id_1_partition_index++));
            }

            int app_2_replica_count_per_disk = app_id_2_disk_holding_replica_count;
            while (app_2_replica_count_per_disk-- > 0) {
                node_disk->holding_replicas[app_info_2.app_id].emplace(
                    gpid(app_info_2.app_id, app_id_2_partition_index++));
            }

            stub->_fs_manager._dir_nodes.emplace_back(node_disk);
            stub->_fs_manager._available_data_dirs.emplace_back(node_disk->full_dir);
        }
    }

    void update_replica_disk_insufficient(const gpid &pid, const disk_status status)
    {
        replica_ptr replica = stub->get_replica(pid);
        if (replica == nullptr) {
            return;
        }
        replica->set_disk_insufficient_flag(status == disk_status::kInsufficientSpace);
    }

    void update_replica_disk_status(const gpid &pid, const disk_status::type status)
    {
        replica_ptr replica = stub->get_replica(pid);
        if (replica == nullptr) {
            return;
        }
        replica->set_disk_status(status);
    }
};

} // namespace replication
} // namespace dsn<|MERGE_RESOLUTION|>--- conflicted
+++ resolved
@@ -98,14 +98,6 @@
         }
     }
 
-<<<<<<< HEAD
-    void mock_node_status(int32_t node_index, disk_status old_status, disk_status new_status)
-    {
-        auto node = get_dir_nodes()[node_index];
-        for (auto &kv : node->holding_replicas) {
-            for (auto &pid : kv.second) {
-                update_replica_disk_insufficient(pid, old_status);
-=======
     void
     mock_node_status(int32_t node_index, disk_status::type old_status, disk_status::type new_status)
     {
@@ -113,7 +105,6 @@
         for (const auto &kv : node->holding_replicas) {
             for (const auto &pid : kv.second) {
                 update_replica_disk_status(pid, old_status);
->>>>>>> 78aefe14
             }
         }
         stub->_fs_manager._status_updated_dir_nodes.clear();
@@ -123,18 +114,13 @@
         }
     }
 
-<<<<<<< HEAD
-    error_code get_replica_disk_insufficient(const gpid &pid, bool &flag)
-=======
     error_code replica_disk_space_insufficient(const gpid &pid, bool &flag)
->>>>>>> 78aefe14
     {
         replica_ptr replica = stub->get_replica(pid);
         if (replica == nullptr) {
             return ERR_OBJECT_NOT_FOUND;
         }
-<<<<<<< HEAD
-        flag = replica->is_disk_insufficient();
+        flag = replica->disk_space_insufficient();
         return ERR_OK;
     }
 
@@ -171,12 +157,6 @@
         dsn::utils::filesystem::remove_path("add_new_not_empty_disk");
     }
 
-=======
-        flag = replica->disk_space_insufficient();
-        return ERR_OK;
-    }
-
->>>>>>> 78aefe14
 public:
     int empty_dir_nodes_count = 1;
     int dir_nodes_count = 5;
