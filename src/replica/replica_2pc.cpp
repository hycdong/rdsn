--- conflicted
+++ resolved
@@ -85,12 +85,7 @@
         return;
     }
 
-<<<<<<< HEAD
-    // TODO(heyuchen): add comment
-    if (_is_disk_insufficient || _primary_states.has_secondary_disk_insufficient()) {
-=======
     if (disk_space_insufficient() || _primary_states.secondary_disk_space_insufficient()) {
->>>>>>> 78aefe14
         response_client_write(request, ERR_DISK_INSUFFICIENT);
         return;
     }
