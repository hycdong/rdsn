
include "dsn.thrift"

namespace cpp dsn

// TODO(heyuchen): move it into replication.thrift
// for server supporting bulk load
enum bulk_load_status
{
    BLS_INVALID,
    BLS_DOWNLOADING,
    BLS_DOWNLOADED,
    BLS_INGESTING,
    BLS_SUCCEED,
    BLS_FAILED,
    BLS_PAUSED,
    BLS_CANCELED
}

struct partition_configuration
{
    1:dsn.gpid              pid;
    2:i64                   ballot;
    3:i32                   max_replica_count;
    4:dsn.rpc_address       primary;
    5:list<dsn.rpc_address> secondaries;
    6:list<dsn.rpc_address> last_drops;
    7:i64                   last_committed_decree;
    8:i32                   partition_flags;
}

struct configuration_query_by_index_request
{
    1:string           app_name;
    2:list<i32>        partition_indices;
}

// for server version > 1.11.2, if err == ERR_FORWARD_TO_OTHERS,
// then the forward address will be put in partitions[0].primary if exist.
struct configuration_query_by_index_response
{
    1:dsn.error_code                err;
    2:i32                           app_id;
    3:i32                           partition_count;
    4:bool                          is_stateful;
    5:list<partition_configuration> partitions;
}

enum app_status
{
    AS_INVALID,
    AS_AVAILABLE,
    AS_CREATING,
    AS_CREATE_FAILED, // depricated
    AS_DROPPING,
    AS_DROP_FAILED, // depricated
    AS_DROPPED,
    AS_RECALLING
}

struct app_info
{
    1:app_status    status = app_status.AS_INVALID;
    2:string        app_type;
    3:string        app_name;
    4:i32           app_id;
    5:i32           partition_count;
    6:map<string, string> envs;
    7:bool          is_stateful;
    8:i32           max_replica_count;
    9:i64           expire_second;

    // new fields added from v1.11.0
    10:i64          create_second;
    11:i64          drop_second;

<<<<<<< HEAD
    // new fields added to support bulk load
    //12:bulk_load_status app_bulk_load_status = bulk_load_status.BLS_INVALID;
    12:bool         is_bulk_loading = false;
=======
    // New fields added from v1.12.0
    // Whether this app is duplicating.
    // If true it should prevent its unconfirmed WAL from being compacted.
    12:optional bool duplicating;

    // New fields for partition split
    // If meta server failed during partition split,
    // child partition is not existed on remote stroage, but partition count changed.
    // We use init_partition_count to handle those child partitions while sync_apps_from_remote_stroage
    13:i32          init_partition_count = -1;
>>>>>>> 0b0b46e7
}<|MERGE_RESOLUTION|>--- conflicted
+++ resolved
@@ -74,11 +74,6 @@
     10:i64          create_second;
     11:i64          drop_second;
 
-<<<<<<< HEAD
-    // new fields added to support bulk load
-    //12:bulk_load_status app_bulk_load_status = bulk_load_status.BLS_INVALID;
-    12:bool         is_bulk_loading = false;
-=======
     // New fields added from v1.12.0
     // Whether this app is duplicating.
     // If true it should prevent its unconfirmed WAL from being compacted.
@@ -89,5 +84,8 @@
     // child partition is not existed on remote stroage, but partition count changed.
     // We use init_partition_count to handle those child partitions while sync_apps_from_remote_stroage
     13:i32          init_partition_count = -1;
->>>>>>> 0b0b46e7
+
+    // New fields for bulk load
+    // Whether this app is in bulk load
+    14:bool         is_bulk_loading = false;
 }