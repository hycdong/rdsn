/*
 * The MIT License (MIT)
 *
 * Copyright (c) 2015 Microsoft Corporation
 * 
 * -=- Robust Distributed System Nucleus (rDSN) -=- 
 *
 * Permission is hereby granted, free of charge, to any person obtaining a copy
 * of this software and associated documentation files (the "Software"), to deal
 * in the Software without restriction, including without limitation the rights
 * to use, copy, modify, merge, publish, distribute, sublicense, and/or sell
 * copies of the Software, and to permit persons to whom the Software is
 * furnished to do so, subject to the following conditions:
 *
 * The above copyright notice and this permission notice shall be included in
 * all copies or substantial portions of the Software.
 *
 * THE SOFTWARE IS PROVIDED "AS IS", WITHOUT WARRANTY OF ANY KIND, EXPRESS OR
 * IMPLIED, INCLUDING BUT NOT LIMITED TO THE WARRANTIES OF MERCHANTABILITY,
 * FITNESS FOR A PARTICULAR PURPOSE AND NONINFRINGEMENT. IN NO EVENT SHALL THE
 * AUTHORS OR COPYRIGHT HOLDERS BE LIABLE FOR ANY CLAIM, DAMAGES OR OTHER
 * LIABILITY, WHETHER IN AN ACTION OF CONTRACT, TORT OR OTHERWISE, ARISING FROM,
 * OUT OF OR IN CONNECTION WITH THE SOFTWARE OR THE USE OR OTHER DEALINGS IN
 * THE SOFTWARE.
 */

/*
 * Description:
 *     What is this file about?
 *
 * Revision history:
 *     xxxx-xx-xx, author, first version
 *     xxxx-xx-xx, author, fix bug about xxx
 */


#include "mutation_log.h"
#ifdef _WIN32
#include <io.h>
#endif

# ifdef __TITLE__
# undef __TITLE__
# endif
# define __TITLE__ "mutation_log"

namespace dsn { namespace replication {

    using namespace ::dsn::service;

mutation_log::mutation_log(
    const std::string& dir,
    bool is_private,
    uint32_t batch_buffer_size_kb,
    uint32_t max_log_file_mb
    )
{
    _dir = dir;
    _max_log_file_size_in_bytes = static_cast<int64_t>(max_log_file_mb) * 1024L * 1024L;
    _batch_buffer_bytes = batch_buffer_size_kb * 1024;
    _is_private = is_private;

    init_states();
}

void mutation_log::init_states()
{
    // memory states
    _is_opened = false;

    // logs
    _global_start_offset = 0;
    _global_end_offset = 0;
    _last_file_number = 0;
    _log_files.clear();
    _current_log_file = nullptr;

    // buffering and replica states
    _pending_write = nullptr;
    _pending_write_callbacks = nullptr;
    _private_gpid.app_id = 0;
    _private_gpid.pidx = 0;
    _private_max_decree = 0;
    _private_valid_start_offset = 0;
}

mutation_log::~mutation_log()
{
    close();
}

void mutation_log::set_valid_log_offset_before_open(global_partition_id gpid, int64_t valid_start_offset)
{
    zauto_lock l(_lock);

    if (_is_private)
    {
        _private_gpid = gpid;
        _private_valid_start_offset = valid_start_offset;
    }
    else
    {
        _shared_max_decrees[gpid] = log_replica_info(0, valid_start_offset);
    }
}

error_code mutation_log::open(replay_callback callback)
{
    error_code err;
    dassert(!_is_opened, "cannot open a opened mutation_log");
    dassert(nullptr == _current_log_file,
        "the current log file must be null at this point");


    // create dir if necessary
    if (!dsn::utils::filesystem::path_exists(_dir))
    {
        if (!dsn::utils::filesystem::create_directory(_dir))
        {
            derror("open mutation_log: create log path failed");
            return ERR_FILE_OPERATION_FAILED;
        }
    }
    
    // load the existing logs
    _log_files.clear();

    std::vector<std::string> file_list;
    if (!dsn::utils::filesystem::get_subfiles(_dir, file_list, false))
    {
        derror("open mutation_log: get files failed.");
        return ERR_FILE_OPERATION_FAILED;
    }

    if (nullptr == callback)
    {
        dassert(file_list.size() == 0, "log must be empty if callback is not present");
    }

    std::sort(file_list.begin(), file_list.end());

    for (auto& fpath : file_list)
    {
        log_file_ptr log = log_file::open_read(fpath.c_str(), err);
        if (log == nullptr)
        {
            if (err == ERR_HANDLE_EOF || err == ERR_INCOMPLETE_DATA || err == ERR_INVALID_PARAMETERS)
            {
                dwarn("Skip file %s during log init", fpath.c_str());
                continue;
            }
            else
            {
                return err;
            }
        }

        ddebug("open log file %s succeed", fpath.c_str());

        dassert(_log_files.find(log->index()) == _log_files.end(), "");
        _log_files[log->index()] = log;
    }
    file_list.clear();

    // replay with the found files
    int64_t offset = 0;
    err = replay(
        _log_files,
        [this, callback](mutation_ptr& mu)
        {
            bool ret = true;

            if (callback)
            {
                ret = callback(mu);
            }

            if (ret)
            {
                this->update_max_decrees(mu->data.header.gpid, mu->data.header.decree);
            }
            return ret;
        },
        offset
        );

    if (ERR_OK == err)
    {
        _global_start_offset = _log_files.size() > 0 ? _log_files.begin()->second->start_offset() : 0;
        _global_end_offset = offset;
        _last_file_number = _log_files.size() > 0 ? _log_files.rbegin()->first : 0;
    }

    _is_opened = (err == ERR_OK);
    return err;
}

error_code mutation_log::open(
    global_partition_id gpid,
    replay_callback callback,
    decree max_decree /*= invalid_decree*/)
{
    dassert(_is_private, "this is only valid for private mutation log");
    if (_private_gpid.app_id != 0)
    {
        dassert(_private_gpid == gpid, "invalid gpid");
    }
    else
        _private_gpid = gpid;

    if (max_decree != invalid_decree)
        _private_max_decree = max_decree;

    return open(callback);
}

void mutation_log::close(bool clear_all)
{
    {
        zauto_lock l(_lock);

        if (!_is_opened)
        {
            dassert(!clear_all, "should not be here if do clear");
            return;
        }

        _is_opened = false;

        if (_pending_write)
        {
            write_pending_mutations(false);
            _pending_write = nullptr;
        }
    }

    dinfo("close mutation log %s, clear_all = %s",
        dir().c_str(),
        clear_all ? "true" : "false"
        );

    // make sure all issued aios are completed
    dsn_task_tracker_wait_all(tracker());

    // close last log file
    if (nullptr != _current_log_file)
    {
        _current_log_file->close();
        _current_log_file = nullptr;
    }

    if (clear_all)
    {
        for (auto& kv : _log_files)
        {
            kv.second->close();
        }
        _log_files.clear();

        auto lerr = utils::filesystem::remove_path(dir());
        dassert(lerr, "remove log %s failed", dir().c_str());
    }

    // reset all states
    init_states();
}


error_code mutation_log::create_new_log_file()
{
    if (_current_log_file != nullptr)
    {
        dassert (_current_log_file->end_offset() == _global_end_offset, "");
    }

    log_file_ptr logf = log_file::create_write(
        _dir.c_str(),
        _last_file_number + 1,
        _global_end_offset
        );

    if (logf == nullptr)
    {
        derror ("cannot create log file with index %d", _last_file_number);
        return ERR_FILE_OPERATION_FAILED;
    }

    ddebug ("create new log file %s succeed", logf->path().c_str());

    _last_file_number++;
    dassert (_log_files.find(_last_file_number) == _log_files.end(), "");
    _log_files[_last_file_number] = logf;

    dassert (logf->end_offset() == logf->start_offset(), "");
    dassert (_global_end_offset == logf->end_offset(), "");

    _current_log_file = logf;

    create_new_pending_buffer();

    int len = 0;
    if (_is_private)
    {
        multi_partition_decrees_ex ds;
        ds[_private_gpid] = log_replica_info(_private_max_decree, _private_valid_start_offset);
        binary_writer temp_writer;
        len = logf->write_header(
            temp_writer,
            ds,
            static_cast<int>(_batch_buffer_bytes)
            );
        _pending_write->add(temp_writer.get_buffer());
    }
    else
    {
        binary_writer temp_writer;
        len = logf->write_header(
            temp_writer,
            _shared_max_decrees,
            static_cast<int>(_batch_buffer_bytes)
            );
        _pending_write->add(temp_writer.get_buffer());
    }

    _global_end_offset += len;
    dassert (_pending_write->size() == len + sizeof(log_block_header), "");
    return ERR_OK;
}

void mutation_log::create_new_pending_buffer()
{
    dassert (_pending_write == nullptr, "");
    dassert (_pending_write_callbacks == nullptr, "");

    _pending_write_callbacks.reset(new std::list< ::dsn::task_ptr>);
    _pending_write = _current_log_file->prepare_log_block();
    _global_end_offset += _pending_write->data().front().length();
}

error_code mutation_log::write_pending_mutations(bool create_new_log_when_necessary)
{
    dassert (_pending_write != nullptr, "");
    dassert (_pending_write_callbacks != nullptr, "");

    // write block header

    uint64_t offset = _global_end_offset - _pending_write->size();
    bool new_log_file = create_new_log_when_necessary
        && (_global_end_offset - _current_log_file->start_offset()
        >= _max_log_file_size_in_bytes)
        ;

    auto aio = _current_log_file->commit_log_block(
        *_pending_write,
        offset,
<<<<<<< HEAD
        LPC_WRITE_REPLICATION_LOG,
=======
        LPC_WRITE_REPLICATION_LOG_FLUSH,
>>>>>>> 8d33eacc
        this,
        std::bind(
            &mutation_log::internal_write_callback,
            std::placeholders::_1,
            std::placeholders::_2,
            _pending_write_callbacks, _pending_write, _current_log_file, _is_private),
        -1
        );

    if (aio == nullptr)
    {
        internal_write_callback(ERR_FILE_OPERATION_FAILED,
            0, _pending_write_callbacks, _pending_write, _current_log_file, _is_private);
    }
    else
    {
        dassert (_global_end_offset == _current_log_file->end_offset(), "");
    }

    _issued_write = _pending_write;

    _pending_write = nullptr;
    _pending_write_callbacks = nullptr;

    dassert(nullptr != aio, "");

    if (new_log_file)
    {
        error_code ret = create_new_log_file();
        if (ret != ERR_OK)
        {
            dinfo ("create new log file failed, err = %s", ret.to_string());
        }
        return ret;
    }

    return ERR_OK;
}

void mutation_log::internal_write_callback(
    error_code err,
    size_t size,
    mutation_log::pending_callbacks_ptr callbacks,
    std::shared_ptr<log_block> block,
    log_file_ptr file,
    bool is_private
    )
{
    auto hdr = (log_block_header*)block->front().data();
    dassert(hdr->magic == 0xdeadbeef, "header magic is changed: 0x%x", hdr->magic);

    if (err == ERR_OK)
    {
        dassert(static_cast<int>(size) == block->size(),
            "log write size must equal to the given size: %d vs %d",
            (int)size,
            block->size()
            );
        //FIXME : the file could have been closed
        if(is_private) {
            file->flush();
        }
    }

    for (auto& cb : *callbacks)
    {
        cb->enqueue_aio(err, size);
    }
}

/*static*/ error_code mutation_log::replay(
    log_file_ptr log,
    replay_callback callback,
    /*out*/ int64_t& offset
    )
{
    offset = log->start_offset();
    dinfo("replay mutation log %s: offset = [%" PRId64 ", %" PRId64 ")",
        log->path().c_str(),
        log->start_offset(),
        log->end_offset()
        );

    ::dsn::blob bb;
    log->crc32() = 0;
    error_code err = log->read_next_log_block(0, bb);
    if (err != ERR_OK)
    {
        return err;
    }

    std::shared_ptr<binary_reader> reader(new binary_reader(bb));
    offset += sizeof(log_block_header);
    offset += log->read_header(*reader);
    if (!log->is_right_header())
    {
        return ERR_INVALID_DATA;
    }

    while (true)
    {
        while (!reader->is_eof())
        {
            auto old_size = reader->get_remaining_size();
            mutation_ptr mu = mutation::read_from(*reader, nullptr);
            dassert(nullptr != mu, "");
            mu->set_logged();

            if (mu->data.header.log_offset != offset)
            {
                derror("offset mismatch in log entry and mutation %" PRId64 " vs %" PRId64,
                    offset, mu->data.header.log_offset);
                err = ERR_INVALID_DATA;
                break;
            }

            callback(mu);

            offset += old_size - reader->get_remaining_size();
        }

        /*
         * if an error in an log mutation block, then the replay log is
         * stopped
         */
        err = log->read_next_log_block(offset - log->start_offset(), bb);
        if (err != ERR_OK)
        {
            break;
        }

        reader.reset(new binary_reader(bb));
        offset += sizeof(log_block_header);
    }

    return err;
}

/*static*/ error_code mutation_log::replay(
    std::vector<std::string>& log_files,
    replay_callback callback,
    /*out*/ int64_t& offset
    )
{
    std::map<int, log_file_ptr> logs;
    for (auto& fpath : log_files)
    {
        error_code err;
        log_file_ptr log = log_file::open_read(fpath.c_str(), err);
        if (log == nullptr)
        {
            if (err == ERR_HANDLE_EOF || err == ERR_INCOMPLETE_DATA || err == ERR_INVALID_PARAMETERS)
            {
                dinfo("Skip file %s during log replay", fpath.c_str());
                continue;
            }
            else
            {
                return err;
            }
        }

        dassert(logs.find(log->index()) == logs.end(), "");
        logs[log->index()] = log;
    }

    return replay(logs, callback, offset);
}

/*static*/ error_code mutation_log::replay(
    std::map<int, log_file_ptr>& logs,
    replay_callback callback,
    /*out*/ int64_t& offset
    )
{
    int64_t g_start_offset = 0, g_end_offset = 0;
    error_code err = ERR_OK;
    std::shared_ptr<binary_reader> reader;
    log_file_ptr last;
    int last_file_number = 0;

    if (logs.size() > 0)
    {
        g_start_offset = logs.begin()->second->start_offset();
        g_end_offset = logs.rbegin()->second->end_offset();
        last_file_number = logs.begin()->first - 1;
    }

    for (auto& kv : logs)
    {
        if (++last_file_number != kv.first)
        {
            derror("log file missing with index %u", last_file_number);
            return ERR_OBJECT_NOT_FOUND;
        }
    }

    offset = g_start_offset;

    for (auto& kv : logs)
    {
        log_file_ptr& log = kv.second;

        if (log->start_offset() != offset)
        {
            derror("offset mismatch in log file offset and global offset %" PRId64 " vs %" PRId64,
                log->start_offset(), offset);
            return ERR_INVALID_DATA;
        }

        last = log;
        err = mutation_log::replay(log, callback, offset);

        log->close();

        if (err == ERR_INVALID_DATA || err == ERR_FILE_OPERATION_FAILED)
            break;
        else
        {
            // for other error codes, they are all checked by next loop or after loop
            /*
             * If the file is not corrupted, it may also return the value of ERR_INCOMPLETE_DATA
             * or ERR_HANDLE_EOF.
             * In this case, the correctness is relying on the check of start_offset.
             */
            dassert(err == ERR_OK
                || err == ERR_INCOMPLETE_DATA
                || err == ERR_HANDLE_EOF
                ,
                "unhandled error code: %s",
                err.to_string()
                );
        }
    }

    if (err == ERR_OK)
    {
        dassert(g_end_offset == offset,
            "make sure the global end offset is correct: %" PRId64 " vs %" PRId64,
            g_end_offset,
            offset
            );
    }
    else if (err == ERR_HANDLE_EOF || err == ERR_INCOMPLETE_DATA)
    {
        err = ERR_OK;
        // fix end offset so later log writing can be continued
        g_end_offset = offset;
    }
    else
    {
        // data failure
        derror("replay mutation log failed: %s", err.to_string());
    }

    return err;
}

decree mutation_log::max_decree(global_partition_id gpid) const
{
    zauto_lock l(_lock);
    if (_is_private)
        return _private_max_decree;
    else
    {
        auto it = _shared_max_decrees.find(gpid);
        if (it != _shared_max_decrees.end())
            return it->second.decree;
        else
            return 0;
    }
}

void mutation_log::check_log_start_offset(global_partition_id gpid, int64_t valid_start_offset) const
{
    zauto_lock l(_lock);

    if (_is_private)
    {
        dassert(valid_start_offset == _private_valid_start_offset,
            "valid start offset mismatch: %" PRId64 " vs %" PRId64,
            valid_start_offset,
            _private_valid_start_offset
            );
    }
    else
    {
        auto it = _shared_max_decrees.find(gpid);
        if (it != _shared_max_decrees.end())
        {
            dassert(valid_start_offset == it->second.log_start_offset,
                "valid start offset mismatch: %" PRId64 " vs %" PRId64,
                valid_start_offset,
                it->second.log_start_offset
                );
        }
    }
}

decree mutation_log::max_gced_decree(global_partition_id gpid, int64_t valid_start_offset) const
{
    check_log_start_offset(gpid, valid_start_offset);

    zauto_lock l(_lock);

    if (_log_files.size() == 0)
    {
        if (_is_private)
            return _private_max_decree;
        else
        {
            auto it = _shared_max_decrees.find(gpid);
            if (it != _shared_max_decrees.end())
                return it->second.decree;
            else
                return 0;
        }
    }
    else
    {
        for (auto& log : _log_files)
        {
            // when invalid log exits, all new logs are preserved (not gced)
            if (valid_start_offset > log.second->start_offset())
                return 0;

            auto it = log.second->previous_log_max_decrees().find(gpid);
            if (it != log.second->previous_log_max_decrees().end())
            {
                return it->second.decree;
            }
            else
                return 0;
        }
        return 0;
    }
}

void mutation_log::update_max_decrees(global_partition_id gpid, decree d)
{
    if (!_is_private)
    {
        auto it = _shared_max_decrees.find(gpid);
        if (it != _shared_max_decrees.end())
        {
            if (it->second.decree < d)
            {
                it->second.decree = d;
            }
        }
        /*else if (!_is_opened)
        {
            _shared_max_decrees[gpid] = log_replica_info(d, _global_end_offset);
        }*/
        else
        {
            dassert(false, "replica has not been registered in the log before");
        }
    }
    else
    {
        dassert(gpid == _private_gpid, "replica id does not match");
        if (d > _private_max_decree)
            _private_max_decree = d;
    }
}

::dsn::task_ptr mutation_log::append(
                        mutation_ptr& mu,
                        dsn_task_code_t callback_code,
                        clientlet* callback_host,
                        aio_handler callback,
                        int hash
                        )
{
    auto d = mu->data.header.decree;
    error_code err = ERR_OK;

    dinfo("write replication log for mutation %s", mu->name());

    zauto_lock l(_lock);
    dassert(_is_opened, "");

    if (nullptr == _current_log_file)
    {
        err = create_new_log_file();
        dassert(
            ERR_OK == err,
            "create write log file failed, err = %s",
            err.to_string()
            );
    }

    // update meta data
    update_max_decrees(mu->data.header.gpid, d);

    //
    // write to buffer
    //
    if (_pending_write == nullptr)
    {
        create_new_pending_buffer();
    }

    mu->data.header.log_offset = _global_end_offset;
    mu->write_to_scatter([this](blob bb)
    {
        _pending_write->add(bb);
        _global_end_offset += bb.length();
    });

    task_ptr tsk = nullptr;
    if (callback)
    {
        tsk = new safe_task<aio_handler>(callback);
        tsk->add_ref(); // released in exec_aio
        dsn_task_t t = dsn_file_create_aio_task(callback_code,
            safe_task<aio_handler>::exec_aio, tsk, hash, callback_host->tracker());
        tsk->set_task_info(t);
        _pending_write_callbacks->push_back(tsk);
    }

    //
    // start to write
    //
    //err = write_pending_mutations();
    // not batching
    if (_issued_write.expired()) {
        if (_batch_buffer_bytes == 0)
        {
            err = write_pending_mutations();
        }
        // batching
        else
        {
            if (static_cast<uint32_t>(_pending_write->size()) >= _batch_buffer_bytes)
            {
                err = write_pending_mutations();
            }
            else
            {
                // waiting for batch write later
            }
        }
    }
    

    dassert(
        err == ERR_OK,
        "write pending mutation failed, err = %s",
        err.to_string()
        );

    return tsk;
}

void mutation_log::on_partition_removed(global_partition_id gpid)
{
    dassert(!_is_private, "this method is only valid for shared logs");

    zauto_lock l(_lock);
    _shared_max_decrees.erase(gpid);
}

int64_t mutation_log::on_partition_reset(global_partition_id gpid, decree max_d)
{
    zauto_lock l(_lock);
    if (_is_private)
    {
        dassert(_private_gpid == gpid || _private_gpid.app_id == 0, "invalid gpid parameter");
        _private_gpid = gpid;
        _private_max_decree = max_d;
        _private_valid_start_offset = _global_end_offset;
    }
    else
    {
        log_replica_info info(max_d, _global_end_offset);

        auto it = _shared_max_decrees.insert(multi_partition_decrees_ex::value_type(gpid, info));
        if (!it.second)
        {
            dwarn("replica %d.%d has shifted its max decree from %" PRId64 " to %" PRId64 ", valid_start_offset from %" PRId64 " to %" PRId64,
                gpid.app_id, gpid.pidx,
                it.first->second.decree, info.decree,
                it.first->second.log_start_offset, info.log_start_offset
                );
            _shared_max_decrees[gpid] = info;
        }
    }
    return _global_end_offset;
}

void mutation_log::get_learn_state(
    global_partition_id gpid,
    ::dsn::replication::decree start,
    /*out*/ ::dsn::replication::learn_state& state
    ) const
{
    dassert(_is_private, "this method is only valid for private logs");

    std::map<int, log_file_ptr> files;
    std::map<int, log_file_ptr>::reverse_iterator itr;
    log_file_ptr cfile = nullptr;

    {
        zauto_lock l(_lock);
        if (start > _private_max_decree)
            return;

        files = _log_files;
        cfile = _current_log_file;

        // also learn pending buffer
        std::vector<std::shared_ptr<log_block>> pending_buffers;
        if (auto locked_issued_ptr = _issued_write.lock())
        {
            pending_buffers.emplace_back(std::move(locked_issued_ptr));
        }
        if (_pending_write)
        {
            //we have a lock here, so no race
            pending_buffers.push_back(_pending_write);
        }

        binary_writer temp_writer;
        for (auto& block : pending_buffers) {
            dassert(!block->data().empty(), "log block can never be empty");
            auto hdr = (log_block_header*)block->front().data();

            //skip the block header
            auto bb_iterator = std::next(block->data().begin());
            
            if (hdr->local_offset == 0)
            {
                //we have a lock, so we are safe here
                dassert(bb_iterator != block->data().end(), "there is no file header in a local_offset=0 log block");
                //skip the file header
                ++bb_iterator;
                
            }
            for (; bb_iterator != block->data().end(); ++bb_iterator)
            {
                temp_writer.write(bb_iterator->data(), bb_iterator->length());
            }
        }
        state.meta.push_back(temp_writer.get_buffer());
    }

    // flush last file so learning can learn the on-disk state
    if (nullptr != cfile) cfile->flush();

    // find all applicable files
    bool skip_next = false;
    std::list<std::string> learn_files;
    for (itr = files.rbegin(); itr != files.rend(); ++itr)
    {
        log_file_ptr& log = itr->second;
        if (log->end_offset() <= _private_valid_start_offset)
            break;

        if (skip_next)
        {
            skip_next = (log->previous_log_max_decrees().size() == 0);
            continue;
        }

        if (log->end_offset() > log->start_offset())
            learn_files.push_back(log->path());

        skip_next = (log->previous_log_max_decrees().size() == 0);
        if (skip_next)
            continue;

        decree last_max_decree = log->previous_log_max_decrees().begin()->second.decree;

        // when all possible decress are not needed
        if (last_max_decree < start)
        {
            // skip all older logs
            break;
        }
    }

    // reverse the order
    for (auto it = learn_files.rbegin(); it != learn_files.rend(); ++it)
    {
        state.files.push_back(*it);
    }
}

int mutation_log::garbage_collection(
    global_partition_id gpid,
    decree durable_d,
    int64_t valid_start_offset
    )
{
    dassert(_is_private, "this method is only valid for private logs");

    std::map<int, log_file_ptr> files;
    std::map<int, log_file_ptr>::reverse_iterator itr;
    decree max_decree;
    int current_file_index = -1;

    {
        zauto_lock l(_lock);
        files = _log_files;
        if (_current_log_file != nullptr)
            current_file_index = _current_log_file->index();
        max_decree = _private_max_decree;
    }

    for (itr = files.rbegin(); itr != files.rend(); ++itr)
    {
        // log is invalid, ok to delete
        if (valid_start_offset >= itr->second->end_offset())
        {
            dinfo("gc @ %d.%d: max_offset for %s is %" PRId64 " vs %" PRId64 " as app.valid_start_offset.private,"
                " safe to delete this and all older logs",
                _private_gpid.app_id,
                _private_gpid.pidx,
                itr->second->path().c_str(),
                itr->second->end_offset(),
                valid_start_offset
                );
            break;
        }

        // all decrees are durable, ok to delete
        else if (durable_d >= max_decree)
        {
            dinfo("gc @ %d.%d: max_decree for %s is %" PRId64 " vs %" PRId64 " as app.durable decree,"
                " safe to delete this and all older logs",
                _private_gpid.app_id,
                _private_gpid.pidx,
                itr->second->path().c_str(),
                max_decree,
                durable_d
                );
            break;
        }

        // update max decree for next log file
        log_file_ptr& log = itr->second;
        auto it3 = log->previous_log_max_decrees().find(gpid);
        dassert(it3 != log->previous_log_max_decrees().end(),
            "this is impossible for private logs");
        max_decree = it3->second.decree;
    }

    int count = 0;
    for (; itr != files.rend(); ++itr)
    {
        // skip current file
        if (current_file_index == itr->second->index())
            continue;

        itr->second->close();

        auto& fpath = itr->second->path();
        if (!dsn::utils::filesystem::remove_path(fpath))
        {
            derror("gc: fail to remove %s, stop current gc cycle ...", fpath.c_str());
            break;
        }

        ddebug("gc: log segment %s is removed", fpath.c_str());
        count++;
        {
            zauto_lock l(_lock);
            _log_files.erase(itr->first);
        }
    }

    return count;
}

int mutation_log::garbage_collection(multi_partition_decrees_ex& durable_decrees)
{
    dassert(!_is_private,
        "please call garbage_collection instead");

    std::map<int, log_file_ptr> files;
    std::map<int, log_file_ptr>::reverse_iterator itr;
    multi_partition_decrees_ex max_decrees;
    int current_file_index = -1;

    {
        zauto_lock l(_lock);
        files = _log_files;
        if (_current_log_file != nullptr)
            current_file_index = _current_log_file->index();
        max_decrees = _shared_max_decrees;
    }

    for (itr = files.rbegin(); itr != files.rend(); ++itr)
    {
        log_file_ptr& log = itr->second;

        // check for gc ok for?
        bool delete_ok = true;
        for (auto& kv : durable_decrees)
        {
            global_partition_id gpid = kv.first;
            decree durable_decree = kv.second.decree;
            int64_t valid_start_offset = kv.second.log_start_offset;

            bool delete_ok_for_this_replica;
            auto it3 = max_decrees.find(gpid);
            if (it3 == max_decrees.end())
            {
                dassert(valid_start_offset >= log->end_offset(),
                    "valid start offset must be greater than the end of this log file");

                dinfo("gc @ %d.%d: max_decree for %s is missing vs %" PRId64 " as app.durable decree,"
                    " safe to delete this and all older logs for this replica",
                    gpid.app_id,
                    gpid.pidx,
                    itr->second->path().c_str(),
                    durable_decree
                    );

                delete_ok_for_this_replica = true;
            }
            else
            {
                // log is valid, and all decrees are durable, ok to delete
                if (valid_start_offset >= log->end_offset())
                {
                    delete_ok_for_this_replica = true;

                    dinfo("gc @ %d.%d: log is invalid for %s, as"
                        " valid start offset vs log end offset = %" PRId64 " vs %" PRId64 ", "
                        " it is therefore safe to delete this and all older logs for this replica",
                        gpid.app_id,
                        gpid.pidx,
                        itr->second->path().c_str(),
                        valid_start_offset,
                        log->end_offset()
                        );
                }
                else if (durable_decree >= it3->second.decree)
                {
                    delete_ok_for_this_replica = true;

                    dinfo("gc @ %d.%d: max_decree for %s is %" PRId64 " vs %" PRId64 " as app.durable decree,"
                        " it is therefore safe to delete this and all older logs for this replica",
                        gpid.app_id,
                        gpid.pidx,
                        itr->second->path().c_str(),
                        it3->second,
                        durable_decree
                        );
                }
                else
                    delete_ok_for_this_replica = false;
            }

            if (delete_ok_for_this_replica == false)
            {
                delete_ok = false;
                break;
            }
        }

        if (delete_ok)
        {
            dinfo("gc %s and older files is ok as all replica agrees",
                itr->second->path().c_str()
                );
            break;
        }

        // update max_decrees for the next log file
        for (auto it = max_decrees.begin(); it != max_decrees.end();)
        {
            auto it3 = log->previous_log_max_decrees().find(it->first);
            if (it3 != log->previous_log_max_decrees().end())
            {
                it->second = it3->second;
                ++it;
            }
            else
            {
                it = max_decrees.erase(it);
            }
        }
    }

    int count = 0;
    for (; itr != files.rend(); ++itr)
    {
        // skip current file
        if (current_file_index == itr->second->index())
            continue;

        itr->second->close();

        auto& fpath = itr->second->path();
        if (!dsn::utils::filesystem::remove_path(fpath))
        {
            derror("gc: fail to remove %s, stop current gc cycle ...", fpath.c_str());
            break;
        }

        ddebug("gc: log segment %s is removed", fpath.c_str());
        count++;
        {
            zauto_lock l(_lock);
            _log_files.erase(itr->first);
        }
    }

    return count;
}

//------------------- log_file --------------------------
/*static */log_file_ptr log_file::open_read(const char* path, /*out*/ error_code& err)
{
    std::string pt = std::string(path);
    char splitters[] = { '\\', '/', 0 };
    std::string name = utils::get_last_component(pt, splitters);

    // log.index.start_offset
    if (name.length() < strlen("log.")
        || name.substr(0, strlen("log.")) != std::string("log."))
    {
        err = ERR_INVALID_PARAMETERS;
        dwarn("invalid log path %s", path);
        return nullptr;
    }

    auto pos = name.find_first_of('.');
    dassert(pos != std::string::npos, "");
    auto pos2 = name.find_first_of('.', pos + 1);
    if (pos2 == std::string::npos)
    {
        err = ERR_INVALID_PARAMETERS;
        dwarn("invalid log path %s", path);
        return nullptr;
    }

    /* so the log file format is log.index_str.start_offset_str */
    std::string index_str = name.substr(pos + 1, pos2 - pos - 1);
    std::string start_offset_str = name.substr(pos2 + 1);
    if (index_str.empty() || start_offset_str.empty())
    {
        err = ERR_INVALID_PARAMETERS;
        dwarn("invalid log path %s", path);
        return nullptr;
    }

    char* p = nullptr;
    int index = static_cast<int>(strtol(index_str.c_str(), &p, 10));
    if (*p != 0)
    {
        err = ERR_INVALID_PARAMETERS;
        dwarn("invalid log path %s", path);
        return nullptr;
    }
    int64_t start_offset = static_cast<int64_t>(strtoll(start_offset_str.c_str(), &p, 10));
    if (*p != 0)
    {
        err = ERR_INVALID_PARAMETERS;
        dwarn("invalid log path %s", path);
        return nullptr;
    }

    dsn_handle_t hfile = dsn_file_open(path, O_RDONLY | O_BINARY, 0);
    if (!hfile)
    {
        err = ERR_FILE_OPERATION_FAILED;
        dwarn("open log file %s failed", path);
        return nullptr;
    }

    /*
     * so log file is structured with sequences of log_blocks
     * each block consists of the log_block_header + log_content
     * and the first block is the log_file_header
     */
    auto lf = new log_file(path, hfile, index, start_offset, true);
    blob hdr_blob;
    err = lf->read_next_log_block(0, hdr_blob);
    if (err == ERR_INVALID_DATA || err == ERR_INCOMPLETE_DATA || err == ERR_HANDLE_EOF || err == ERR_FILE_OPERATION_FAILED)
    {
        std::string removed = std::string(path) + ".removed";
        derror("read first log entry of file %s failed, err = %s. Rename the file to %s", path, err.to_string(), removed.c_str());
        delete lf;
        dsn::utils::filesystem::rename_path(path, removed);
        return nullptr;
    }

    binary_reader reader(hdr_blob);
    lf->read_header(reader);
    if (!lf->is_right_header())
    {
        err = ERR_INVALID_DATA;
        std::string removed = std::string(path) + ".removed";
        derror("invalid log file header of file %s. Rename the file to %s", path, removed.c_str());
        delete lf;
        dsn::utils::filesystem::rename_path(path, removed);
        return nullptr;
    }

    err = ERR_OK;
    return lf;
}

/*static*/ log_file_ptr log_file::create_write(
    const char* dir,
    int index,
    int64_t start_offset
    )
{
    char path[512]; 
    sprintf (path, "%s/log.%d.%" PRId64, dir, index, start_offset);

    if (dsn::utils::filesystem::path_exists(std::string(path)))
    {
        dwarn("log file %s already exist", path);
        return nullptr;
    }

    dsn_handle_t hfile = dsn_file_open(path, O_RDWR | O_CREAT | O_BINARY, 0666);
    if (!hfile)
    {
        dwarn("create log %s failed", path);
        return nullptr;
    }

    return new log_file(path, hfile, index, start_offset, false);
}

log_file::log_file(
    const char* path,
    dsn_handle_t handle,
    int index,
    int64_t start_offset,
    bool is_read
    )
{
    _start_offset = start_offset;
    _end_offset = start_offset;
    _handle = handle;
    _is_read = is_read;
    _path = path;
    _index = index;
    _crc32 = 0;
    memset(&_header, 0, sizeof(_header));

    if (is_read)
    {
        int64_t sz;
        if (!dsn::utils::filesystem::file_size(_path, sz))
        {
            dassert(false, "fail to get file size of %s.", _path.c_str());
        }
        _end_offset += sz;
    }
}

void log_file::close()
{
    if (_handle)
    {
        error_code err = dsn_file_close(_handle);
        dassert(
            err == ERR_OK,
            "dsn_file_close failed, err = %s",
            err.to_string()
            );

        _handle = nullptr;
    }
}

void log_file::flush() const
{
    dassert (!_is_read, "log file must be of write mode");

    if (_handle)
    {
        error_code err = dsn_file_flush(_handle);
        dassert(
            err == ERR_OK,
            "dsn_file_flush failed, err = %s",
            err.to_string()
            );
    }
}

error_code log_file::read_next_log_block(int64_t local_offset, /*out*/::dsn::blob& bb)
{
    /*
     * so the structure of log block: log_block_header + log_content
     * and the length_of(log_content) == log_block_header.length
     * and log_block_header.crc is stored for the check of lock_content
     */
    dassert (_is_read, "log file must be of read mode");

    log_block_header hdr;
    auto tsk = file::read(_handle, reinterpret_cast<char*>(&hdr), static_cast<int>(sizeof(log_block_header)),
        local_offset, LPC_AIO_IMMEDIATE_CALLBACK, nullptr, nullptr);
    tsk->wait();

    auto read_count = tsk->io_size();
    auto err = tsk->error();
    if (err != ERR_OK || read_count != sizeof(log_block_header))
    {
        if (err == ERR_OK || err == ERR_HANDLE_EOF)
        {
            err = read_count == 0 ? ERR_HANDLE_EOF : ERR_INCOMPLETE_DATA;
        }
        else
        {
            derror("read data block header failed, size = %d vs %d, err = %s, local_offset = %" PRId64,
                read_count, (int)sizeof(log_block_header), err.to_string(), local_offset);
        }

        return err;
    }

    if (hdr.magic != 0xdeadbeef)
    {
        derror("invalid data header magic: 0x%x", hdr.magic);
        return ERR_INVALID_DATA;
    }

    std::shared_ptr<char> data(new char[hdr.length]);
    bb.assign(data, 0, hdr.length);

    tsk = file::read(_handle, const_cast<char*>(bb.data()), static_cast<int>(hdr.length),
        local_offset + read_count, LPC_AIO_IMMEDIATE_CALLBACK, nullptr, nullptr);
    tsk->wait();

    read_count = tsk->io_size();
    err = tsk->error();
    if (err != ERR_OK || hdr.length != read_count)
    {
        derror("read data block body failed, size = %d vs %d, err = %s, local_offset = %" PRId64,
            read_count, (int)hdr.length, err.to_string(), local_offset);

        if (err == ERR_OK || err == ERR_HANDLE_EOF)
            err = ERR_INCOMPLETE_DATA;

        return err;
    }

    auto crc = dsn_crc32_compute(static_cast<const void*>(bb.data()), static_cast<size_t>(hdr.length), _crc32);
    if (crc != hdr.body_crc)
    {
        derror("crc checking failed");
        return ERR_INVALID_DATA;
    }
    _crc32 = crc;
    return ERR_OK;
}

std::shared_ptr<log_block> log_file::prepare_log_block() const
{
    log_block_header hdr;
    hdr.magic = 0xdeadbeef;
    hdr.length = 0;
    hdr.body_crc = 0;
    hdr.local_offset = static_cast<uint32_t>(_end_offset - _start_offset);
    
    binary_writer temp_writer;
    temp_writer.write_pod(hdr);
    return std::shared_ptr<log_block>(new log_block(temp_writer.get_buffer()));
}

::dsn::task_ptr log_file::commit_log_block(
                log_block& block,
                int64_t offset,
                dsn_task_code_t evt,
                clientlet* callback_host,
                aio_handler callback,
                int hash
                )
{
    dassert (!_is_read, "log file must be of write mode");
    dassert (offset == end_offset(), "offset should match with file's end offset");

    auto hdr = reinterpret_cast<log_block_header*>(const_cast<char*>(block.front().data()));

    dassert(hdr->magic == 0xdeadbeef, "");
    dassert(hdr->local_offset == static_cast<uint32_t>(offset - start_offset()), "");
    dassert(block.size() != 0, "log_block cannot be empty");

    hdr->length = block.size() - sizeof(log_block_header);
    hdr->body_crc = _crc32;
    for (auto log_iter = std::next(block.data().begin()) ; log_iter != block.data().end(); ++ log_iter)
    {
        hdr->body_crc = dsn_crc32_compute(
            static_cast<const void*>(log_iter->data()),
            static_cast<size_t>(log_iter->length()), hdr->body_crc
            );
    }
    _crc32 = hdr->body_crc;

    std::unique_ptr<dsn_file_buffer_t> buffer_vector(new dsn_file_buffer_t[block.data().size()]);
    std::transform(block.data().begin(), block.data().end(), buffer_vector.get(), [](const blob& bb)
    {
        return dsn_file_buffer_t
            {
                reinterpret_cast<void*>(const_cast<char*>(bb.data())),
                bb.length()
            };
    });

    auto task = file::write_vector(
        _handle,
        buffer_vector.get(),
        block.data().size(),
        static_cast<int>(offset - start_offset()),
        evt,
        callback_host,
        callback,
        hash
        );

    _end_offset += block.size();
    return task;
}

int log_file::read_header(binary_reader& reader)
{
    /*
     * and the log file header structure:
     * log_file_header +
     * count + [gpid + prev_log_max_decree]-->array_size_is_count
     */
    reader.read_pod(_header);

    int count;
    reader.read(count);
    for (int i = 0; i < count; i++)
    {
        global_partition_id gpid;
        log_replica_info info;

        reader.read_pod(gpid);
        reader.read_pod(info);

        _previous_log_max_decrees[gpid] = info;
    }

    return get_file_header_size();
}

int log_file::get_file_header_size() const
{
    int count = static_cast<int>(_previous_log_max_decrees.size());
    return static_cast<int>(
        sizeof(log_file_header) + sizeof(count)
        + (sizeof(global_partition_id) + sizeof(log_replica_info))*count
        );
}

bool log_file::is_right_header() const
{
    return _header.magic == 0xdeadbeef &&
        _header.start_global_offset == _start_offset;
}

int log_file::write_header(
    binary_writer& writer,
    multi_partition_decrees_ex& init_max_decrees,
    int buffer_bytes
    )
{
    _previous_log_max_decrees = init_max_decrees;

    _header.magic = 0xdeadbeef;
    _header.version = 0x1;
    _header.start_global_offset = start_offset();
    // staleness already set in the constructor

    writer.write_pod(_header);

    int count = static_cast<int>(_previous_log_max_decrees.size());
    writer.write(count);
    for (auto& kv : _previous_log_max_decrees)
    {
        writer.write_pod(kv.first);
        writer.write_pod(kv.second);
    }

    return get_file_header_size();
}

}} // end namespace<|MERGE_RESOLUTION|>--- conflicted
+++ resolved
@@ -353,11 +353,7 @@
     auto aio = _current_log_file->commit_log_block(
         *_pending_write,
         offset,
-<<<<<<< HEAD
-        LPC_WRITE_REPLICATION_LOG,
-=======
         LPC_WRITE_REPLICATION_LOG_FLUSH,
->>>>>>> 8d33eacc
         this,
         std::bind(
             &mutation_log::internal_write_callback,
