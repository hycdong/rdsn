--- conflicted
+++ resolved
@@ -31,31 +31,23 @@
 namespace dsn {
 namespace replication {
 
-<<<<<<< HEAD
-prepare_list::prepare_list(replica_base *r, decree init_decree, int max_count, mutation_committer committer)
-=======
 prepare_list::prepare_list(replica_base *r,
                            decree init_decree,
                            int max_count,
                            mutation_committer committer)
->>>>>>> d03071de
     : mutation_cache(init_decree, max_count), replica_base(r)
 {
     _committer = std::move(committer);
     _last_committed_decree = init_decree;
 }
 
-<<<<<<< HEAD
-prepare_list::prepare_list(replica_base *r, const prepare_list &plist) : mutation_cache(plist), replica_base(r)
+prepare_list::prepare_list(replica_base *r, const prepare_list &plist)
+    : mutation_cache(plist), replica_base(r)
 {
     _committer = plist._committer;
     _last_committed_decree = plist._last_committed_decree;
 }
 
-void prepare_list::sanity_check() {}
-
-=======
->>>>>>> d03071de
 void prepare_list::reset(decree init_decree)
 {
     _last_committed_decree = init_decree;
@@ -152,20 +144,9 @@
     case COMMIT_TO_DECREE_HARD: {
         for (decree d0 = last_committed_decree() + 1; d0 <= d; d0++) {
             mutation_ptr mu = get_mutation_by_decree(d0);
-<<<<<<< HEAD
-//            dassert(mu != nullptr && (mu->is_logged()) && mu->data.header.ballot >= last_bt,
-//                    "mutation %" PRId64 " is missing in prepare list",
-//                    d0);
-            //TODO(hyc): for debug - recover as original
-            dassert(mu != nullptr, "mutation %" PRId64 " is nullptr",d0);
-            dassert(mu->is_logged(), "mutation %s is not logged", mu->name());
-            dassert(mu->data.header.ballot >= last_bt, "ballot %s is smaller", mu->name());
-=======
-
             dassert_replica(
                 mu != nullptr && mu->is_logged(), "mutation {} is missing in prepare list", d0);
             dcheck_ge_replica(mu->data.header.ballot, last_bt);
->>>>>>> d03071de
 
             _last_committed_decree++;
             last_bt = mu->data.header.ballot;
