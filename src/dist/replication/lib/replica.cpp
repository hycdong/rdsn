--- conflicted
+++ resolved
@@ -29,11 +29,8 @@
 #include "mutation_log.h"
 #include "replica_stub.h"
 #include "duplication/replica_duplicator_manager.h"
-<<<<<<< HEAD
+#include "backup/replica_backup_manager.h"
 #include "partition_split/replica_split_manager.h"
-=======
-#include "backup/replica_backup_manager.h"
->>>>>>> 1aa539ba
 
 #include <dsn/cpp/json_helper.h>
 #include <dsn/dist/replication/replication_app_base.h>
@@ -62,12 +59,8 @@
       _restore_progress(0),
       _restore_status(ERR_OK),
       _duplication_mgr(new replica_duplicator_manager(this)),
-<<<<<<< HEAD
-      _duplicating(app.duplicating)
-=======
       _duplicating(app.duplicating),
       _backup_mgr(new replica_backup_manager(this))
->>>>>>> 1aa539ba
 {
     dassert(_app_info.app_type != "", "");
     dassert(stub != nullptr, "");
@@ -76,11 +69,7 @@
     _options = &stub->options();
     init_state();
     _config.pid = gpid;
-<<<<<<< HEAD
     _split_mgr = make_unique<replica_split_manager>(this);
-=======
-    _partition_version = app.partition_count - 1;
->>>>>>> 1aa539ba
 
     std::string counter_str = fmt::format("private.log.size(MB)@{}", gpid);
     _counter_private_log_size.init_app_counter(
@@ -454,11 +443,9 @@
     // release it before release replica.
     _duplication_mgr.reset();
 
-<<<<<<< HEAD
+    _backup_mgr.reset();
+
     _split_mgr.reset();
-=======
-    _backup_mgr.reset();
->>>>>>> 1aa539ba
 
     ddebug("%s: replica closed, time_used = %" PRIu64 "ms", name(), dsn_now_ms() - start_time);
 }
