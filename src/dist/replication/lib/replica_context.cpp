--- conflicted
+++ resolved
@@ -96,7 +96,6 @@
 
     membership.ballot = 0;
 
-<<<<<<< HEAD
     cleanup_split_context();
 }
 
@@ -109,22 +108,13 @@
     caught_up_children.clear();
     sync_send_write_request = false;
     split_stopped_secondary.clear();
-=======
-    caught_up_children.clear();
-
-    sync_send_write_request = false;
->>>>>>> 1aa539ba
 }
 
 bool primary_context::is_cleaned()
 {
     return nullptr == group_check_task && nullptr == reconfiguration_task &&
            nullptr == checkpoint_task && group_check_pending_replies.empty() &&
-<<<<<<< HEAD
            nullptr == register_child_task && nullptr == query_child_task;
-=======
-           nullptr == register_child_task;
->>>>>>> 1aa539ba
 }
 
 void primary_context::do_cleanup_pending_mutations(bool clean_pending_mutations)
@@ -1334,12 +1324,9 @@
 
     is_prepare_list_copied = false;
     is_caught_up = false;
-<<<<<<< HEAD
     parent_gpid.set_app_id(0);
     child_temp_mutation_list.clear();
 
-=======
->>>>>>> 1aa539ba
     return true;
 }
 
