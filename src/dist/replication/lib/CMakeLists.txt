set(MY_PROJ_NAME dsn_replica_server)

set(DUPLICATION_SRC
        duplication/replica_duplicator_manager.cpp
        duplication/duplication_sync_timer.cpp
        duplication/replica_duplicator.cpp
        duplication/duplication_pipeline.cpp
        duplication/load_from_private_log.cpp
        duplication/mutation_batch.cpp
)

<<<<<<< HEAD
set(SPLIT_SRC partition_split/replica_split_manager.cpp)

# Source files under CURRENT project directory will be automatically included.
# You can manually set MY_PROJ_SRC to include source files under other directories.
set(MY_PROJ_SRC ${DUPLICATION_SRC} ${SPLIT_SRC})
=======
set(BACKUP_SRC
        backup/replica_backup_manager.cpp
)

# Source files under CURRENT project directory will be automatically included.
# You can manually set MY_PROJ_SRC to include source files under other directories.
set(MY_PROJ_SRC
        ${DUPLICATION_SRC}
        ${BACKUP_SRC}
)
>>>>>>> 1aa539ba

# Search mode for source files under CURRENT project directory?
# "GLOB_RECURSE" for recursive search
# "GLOB" for non-recursive search
set(MY_SRC_SEARCH_MODE "GLOB")

set(MY_PROJ_LIBS 
    dsn_replication_common
    dsn.failure_detector
    dsn.failure_detector.multimaster
    dsn_nfs
    dsn_cli
    dsn_http
    dsn_runtime
    )

set(MY_BOOST_LIBS Boost::regex)

# Extra files that will be installed
set(MY_BINPLACES "")

dsn_add_shared_library()

add_subdirectory(duplication/test)
<<<<<<< HEAD
add_subdirectory(partition_split/test)
=======

add_subdirectory(backup/test)
>>>>>>> 1aa539ba
<|MERGE_RESOLUTION|>--- conflicted
+++ resolved
@@ -9,24 +9,19 @@
         duplication/mutation_batch.cpp
 )
 
-<<<<<<< HEAD
-set(SPLIT_SRC partition_split/replica_split_manager.cpp)
-
-# Source files under CURRENT project directory will be automatically included.
-# You can manually set MY_PROJ_SRC to include source files under other directories.
-set(MY_PROJ_SRC ${DUPLICATION_SRC} ${SPLIT_SRC})
-=======
 set(BACKUP_SRC
         backup/replica_backup_manager.cpp
 )
+
+set(SPLIT_SRC partition_split/replica_split_manager.cpp)
 
 # Source files under CURRENT project directory will be automatically included.
 # You can manually set MY_PROJ_SRC to include source files under other directories.
 set(MY_PROJ_SRC
         ${DUPLICATION_SRC}
         ${BACKUP_SRC}
+        ${SPLIT_SRC}
 )
->>>>>>> 1aa539ba
 
 # Search mode for source files under CURRENT project directory?
 # "GLOB_RECURSE" for recursive search
@@ -51,9 +46,7 @@
 dsn_add_shared_library()
 
 add_subdirectory(duplication/test)
-<<<<<<< HEAD
-add_subdirectory(partition_split/test)
-=======
 
 add_subdirectory(backup/test)
->>>>>>> 1aa539ba
+
+add_subdirectory(partition_split/test)