--- conflicted
+++ resolved
@@ -24,10 +24,7 @@
     dsn.failure_detector.multimaster
     dsn_nfs
     dsn_cli
-<<<<<<< HEAD
-=======
     dsn_http
->>>>>>> 0b0b46e7
     dsn_runtime
     )
 
