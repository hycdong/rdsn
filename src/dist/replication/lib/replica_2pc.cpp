--- conflicted
+++ resolved
@@ -30,11 +30,8 @@
 #include "replica_stub.h"
 #include <dsn/dist/replication/replication_app_base.h>
 #include <dsn/dist/fmt_logging.h>
-<<<<<<< HEAD
 
 #include "partition_split/replica_split_manager.h"
-=======
->>>>>>> 1aa539ba
 
 namespace dsn {
 namespace replication {
@@ -52,18 +49,12 @@
 
     if (dsn_unlikely(_stub->_max_allowed_write_size &&
                      request->body_size() > _stub->_max_allowed_write_size)) {
-<<<<<<< HEAD
-        dwarn_replica("client from {} write request body size exceed threshold, request_body_size "
-                      "= {}, max_allowed_write_size = {}, it will be rejected!",
-                      request->header->from_address.to_string(),
-=======
         std::string request_info = _app->dump_write_request(request);
         dwarn_replica("client from {} write request body size exceed threshold, request = [{}], "
                       "request_body_size "
                       "= {}, max_allowed_write_size = {}, it will be rejected!",
                       request->header->from_address.to_string(),
                       request_info,
->>>>>>> 1aa539ba
                       request->body_size(),
                       _stub->_max_allowed_write_size);
         _stub->_counter_recent_write_size_exceed_threshold_count->increment();
