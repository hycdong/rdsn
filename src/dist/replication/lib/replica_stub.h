--- conflicted
+++ resolved
@@ -129,15 +129,10 @@
     //    functions while executing partition split
     //
     // on primary, child notify itself has been caught up parent
-<<<<<<< HEAD
     void on_notify_primary_split_catch_up(notify_catch_up_rpc rpc);
 
     // on all replica, update new partition count
     void on_update_child_group_partition_count(update_child_group_partition_count_rpc rpc);
-=======
-    void on_notify_primary_split_catch_up(const notify_catch_up_request &request,
-                                          notify_cacth_up_response &response);
->>>>>>> 1aa539ba
 
     //
     //    local messages
@@ -300,10 +295,7 @@
     friend class duplication_test_base;
     friend class replica_test;
     friend class replica_disk_test;
-<<<<<<< HEAD
     friend class replica_split_manager;
-=======
->>>>>>> 1aa539ba
 
     typedef std::unordered_map<gpid, ::dsn::task_ptr> opening_replicas;
     typedef std::unordered_map<gpid, std::tuple<task_ptr, replica_ptr, app_info, replica_info>>
@@ -418,10 +410,6 @@
     //               if we need to duplicate to multiple clusters someday.
     perf_counter_wrapper _counter_dup_confirmed_rate;
     perf_counter_wrapper _counter_dup_pending_mutations_count;
-<<<<<<< HEAD
-    perf_counter_wrapper _counter_dup_time_lag;
-=======
->>>>>>> 1aa539ba
 
     perf_counter_wrapper _counter_cold_backup_running_count;
     perf_counter_wrapper _counter_cold_backup_recent_start_count;
@@ -440,7 +428,6 @@
     perf_counter_wrapper _counter_recent_read_busy_count;
     perf_counter_wrapper _counter_recent_write_busy_count;
 
-<<<<<<< HEAD
     perf_counter_wrapper _counter_replicas_splitting_count;
     perf_counter_wrapper _counter_replicas_splitting_max_duration_time_ms;
     perf_counter_wrapper _counter_replicas_splitting_max_async_learn_time_ms;
@@ -452,8 +439,6 @@
     perf_counter_wrapper _counter_replicas_splitting_recent_split_fail_count;
     perf_counter_wrapper _counter_replicas_splitting_recent_split_succ_count;
 
-=======
->>>>>>> 1aa539ba
     perf_counter_wrapper _counter_recent_write_size_exceed_threshold_count;
 
 #ifdef DSN_ENABLE_GPERF
