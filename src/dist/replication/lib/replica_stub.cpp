--- conflicted
+++ resolved
@@ -2384,7 +2384,6 @@
     }
     return ret_dir;
 }
-<<<<<<< HEAD
 
 void replica_stub::on_bulk_load(const bulk_load_request &request, bulk_load_response &response)
 {
@@ -2424,7 +2423,5 @@
     }
 }
 
-=======
->>>>>>> 4f672aa7
 } // namespace replication
 } // namespace dsn