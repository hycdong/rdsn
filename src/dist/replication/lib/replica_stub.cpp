/*
 * The MIT License (MIT)
 *
 * Copyright (c) 2015 Microsoft Corporation
 *
 * -=- Robust Distributed System Nucleus (rDSN) -=-
 *
 * Permission is hereby granted, free of charge, to any person obtaining a copy
 * of this software and associated documentation files (the "Software"), to deal
 * in the Software without restriction, including without limitation the rights
 * to use, copy, modify, merge, publish, distribute, sublicense, and/or sell
 * copies of the Software, and to permit persons to whom the Software is
 * furnished to do so, subject to the following conditions:
 *
 * The above copyright notice and this permission notice shall be included in
 * all copies or substantial portions of the Software.
 *
 * THE SOFTWARE IS PROVIDED "AS IS", WITHOUT WARRANTY OF ANY KIND, EXPRESS OR
 * IMPLIED, INCLUDING BUT NOT LIMITED TO THE WARRANTIES OF MERCHANTABILITY,
 * FITNESS FOR A PARTICULAR PURPOSE AND NONINFRINGEMENT. IN NO EVENT SHALL THE
 * AUTHORS OR COPYRIGHT HOLDERS BE LIABLE FOR ANY CLAIM, DAMAGES OR OTHER
 * LIABILITY, WHETHER IN AN ACTION OF CONTRACT, TORT OR OTHERWISE, ARISING FROM,
 * OUT OF OR IN CONNECTION WITH THE SOFTWARE OR THE USE OR OTHER DEALINGS IN
 * THE SOFTWARE.
 */

/*
 * Description:
 *     replica container - replica stub
 *
 * Revision history:
 *     Mar., 2015, @imzhenyu (Zhenyu Guo), first version
 *     xxxx-xx-xx, author, fix bug about xxx
 */

#include "replica.h"
#include "replica_stub.h"
#include "mutation_log.h"
#include "mutation.h"
#include "duplication/duplication_sync_timer.h"
<<<<<<< HEAD
#include "partition_split/replica_split_manager.h"
=======
#include "dist/replication/lib/backup/replica_backup_manager.h"
>>>>>>> 1aa539ba
#include <dsn/cpp/json_helper.h>
#include <dsn/utility/filesystem.h>
#include <dsn/utility/rand.h>
#include <dsn/utility/string_conv.h>
#include <dsn/tool-api/command_manager.h>
#include <dsn/dist/replication/replication_app_base.h>
#include <vector>
#include <deque>
#include <dsn/dist/fmt_logging.h>
#ifdef DSN_ENABLE_GPERF
#include <gperftools/malloc_extension.h>
#endif
#include <dsn/utility/fail_point.h>

namespace dsn {
namespace replication {

bool replica_stub::s_not_exit_on_log_failure = false;

replica_stub::replica_stub(replica_state_subscriber subscriber /*= nullptr*/,
                           bool is_long_subscriber /* = true*/)
    : serverlet("replica_stub"),
      _kill_partition_command(nullptr),
      _deny_client_command(nullptr),
      _verbose_client_log_command(nullptr),
      _verbose_commit_log_command(nullptr),
      _trigger_chkpt_command(nullptr),
      _query_compact_command(nullptr),
      _query_app_envs_command(nullptr),
      _useless_dir_reserve_seconds_command(nullptr),
      _deny_client(false),
      _verbose_client_log(false),
      _verbose_commit_log(false),
      _gc_disk_error_replica_interval_seconds(3600),
      _gc_disk_garbage_replica_interval_seconds(3600),
      _release_tcmalloc_memory(false),
      _mem_release_max_reserved_mem_percentage(10),
      _learn_app_concurrent_count(0),
      _fs_manager(false)
{
#ifdef DSN_ENABLE_GPERF
    _release_tcmalloc_memory_command = nullptr;
    _max_reserved_memory_percentage_command = nullptr;
#endif
    _replica_state_subscriber = subscriber;
    _is_long_subscriber = is_long_subscriber;
    _failure_detector = nullptr;
    _state = NS_Disconnected;
    _log = nullptr;
    _primary_address_str[0] = '\0';
    install_perf_counters();

    _max_allowed_write_size = dsn_config_get_value_uint64("replication",
                                                          "max_allowed_write_size",
                                                          1 << 20,
                                                          "write operation exceed this "
                                                          "threshold will be logged and reject, "
                                                          "default is 1MB, 0 means no check");
}

replica_stub::~replica_stub(void) { close(); }

void replica_stub::install_perf_counters()
{
    _counter_replicas_count.init_app_counter(
        "eon.replica_stub", "replica(Count)", COUNTER_TYPE_NUMBER, "# in replica_stub._replicas");
    _counter_replicas_opening_count.init_app_counter("eon.replica_stub",
                                                     "opening.replica(Count)",
                                                     COUNTER_TYPE_NUMBER,
                                                     "# in replica_stub._opening_replicas");
    _counter_replicas_closing_count.init_app_counter("eon.replica_stub",
                                                     "closing.replica(Count)",
                                                     COUNTER_TYPE_NUMBER,
                                                     "# in replica_stub._closing_replicas");
    _counter_replicas_commit_qps.init_app_counter("eon.replica_stub",
                                                  "replicas.commit.qps",
                                                  COUNTER_TYPE_RATE,
                                                  "server-level commit throughput");
    _counter_replicas_learning_count.init_app_counter("eon.replica_stub",
                                                      "replicas.learning.count",
                                                      COUNTER_TYPE_NUMBER,
                                                      "current learning count");
    _counter_replicas_learning_max_duration_time_ms.init_app_counter(
        "eon.replica_stub",
        "replicas.learning.max.duration.time(ms)",
        COUNTER_TYPE_NUMBER,
        "current learning max duration time(ms)");
    _counter_replicas_learning_max_copy_file_size.init_app_counter(
        "eon.replica_stub",
        "replicas.learning.max.copy.file.size",
        COUNTER_TYPE_NUMBER,
        "current learning max copy file size");
    _counter_replicas_learning_recent_start_count.init_app_counter(
        "eon.replica_stub",
        "replicas.learning.recent.start.count",
        COUNTER_TYPE_VOLATILE_NUMBER,
        "current learning start count in the recent period");
    _counter_replicas_learning_recent_round_start_count.init_app_counter(
        "eon.replica_stub",
        "replicas.learning.recent.round.start.count",
        COUNTER_TYPE_VOLATILE_NUMBER,
        "learning round start count in the recent period");
    _counter_replicas_learning_recent_copy_file_count.init_app_counter(
        "eon.replica_stub",
        "replicas.learning.recent.copy.file.count",
        COUNTER_TYPE_VOLATILE_NUMBER,
        "learning copy file count in the recent period");
    _counter_replicas_learning_recent_copy_file_size.init_app_counter(
        "eon.replica_stub",
        "replicas.learning.recent.copy.file.size",
        COUNTER_TYPE_VOLATILE_NUMBER,
        "learning copy file size in the recent period");
    _counter_replicas_learning_recent_copy_buffer_size.init_app_counter(
        "eon.replica_stub",
        "replicas.learning.recent.copy.buffer.size",
        COUNTER_TYPE_VOLATILE_NUMBER,
        "learning copy buffer size in the recent period");
    _counter_replicas_learning_recent_learn_cache_count.init_app_counter(
        "eon.replica_stub",
        "replicas.learning.recent.learn.cache.count",
        COUNTER_TYPE_VOLATILE_NUMBER,
        "learning LT_CACHE count in the recent period");
    _counter_replicas_learning_recent_learn_app_count.init_app_counter(
        "eon.replica_stub",
        "replicas.learning.recent.learn.app.count",
        COUNTER_TYPE_VOLATILE_NUMBER,
        "learning LT_APP count in the recent period");
    _counter_replicas_learning_recent_learn_log_count.init_app_counter(
        "eon.replica_stub",
        "replicas.learning.recent.learn.log.count",
        COUNTER_TYPE_VOLATILE_NUMBER,
        "learning LT_LOG count in the recent period");
    _counter_replicas_learning_recent_learn_reset_count.init_app_counter(
        "eon.replica_stub",
        "replicas.learning.recent.learn.reset.count",
        COUNTER_TYPE_VOLATILE_NUMBER,
        "learning reset count in the recent period"
        "for the reason of resp.last_committed_decree < _app->last_committed_decree()");
    _counter_replicas_learning_recent_learn_fail_count.init_app_counter(
        "eon.replica_stub",
        "replicas.learning.recent.learn.fail.count",
        COUNTER_TYPE_VOLATILE_NUMBER,
        "learning fail count in the recent period");
    _counter_replicas_learning_recent_learn_succ_count.init_app_counter(
        "eon.replica_stub",
        "replicas.learning.recent.learn.succ.count",
        COUNTER_TYPE_VOLATILE_NUMBER,
        "learning succeed count in the recent period");

    _counter_replicas_recent_prepare_fail_count.init_app_counter(
        "eon.replica_stub",
        "replicas.recent.prepare.fail.count",
        COUNTER_TYPE_VOLATILE_NUMBER,
        "prepare fail count in the recent period");
    _counter_replicas_recent_replica_move_error_count.init_app_counter(
        "eon.replica_stub",
        "replicas.recent.replica.move.error.count",
        COUNTER_TYPE_VOLATILE_NUMBER,
        "replica move to error count in the recent period");
    _counter_replicas_recent_replica_move_garbage_count.init_app_counter(
        "eon.replica_stub",
        "replicas.recent.replica.move.garbage.count",
        COUNTER_TYPE_VOLATILE_NUMBER,
        "replica move to garbage count in the recent period");
    _counter_replicas_recent_replica_remove_dir_count.init_app_counter(
        "eon.replica_stub",
        "replicas.recent.replica.remove.dir.count",
        COUNTER_TYPE_VOLATILE_NUMBER,
        "replica directory remove count in the recent period");
    _counter_replicas_error_replica_dir_count.init_app_counter("eon.replica_stub",
                                                               "replicas.error.replica.dir.count",
                                                               COUNTER_TYPE_NUMBER,
                                                               "error replica directory count");
    _counter_replicas_garbage_replica_dir_count.init_app_counter(
        "eon.replica_stub",
        "replicas.garbage.replica.dir.count",
        COUNTER_TYPE_NUMBER,
        "garbage replica directory count");

    _counter_shared_log_size.init_app_counter(
        "eon.replica_stub", "shared.log.size(MB)", COUNTER_TYPE_NUMBER, "shared log size(MB)");
    _counter_shared_log_recent_write_size.init_app_counter(
        "eon.replica_stub",
        "shared.log.recent.write.size",
        COUNTER_TYPE_VOLATILE_NUMBER,
        "shared log write size in the recent period");
    _counter_recent_trigger_emergency_checkpoint_count.init_app_counter(
        "eon.replica_stub",
        "recent.trigger.emergency.checkpoint.count",
        COUNTER_TYPE_VOLATILE_NUMBER,
        "trigger emergency checkpoint count in the recent period");

    // <- Duplication Metrics ->

    _counter_dup_confirmed_rate.init_app_counter("eon.replica_stub",
                                                 "dup.confirmed_rate",
                                                 COUNTER_TYPE_RATE,
                                                 "increasing rate of confirmed mutations");
    _counter_dup_pending_mutations_count.init_app_counter(
        "eon.replica_stub",
        "dup.pending_mutations_count",
        COUNTER_TYPE_VOLATILE_NUMBER,
        "number of mutations pending for duplication");
<<<<<<< HEAD
    _counter_dup_time_lag.init_app_counter(
        "eon.replica_stub",
        "dup.time_lag(ms)",
        COUNTER_TYPE_NUMBER_PERCENTILES,
        "time (in ms) lag between master and slave in the duplication");
=======
>>>>>>> 1aa539ba

    // <- Cold Backup Metrics ->

    _counter_cold_backup_running_count.init_app_counter("eon.replica_stub",
                                                        "cold.backup.running.count",
                                                        COUNTER_TYPE_NUMBER,
                                                        "current cold backup count");
    _counter_cold_backup_recent_start_count.init_app_counter(
        "eon.replica_stub",
        "cold.backup.recent.start.count",
        COUNTER_TYPE_VOLATILE_NUMBER,
        "current cold backup start count in the recent period");
    _counter_cold_backup_recent_succ_count.init_app_counter(
        "eon.replica_stub",
        "cold.backup.recent.succ.count",
        COUNTER_TYPE_VOLATILE_NUMBER,
        "current cold backup succeed count in the recent period");
    _counter_cold_backup_recent_fail_count.init_app_counter(
        "eon.replica_stub",
        "cold.backup.recent.fail.count",
        COUNTER_TYPE_VOLATILE_NUMBER,
        "current cold backup fail count in the recent period");
    _counter_cold_backup_recent_cancel_count.init_app_counter(
        "eon.replica_stub",
        "cold.backup.recent.cancel.count",
        COUNTER_TYPE_VOLATILE_NUMBER,
        "current cold backup cancel count in the recent period");
    _counter_cold_backup_recent_pause_count.init_app_counter(
        "eon.replica_stub",
        "cold.backup.recent.pause.count",
        COUNTER_TYPE_VOLATILE_NUMBER,
        "current cold backup pause count in the recent period");
    _counter_cold_backup_recent_upload_file_succ_count.init_app_counter(
        "eon.replica_stub",
        "cold.backup.recent.upload.file.succ.count",
        COUNTER_TYPE_VOLATILE_NUMBER,
        "current cold backup upload file succeed count in the recent period");
    _counter_cold_backup_recent_upload_file_fail_count.init_app_counter(
        "eon.replica_stub",
        "cold.backup.recent.upload.file.fail.count",
        COUNTER_TYPE_VOLATILE_NUMBER,
        "current cold backup upload file failed count in the recent period");
    _counter_cold_backup_recent_upload_file_size.init_app_counter(
        "eon.replica_stub",
        "cold.backup.recent.upload.file.size",
        COUNTER_TYPE_VOLATILE_NUMBER,
        "current cold backup upload file size in the recent perriod");
    _counter_cold_backup_max_duration_time_ms.init_app_counter(
        "eon.replica_stub",
        "cold.backup.max.duration.time.ms",
        COUNTER_TYPE_NUMBER,
        "current cold backup max duration time");
    _counter_cold_backup_max_upload_file_size.init_app_counter(
        "eon.replica_stub",
        "cold.backup.max.upload.file.size",
        COUNTER_TYPE_NUMBER,
        "current cold backup max upload file size");
    _counter_recent_read_fail_count.init_app_counter("eon.replica_stub",
                                                     "recent.read.fail.count",
                                                     COUNTER_TYPE_VOLATILE_NUMBER,
                                                     "read fail count in the recent period");
    _counter_recent_write_fail_count.init_app_counter("eon.replica_stub",
                                                      "recent.write.fail.count",
                                                      COUNTER_TYPE_VOLATILE_NUMBER,
                                                      "write fail count in the recent period");
    _counter_recent_read_busy_count.init_app_counter("eon.replica_stub",
                                                     "recent.read.busy.count",
                                                     COUNTER_TYPE_VOLATILE_NUMBER,
                                                     "read busy count in the recent period");
    _counter_recent_write_busy_count.init_app_counter("eon.replica_stub",
                                                      "recent.write.busy.count",
                                                      COUNTER_TYPE_VOLATILE_NUMBER,
                                                      "write busy count in the recent period");

<<<<<<< HEAD
    _counter_replicas_splitting_count.init_app_counter("eon.replica_stub",
                                                       "replicas.splitting.count",
                                                       COUNTER_TYPE_NUMBER,
                                                       "current partition splitting count");

    _counter_replicas_splitting_max_duration_time_ms.init_app_counter(
        "eon.replica_stub",
        "replicas.splitting.max.duration.time(ms)",
        COUNTER_TYPE_NUMBER,
        "current partition splitting max duration time(ms)");
    _counter_replicas_splitting_max_async_learn_time_ms.init_app_counter(
        "eon.replica_stub",
        "replicas.splitting.max.async.learn.time(ms)",
        COUNTER_TYPE_NUMBER,
        "current partition splitting max async learn time(ms)");
    _counter_replicas_splitting_max_copy_file_size.init_app_counter(
        "eon.replica_stub",
        "replicas.splitting.max.copy.file.size",
        COUNTER_TYPE_NUMBER,
        "current splitting max copy file size");
    _counter_replicas_splitting_recent_start_count.init_app_counter(
        "eon.replica_stub",
        "replicas.splitting.recent.start.count",
        COUNTER_TYPE_VOLATILE_NUMBER,
        "current splitting start count in the recent period");
    _counter_replicas_splitting_recent_copy_file_count.init_app_counter(
        "eon.replica_stub",
        "replicas.splitting.recent.copy.file.count",
        COUNTER_TYPE_VOLATILE_NUMBER,
        "splitting copy file count in the recent period");
    _counter_replicas_splitting_recent_copy_file_size.init_app_counter(
        "eon.replica_stub",
        "replicas.splitting.recent.copy.file.size",
        COUNTER_TYPE_VOLATILE_NUMBER,
        "splitting copy file size in the recent period");
    _counter_replicas_splitting_recent_copy_mutation_count.init_app_counter(
        "eon.replica_stub",
        "replicas.splitting.recent.copy.mutation.count",
        COUNTER_TYPE_VOLATILE_NUMBER,
        "splitting copy mutation count in the recent period");
    _counter_replicas_splitting_recent_split_succ_count.init_app_counter(
        "eon.replica_stub",
        "replicas.splitting.recent.split.succ.count",
        COUNTER_TYPE_VOLATILE_NUMBER,
        "splitting succeed count in the recent period");
    _counter_replicas_splitting_recent_split_fail_count.init_app_counter(
        "eon.replica_stub",
        "replicas.splitting.recent.split.fail.count",
        COUNTER_TYPE_VOLATILE_NUMBER,
        "splitting fail count in the recent period");

=======
>>>>>>> 1aa539ba
    _counter_recent_write_size_exceed_threshold_count.init_app_counter(
        "eon.replica_stub",
        "recent_write_size_exceed_threshold_count",
        COUNTER_TYPE_VOLATILE_NUMBER,
        "write size exceed threshold count in the recent period");

#ifdef DSN_ENABLE_GPERF
    _counter_tcmalloc_release_memory_size.init_app_counter("eon.replica_stub",
                                                           "tcmalloc.release.memory.size",
                                                           COUNTER_TYPE_NUMBER,
                                                           "current tcmalloc release memory size");
#endif
}

void replica_stub::initialize(bool clear /* = false*/)
{
    replication_options opts;
    opts.initialize();
    initialize(opts, clear);
}

void replica_stub::initialize(const replication_options &opts, bool clear /* = false*/)
{
    _primary_address = dsn_primary_address();
    strcpy(_primary_address_str, _primary_address.to_string());
    ddebug("primary_address = %s", _primary_address_str);

    set_options(opts);
    std::ostringstream oss;
    for (int i = 0; i < _options.meta_servers.size(); ++i) {
        if (i != 0)
            oss << ",";
        oss << _options.meta_servers[i].to_string();
    }
    ddebug("meta_servers = %s", oss.str().c_str());

    _deny_client = _options.deny_client_on_start;
    _verbose_client_log = _options.verbose_client_log_on_start;
    _verbose_commit_log = _options.verbose_commit_log_on_start;
    _gc_disk_error_replica_interval_seconds = _options.gc_disk_error_replica_interval_seconds;
    _gc_disk_garbage_replica_interval_seconds = _options.gc_disk_garbage_replica_interval_seconds;
    _release_tcmalloc_memory = _options.mem_release_enabled;
    _mem_release_max_reserved_mem_percentage = _options.mem_release_max_reserved_mem_percentage;

    // clear dirs if need
    if (clear) {
        if (!dsn::utils::filesystem::remove_path(_options.slog_dir)) {
            dassert(false, "Fail to remove %s.", _options.slog_dir.c_str());
        }
        for (auto &dir : _options.data_dirs) {
            if (!dsn::utils::filesystem::remove_path(dir)) {
                dassert(false, "Fail to remove %s.", dir.c_str());
            }
        }
    }

    // init dirs
    if (!dsn::utils::filesystem::create_directory(_options.slog_dir)) {
        dassert(false, "Fail to create directory %s.", _options.slog_dir.c_str());
    }
    std::string cdir;
    if (!dsn::utils::filesystem::get_absolute_path(_options.slog_dir, cdir)) {
        dassert(false, "Fail to get absolute path from %s.", _options.slog_dir.c_str());
    }
    _options.slog_dir = cdir;
    int count = 0;
    for (auto &dir : _options.data_dirs) {
        if (!dsn::utils::filesystem::create_directory(dir)) {
            dassert(false, "Fail to create directory %s.", dir.c_str());
        }
        std::string cdir;
        if (!dsn::utils::filesystem::get_absolute_path(dir, cdir)) {
            dassert(false, "Fail to get absolute path from %s.", dir.c_str());
        }
        dir = cdir;
        ddebug("data_dirs[%d] = %s", count, dir.c_str());
        count++;
    }

    {
        dsn::error_code err;
        err = _fs_manager.initialize(_options.data_dirs, _options.data_dir_tags, false);
        dassert(err == dsn::ERR_OK, "initialize fs manager failed, err(%s)", err.to_string());
    }

    _log = new mutation_log_shared(_options.slog_dir,
                                   _options.log_shared_file_size_mb,
                                   _options.log_shared_force_flush,
                                   &_counter_shared_log_recent_write_size);
    ddebug("slog_dir = %s", _options.slog_dir.c_str());

    // init rps
    ddebug("start to load replicas");

    std::vector<std::string> dir_list;
    for (auto &dir : _options.data_dirs) {
        std::vector<std::string> tmp_list;
        if (!dsn::utils::filesystem::get_subdirectories(dir, tmp_list, false)) {
            dassert(false, "Fail to get subdirectories in %s.", dir.c_str());
        }
        dir_list.insert(dir_list.end(), tmp_list.begin(), tmp_list.end());
    }

    replicas rps;
    utils::ex_lock rps_lock;
    std::deque<task_ptr> load_tasks;
    uint64_t start_time = dsn_now_ms();
    for (auto &dir : dir_list) {
        if (dir.length() >= 4 &&
            (dir.substr(dir.length() - 4) == ".err" || dir.substr(dir.length() - 4) == ".gar" ||
             dir.substr(dir.length() - 4) == ".bak")) {
            ddebug("ignore dir %s", dir.c_str());
            continue;
        }

        load_tasks.push_back(tasking::create_task(
            LPC_REPLICATION_INIT_LOAD,
            &_tracker,
            [this, dir, &rps, &rps_lock] {
                ddebug("process dir %s", dir.c_str());

                auto r = replica::load(this, dir.c_str());
                if (r != nullptr) {
                    ddebug("%s@%s: load replica '%s' success, <durable, commit> = <%" PRId64
                           ", %" PRId64 ">, last_prepared_decree = %" PRId64,
                           r->get_gpid().to_string(),
                           dsn_primary_address().to_string(),
                           dir.c_str(),
                           r->last_durable_decree(),
                           r->last_committed_decree(),
                           r->last_prepared_decree());

                    utils::auto_lock<utils::ex_lock> l(rps_lock);

                    if (rps.find(r->get_gpid()) != rps.end()) {
                        dassert(false,
                                "conflict replica dir: %s <--> %s",
                                r->dir().c_str(),
                                rps[r->get_gpid()]->dir().c_str());
                    }

                    rps[r->get_gpid()] = r;
                }
            },
            load_tasks.size()));
        load_tasks.back()->enqueue();
    }
    for (auto &tsk : load_tasks) {
        tsk->wait();
    }
    uint64_t finish_time = dsn_now_ms();

    dir_list.clear();
    load_tasks.clear();
    ddebug("load replicas succeed, replica_count = %d, time_used = %" PRIu64 " ms",
           static_cast<int>(rps.size()),
           finish_time - start_time);

    // init shared prepare log
    ddebug("start to replay shared log");

    std::map<gpid, decree> replay_condition;
    for (auto it = rps.begin(); it != rps.end(); ++it) {
        replay_condition[it->first] = it->second->last_committed_decree();
    }

    start_time = dsn_now_ms();
    error_code err = _log->open(
        [&rps](int log_length, mutation_ptr &mu) {
            auto it = rps.find(mu->data.header.pid);
            if (it != rps.end()) {
                return it->second->replay_mutation(mu, false);
            } else {
                return false;
            }
        },
        [this](error_code err) { this->handle_log_failure(err); },
        replay_condition);
    finish_time = dsn_now_ms();

    if (err == ERR_OK) {
        ddebug("replay shared log succeed, time_used = %" PRIu64 " ms", finish_time - start_time);
    } else {
        derror("replay shared log failed, err = %s, time_used = %" PRIu64 " ms, clear all logs ...",
               err.to_string(),
               finish_time - start_time);

        // we must delete or update meta server the error for all replicas
        // before we fix the logs
        // otherwise, the next process restart may consider the replicas'
        // state complete

        // delete all replicas
        // TODO: checkpoint latest state and update on meta server so learning is cheaper
        for (auto it = rps.begin(); it != rps.end(); ++it) {
            it->second->close();
            // move to '.err' directory
            const char *dir = it->second->dir().c_str();
            char rename_dir[1024];
            sprintf(rename_dir, "%s.%" PRIu64 ".err", dir, dsn_now_us());
            bool ret = dsn::utils::filesystem::rename_path(dir, rename_dir);
            dassert(ret, "init_replica: failed to move directory '%s' to '%s'", dir, rename_dir);
            dwarn("init_replica: {replica_dir_op} succeed to move directory '%s' to '%s'",
                  dir,
                  rename_dir);
            _counter_replicas_recent_replica_move_error_count->increment();
        }
        rps.clear();

        // restart log service
        _log->close();
        _log = nullptr;
        if (!utils::filesystem::remove_path(_options.slog_dir)) {
            dassert(false, "remove directory %s failed", _options.slog_dir.c_str());
        }
        _log = new mutation_log_shared(_options.slog_dir,
                                       _options.log_shared_file_size_mb,
                                       _options.log_shared_force_flush,
                                       &_counter_shared_log_recent_write_size);
        auto lerr = _log->open(nullptr, [this](error_code err) { this->handle_log_failure(err); });
        dassert(lerr == ERR_OK, "restart log service must succeed");
    }

    bool is_log_complete = true;
    for (auto it = rps.begin(); it != rps.end(); ++it) {
        auto err = it->second->background_sync_checkpoint();
        dassert(err == ERR_OK, "sync checkpoint failed, err = %s", err.to_string());

        it->second->reset_prepare_list_after_replay();

        decree smax = _log->max_decree(it->first);
        decree pmax = invalid_decree;
        decree pmax_commit = invalid_decree;
        if (it->second->private_log()) {
            pmax = it->second->private_log()->max_decree(it->first);
            pmax_commit = it->second->private_log()->max_commit_on_disk();

            // possible when shared log is restarted
            if (smax == 0) {
                _log->update_max_decree(it->first, pmax);
                smax = pmax;
            }

            else if (err == ERR_OK && pmax < smax) {
                it->second->private_log()->flush();
                pmax = it->second->private_log()->max_decree(it->first);
            }
        }

        ddebug("%s: load replica done, err = %s, durable = %" PRId64 ", committed = %" PRId64 ", "
               "prepared = %" PRId64 ", ballot = %" PRId64 ", "
               "valid_offset_in_plog = %" PRId64 ", max_decree_in_plog = %" PRId64
               ", max_commit_on_disk_in_plog = %" PRId64 ", "
               "valid_offset_in_slog = %" PRId64 ", max_decree_in_slog = %" PRId64 "",
               it->second->name(),
               err.to_string(),
               it->second->last_durable_decree(),
               it->second->last_committed_decree(),
               it->second->max_prepared_decree(),
               it->second->get_ballot(),
               it->second->get_app()->init_info().init_offset_in_private_log,
               pmax,
               pmax_commit,
               it->second->get_app()->init_info().init_offset_in_shared_log,
               smax);

        if (err == ERR_OK) {
            if (smax != pmax) {
                derror("%s: some shared log state must be lost, smax(%" PRId64 ") vs pmax(%" PRId64
                       ")",
                       it->second->name(),
                       smax,
                       pmax);
                is_log_complete = false;
            } else {
                // just leave inactive_state_transient as its old value
            }
        } else {
            it->second->set_inactive_state_transient(false);
        }
    }

    // we will mark all replicas inactive not transient unless all logs are complete
    if (!is_log_complete) {
        derror("logs are not complete for some replicas, which means that shared log is truncated, "
               "mark all replicas as inactive");
        for (auto it = rps.begin(); it != rps.end(); ++it) {
            it->second->set_inactive_state_transient(false);
        }
    }

    // gc
    if (false == _options.gc_disabled) {
        _gc_timer_task = tasking::enqueue_timer(
            LPC_GARBAGE_COLLECT_LOGS_AND_REPLICAS,
            &_tracker,
            [this] { on_gc(); },
            std::chrono::milliseconds(_options.gc_interval_ms),
            0,
            std::chrono::milliseconds(rand::next_u32(0, _options.gc_interval_ms)));
    }

    // disk stat
    if (false == _options.disk_stat_disabled) {
        _disk_stat_timer_task = ::dsn::tasking::enqueue_timer(
            LPC_DISK_STAT,
            &_tracker,
            [this]() { on_disk_stat(); },
            std::chrono::seconds(_options.disk_stat_interval_seconds),
            0,
            std::chrono::seconds(_options.disk_stat_interval_seconds));
    }

    // attach rps
    _replicas = std::move(rps);
    _counter_replicas_count->add((uint64_t)_replicas.size());
    for (const auto &kv : _replicas) {
        _fs_manager.add_replica(kv.first, kv.second->dir());
    }

    _nfs = std::move(dsn::nfs_node::create());
    _nfs->start();

    _cli_service = std::move(dsn::cli_service::create_service());
    _cli_service->open_service();

    if (_options.delay_for_fd_timeout_on_start) {
        uint64_t now_time_ms = dsn_now_ms();
        uint64_t delay_time_ms =
            (_options.fd_grace_seconds + 3) * 1000; // for more 3 seconds than grace seconds
        if (now_time_ms < dsn::utils::process_start_millis() + delay_time_ms) {
            uint64_t delay = dsn::utils::process_start_millis() + delay_time_ms - now_time_ms;
            ddebug("delay for %" PRIu64 "ms to make failure detector timeout", delay);
            tasking::enqueue(LPC_REPLICA_SERVER_DELAY_START,
                             &_tracker,
                             [this]() { this->initialize_start(); },
                             0,
                             std::chrono::milliseconds(delay));
        } else {
            initialize_start();
        }
    } else {
        initialize_start();
    }
}

void replica_stub::initialize_start()
{
    // start timer for configuration sync
    if (!_options.config_sync_disabled) {
        _config_sync_timer_task =
            tasking::enqueue_timer(LPC_QUERY_CONFIGURATION_ALL,
                                   &_tracker,
                                   [this]() {
                                       zauto_lock l(_state_lock);
                                       this->query_configuration_by_node();
                                   },
                                   std::chrono::milliseconds(_options.config_sync_interval_ms),
                                   0,
                                   std::chrono::milliseconds(_options.config_sync_interval_ms));
    }

#ifdef DSN_ENABLE_GPERF
    _mem_release_timer_task =
        tasking::enqueue_timer(LPC_MEM_RELEASE,
                               &_tracker,
                               std::bind(&replica_stub::gc_tcmalloc_memory, this),
                               std::chrono::milliseconds(_options.mem_release_check_interval_ms),
                               0,
                               std::chrono::milliseconds(_options.mem_release_check_interval_ms));
#endif

    if (_options.duplication_enabled) {
        _duplication_sync_timer = dsn::make_unique<duplication_sync_timer>(this);
        _duplication_sync_timer->start();
    }

    // init liveness monitor
    dassert(NS_Disconnected == _state, "");
    if (_options.fd_disabled == false) {
        _failure_detector = new ::dsn::dist::slave_failure_detector_with_multimaster(
            _options.meta_servers,
            [this]() { this->on_meta_server_disconnected(); },
            [this]() { this->on_meta_server_connected(); });

        auto err = _failure_detector->start(_options.fd_check_interval_seconds,
                                            _options.fd_beacon_interval_seconds,
                                            _options.fd_lease_seconds,
                                            _options.fd_grace_seconds);
        dassert(err == ERR_OK, "FD start failed, err = %s", err.to_string());

        _failure_detector->register_master(_failure_detector->current_server_contact());
    } else {
        _state = NS_Connected;
    }
}

dsn::error_code replica_stub::on_kill_replica(gpid id)
{
    ddebug("kill replica: gpid = %s", id.to_string());
    if (id.get_app_id() == -1 || id.get_partition_index() == -1) {
        replicas rs;
        {
            zauto_read_lock l(_replicas_lock);
            rs = _replicas;
        }
        for (auto it = rs.begin(); it != rs.end(); ++it) {
            replica_ptr &r = it->second;
            if (id.get_app_id() == -1 || id.get_app_id() == r->get_gpid().get_app_id())
                r->inject_error(ERR_INJECTED);
        }
        return ERR_OK;
    } else {
        error_code err = ERR_INVALID_PARAMETERS;
        replica_ptr r = get_replica(id);
        if (r == nullptr) {
            err = ERR_OBJECT_NOT_FOUND;
        } else {
            r->inject_error(ERR_INJECTED);
            err = ERR_OK;
        }
        return err;
    }
}

replica_ptr replica_stub::get_replica(gpid id)
{
    zauto_read_lock l(_replicas_lock);
    auto it = _replicas.find(id);
    if (it != _replicas.end())
        return it->second;
    else
        return nullptr;
}

replica_stub::replica_life_cycle replica_stub::get_replica_life_cycle(gpid id)
{
    zauto_read_lock l(_replicas_lock);
    if (_opening_replicas.find(id) != _opening_replicas.end())
        return replica_stub::RL_creating;
    if (_replicas.find(id) != _replicas.end())
        return replica_stub::RL_serving;
    if (_closing_replicas.find(id) != _closing_replicas.end())
        return replica_stub::RL_closing;
    if (_closed_replicas.find(id) != _closed_replicas.end())
        return replica_stub::RL_closed;
    return replica_stub::RL_invalid;
}

void replica_stub::on_client_write(gpid id, dsn::message_ex *request)
{
    if (_deny_client) {
        // ignore and do not reply
        return;
    }
    if (_verbose_client_log && request) {
        ddebug("%s@%s: client = %s, code = %s, timeout = %d",
               id.to_string(),
               _primary_address_str,
               request->header->from_address.to_string(),
               request->header->rpc_name,
               request->header->client.timeout_ms);
    }
    replica_ptr rep = get_replica(id);
    if (rep != nullptr) {
        rep->on_client_write(request);
    } else {
        response_client(id, false, request, partition_status::PS_INVALID, ERR_OBJECT_NOT_FOUND);
    }
}

void replica_stub::on_client_read(gpid id, dsn::message_ex *request)
{
    if (_deny_client) {
        // ignore and do not reply
        return;
    }
    if (_verbose_client_log && request) {
        ddebug("%s@%s: client = %s, code = %s, timeout = %d",
               id.to_string(),
               _primary_address_str,
               request->header->from_address.to_string(),
               request->header->rpc_name,
               request->header->client.timeout_ms);
    }
    replica_ptr rep = get_replica(id);
    if (rep != nullptr) {
        rep->on_client_read(request);
    } else {
        response_client(id, true, request, partition_status::PS_INVALID, ERR_OBJECT_NOT_FOUND);
    }
}

void replica_stub::on_config_proposal(const configuration_update_request &proposal)
{
    if (!is_connected()) {
        dwarn("%s@%s: received config proposal %s for %s: not connected, ignore",
              proposal.config.pid.to_string(),
              _primary_address_str,
              enum_to_string(proposal.type),
              proposal.node.to_string());
        return;
    }

    ddebug("%s@%s: received config proposal %s for %s",
           proposal.config.pid.to_string(),
           _primary_address_str,
           enum_to_string(proposal.type),
           proposal.node.to_string());

    replica_ptr rep = get_replica(proposal.config.pid);
    if (rep == nullptr) {
        if (proposal.type == config_type::CT_ASSIGN_PRIMARY) {
            std::shared_ptr<configuration_update_request> req2(new configuration_update_request);
            *req2 = proposal;
            begin_open_replica(proposal.info, proposal.config.pid, nullptr, req2);
        } else if (proposal.type == config_type::CT_UPGRADE_TO_PRIMARY) {
            remove_replica_on_meta_server(proposal.info, proposal.config);
        }
    }

    if (rep != nullptr) {
        rep->on_config_proposal((configuration_update_request &)proposal);
    }
}

void replica_stub::on_query_decree(const query_replica_decree_request &req,
                                   /*out*/ query_replica_decree_response &resp)
{
    replica_ptr rep = get_replica(req.pid);
    if (rep != nullptr) {
        resp.err = ERR_OK;
        if (partition_status::PS_POTENTIAL_SECONDARY == rep->status()) {
            resp.last_decree = 0;
        } else {
            resp.last_decree = rep->last_committed_decree();
            // TODO: use the following to alleviate data lost
            // resp.last_decree = rep->last_prepared_decree();
        }
    } else {
        resp.err = ERR_OBJECT_NOT_FOUND;
        resp.last_decree = 0;
    }
}

void replica_stub::on_query_replica_info(const query_replica_info_request &req,
                                         /*out*/ query_replica_info_response &resp)
{
    std::set<gpid> visited_replicas;
    {
        zauto_read_lock l(_replicas_lock);
        for (auto it = _replicas.begin(); it != _replicas.end(); ++it) {
            replica_ptr &r = it->second;
            replica_info info;
            get_replica_info(info, r);
            if (visited_replicas.find(info.pid) == visited_replicas.end()) {
                visited_replicas.insert(info.pid);
                resp.replicas.push_back(std::move(info));
            }
        }
        for (auto it = _closing_replicas.begin(); it != _closing_replicas.end(); ++it) {
            const replica_info &info = std::get<3>(it->second);
            if (visited_replicas.find(info.pid) == visited_replicas.end()) {
                visited_replicas.insert(info.pid);
                resp.replicas.push_back(info);
            }
        }
        for (auto it = _closed_replicas.begin(); it != _closed_replicas.end(); ++it) {
            const replica_info &info = it->second.second;
            if (visited_replicas.find(info.pid) == visited_replicas.end()) {
                visited_replicas.insert(info.pid);
                resp.replicas.push_back(info);
            }
        }
    }
    resp.err = ERR_OK;
}

// ThreadPool: THREAD_POOL_DEFAULT
void replica_stub::on_query_disk_info(const query_disk_info_request &req,
                                      /*out*/ query_disk_info_response &resp)
{
    int app_id = 0;
    if (!req.app_name.empty()) {
        zauto_read_lock l(_replicas_lock);
        if (!(app_id = get_app_id_from_replicas(req.app_name))) {
            resp.err = ERR_OBJECT_NOT_FOUND;
            return;
        }
    }

    for (const auto &dir_node : _fs_manager._dir_nodes) {
        disk_info info;
        // app_name empty means query all app replica_count
        if (req.app_name.empty()) {
            for (const auto &holding_primary_replicas : dir_node->holding_primary_replicas) {
                info.holding_primary_replica_counts[holding_primary_replicas.first] =
                    static_cast<int>(holding_primary_replicas.second.size());
            }

            for (const auto &holding_secondary_replicas : dir_node->holding_secondary_replicas) {
                info.holding_secondary_replica_counts[holding_secondary_replicas.first] =
                    static_cast<int>(holding_secondary_replicas.second.size());
            }
        } else {
            const auto &primary_iter = dir_node->holding_primary_replicas.find(app_id);
            if (primary_iter != dir_node->holding_primary_replicas.end()) {
                info.holding_primary_replica_counts[app_id] =
                    static_cast<int>(primary_iter->second.size());
            }

            const auto &secondary_iter = dir_node->holding_secondary_replicas.find(app_id);
            if (secondary_iter != dir_node->holding_secondary_replicas.end()) {
                info.holding_secondary_replica_counts[app_id] =
                    static_cast<int>(secondary_iter->second.size());
            }
        }
        info.tag = dir_node->tag;
        info.full_dir = dir_node->full_dir;
        info.disk_capacity_mb = dir_node->disk_capacity_mb;
        info.disk_available_mb = dir_node->disk_available_mb;

        resp.disk_infos.emplace_back(info);
    }

    resp.total_capacity_mb = _fs_manager._total_capacity_mb;
    resp.total_available_mb = _fs_manager._total_available_mb;

    resp.err = ERR_OK;
}

void replica_stub::on_query_app_info(const query_app_info_request &req,
                                     query_app_info_response &resp)
{
    ddebug("got query app info request from (%s)", req.meta_server.to_string());
    resp.err = dsn::ERR_OK;
    std::set<app_id> visited_apps;
    {
        zauto_read_lock l(_replicas_lock);
        for (auto it = _replicas.begin(); it != _replicas.end(); ++it) {
            replica_ptr &r = it->second;
            const app_info &info = *r->get_app_info();
            if (visited_apps.find(info.app_id) == visited_apps.end()) {
                resp.apps.push_back(info);
                visited_apps.insert(info.app_id);
            }
        }
        for (auto it = _closing_replicas.begin(); it != _closing_replicas.end(); ++it) {
            const app_info &info = std::get<2>(it->second);
            if (visited_apps.find(info.app_id) == visited_apps.end()) {
                resp.apps.push_back(info);
                visited_apps.insert(info.app_id);
            }
        }
        for (auto it = _closed_replicas.begin(); it != _closed_replicas.end(); ++it) {
            const app_info &info = it->second.first;
            if (visited_apps.find(info.app_id) == visited_apps.end()) {
                resp.apps.push_back(info);
                visited_apps.insert(info.app_id);
            }
        }
    }
}

void replica_stub::on_cold_backup(const backup_request &request, /*out*/ backup_response &response)
{
    ddebug("received cold backup request: backup{%s.%s.%" PRId64 "}",
           request.pid.to_string(),
           request.policy.policy_name.c_str(),
           request.backup_id);
    response.pid = request.pid;
    response.policy_name = request.policy.policy_name;
    response.backup_id = request.backup_id;

    if (_options.cold_backup_root.empty()) {
        derror("backup{%s.%s.%" PRId64
               "}: cold_backup_root is empty, response ERR_OPERATION_DISABLED",
               request.pid.to_string(),
               request.policy.policy_name.c_str(),
               request.backup_id);
        response.err = ERR_OPERATION_DISABLED;
        return;
    }

    replica_ptr rep = get_replica(request.pid);
    if (rep != nullptr) {
        rep->on_cold_backup(request, response);
    } else {
        derror("backup{%s.%s.%" PRId64 "}: replica not found, response ERR_OBJECT_NOT_FOUND",
               request.pid.to_string(),
               request.policy.policy_name.c_str(),
               request.backup_id);
        response.err = ERR_OBJECT_NOT_FOUND;
    }
}

void replica_stub::on_clear_cold_backup(const backup_clear_request &request)
{
    ddebug_f("receive clear cold backup request: backup({}.{})",
             request.pid.to_string(),
             request.policy_name.c_str());

    replica_ptr rep = get_replica(request.pid);
    if (rep != nullptr) {
        rep->get_backup_manager()->on_clear_cold_backup(request);
    }
}

void replica_stub::on_prepare(dsn::message_ex *request)
{
    gpid id;
    dsn::unmarshall(request, id);
    replica_ptr rep = get_replica(id);
    if (rep != nullptr) {
        rep->on_prepare(request);
    } else {
        prepare_ack resp;
        resp.pid = id;
        resp.err = ERR_OBJECT_NOT_FOUND;
        reply(request, resp);
    }
}

void replica_stub::on_group_check(const group_check_request &request,
                                  /*out*/ group_check_response &response)
{
    if (!is_connected()) {
        dwarn("%s@%s: received group check: not connected, ignore",
              request.config.pid.to_string(),
              _primary_address_str);
        return;
    }

    ddebug("%s@%s: received group check, primary = %s, ballot = %" PRId64
           ", status = %s, last_committed_decree = %" PRId64,
           request.config.pid.to_string(),
           _primary_address_str,
           request.config.primary.to_string(),
           request.config.ballot,
           enum_to_string(request.config.status),
           request.last_committed_decree);

    replica_ptr rep = get_replica(request.config.pid);
    if (rep != nullptr) {
        rep->on_group_check(request, response);
    } else {
        if (request.config.status == partition_status::PS_POTENTIAL_SECONDARY) {
            std::shared_ptr<group_check_request> req(new group_check_request);
            *req = request;

            begin_open_replica(request.app, request.config.pid, req, nullptr);
            response.err = ERR_OK;
            response.learner_signature = invalid_signature;
        } else {
            response.err = ERR_OBJECT_NOT_FOUND;
        }
    }
}

void replica_stub::on_learn(dsn::message_ex *msg)
{
    learn_request request;
    ::dsn::unmarshall(msg, request);

    replica_ptr rep = get_replica(request.pid);
    if (rep != nullptr) {
        rep->on_learn(msg, request);
    } else {
        learn_response response;
        response.err = ERR_OBJECT_NOT_FOUND;
        reply(msg, response);
    }
}

void replica_stub::on_copy_checkpoint(const replica_configuration &request,
                                      /*out*/ learn_response &response)
{
    replica_ptr rep = get_replica(request.pid);
    if (rep != nullptr) {
        rep->on_copy_checkpoint(request, response);
    } else {
        response.err = ERR_OBJECT_NOT_FOUND;
    }
}

void replica_stub::on_learn_completion_notification(const group_check_response &report,
                                                    /*out*/ learn_notify_response &response)
{
    response.pid = report.pid;
    response.signature = report.learner_signature;
    replica_ptr rep = get_replica(report.pid);
    if (rep != nullptr) {
        rep->on_learn_completion_notification(report, response);
    } else {
        response.err = ERR_OBJECT_NOT_FOUND;
    }
}

void replica_stub::on_add_learner(const group_check_request &request)
{
    if (!is_connected()) {
        dwarn("%s@%s: received add learner: not connected, ignore",
              request.config.pid.to_string(),
              _primary_address_str,
              request.config.primary.to_string());
        return;
    }

    ddebug("%s@%s: received add learner, primary = %s, ballot = %" PRId64
           ", status = %s, last_committed_decree = %" PRId64,
           request.config.pid.to_string(),
           _primary_address_str,
           request.config.primary.to_string(),
           request.config.ballot,
           enum_to_string(request.config.status),
           request.last_committed_decree);

    replica_ptr rep = get_replica(request.config.pid);
    if (rep != nullptr) {
        rep->on_add_learner(request);
    } else {
        std::shared_ptr<group_check_request> req(new group_check_request);
        *req = request;
        begin_open_replica(request.app, request.config.pid, req, nullptr);
    }
}

void replica_stub::on_remove(const replica_configuration &request)
{
    replica_ptr rep = get_replica(request.pid);
    if (rep != nullptr) {
        rep->on_remove(request);
    }
}

void replica_stub::get_replica_info(replica_info &info, replica_ptr r)
{
    info.pid = r->get_gpid();
    info.ballot = r->get_ballot();
    info.status = r->status();
    info.app_type = r->get_app_info()->app_type;
    info.last_committed_decree = r->last_committed_decree();
    info.last_prepared_decree = r->last_prepared_decree();
    info.last_durable_decree = r->last_durable_decree();

    dsn::error_code err = _fs_manager.get_disk_tag(r->dir(), info.disk_tag);
    if (dsn::ERR_OK != err) {
        dwarn("get disk tag of %s failed: %s", r->dir().c_str(), err.to_string());
    }
}

void replica_stub::get_local_replicas(std::vector<replica_info> &replicas)
{
    zauto_read_lock l(_replicas_lock);
    // local_replicas = replicas + closing_replicas + closed_replicas
    int total_replicas = _replicas.size() + _closing_replicas.size() + _closed_replicas.size();
    replicas.reserve(total_replicas);

    for (auto &pairs : _replicas) {
        replica_ptr &rep = pairs.second;
        if (rep->status() == partition_status::PS_PARTITION_SPLIT) {
            dinfo("%s is during partition split", rep->name());
            continue;
        }
        replica_info info;
        get_replica_info(info, rep);
        replicas.push_back(std::move(info));
    }

    for (auto &pairs : _closing_replicas) {
        replicas.push_back(std::get<3>(pairs.second));
    }

    for (auto &pairs : _closed_replicas) {
        replicas.push_back(pairs.second.second);
    }
}

// run in THREAD_POOL_META_SERVER
// assert(_state_lock.locked())
void replica_stub::query_configuration_by_node()
{
    if (_state == NS_Disconnected) {
        return;
    }

    if (_config_query_task != nullptr) {
        return;
    }

    dsn::message_ex *msg = dsn::message_ex::create_request(RPC_CM_CONFIG_SYNC);

    configuration_query_by_node_request req;
    req.node = _primary_address;

    // TODO: send stored replicas may cost network, we shouldn't config the frequency
    get_local_replicas(req.stored_replicas);
    req.__isset.stored_replicas = true;

    ::dsn::marshall(msg, req);

    ddebug("send query node partitions request to meta server, stored_replicas_count = %d",
           (int)req.stored_replicas.size());

    rpc_address target(_failure_detector->get_servers());
    _config_query_task =
        rpc::call(target,
                  msg,
                  &_tracker,
                  [this](error_code err, dsn::message_ex *request, dsn::message_ex *resp) {
                      on_node_query_reply(err, request, resp);
                  });
}

void replica_stub::on_meta_server_connected()
{
    ddebug("meta server connected");

    zauto_lock l(_state_lock);
    if (_state == NS_Disconnected) {
        _state = NS_Connecting;
        tasking::enqueue(LPC_QUERY_CONFIGURATION_ALL, &_tracker, [this]() {
            zauto_lock l(_state_lock);
            this->query_configuration_by_node();
        });
    }
}

// run in THREAD_POOL_META_SERVER
void replica_stub::on_node_query_reply(error_code err,
                                       dsn::message_ex *request,
                                       dsn::message_ex *response)
{
    ddebug("query node partitions replied, err = %s", err.to_string());

    zauto_lock l(_state_lock);
    _config_query_task = nullptr;
    if (err != ERR_OK) {
        if (_state == NS_Connecting) {
            query_configuration_by_node();
        }
    } else {
        if (_state == NS_Connecting) {
            _state = NS_Connected;
        }

        // DO NOT UPDATE STATE WHEN DISCONNECTED
        if (_state != NS_Connected)
            return;

        configuration_query_by_node_response resp;
        ::dsn::unmarshall(response, resp);

        if (resp.err == ERR_BUSY) {
            int delay_ms = 500;
            ddebug("resend query node partitions request after %d ms for resp.err = ERR_BUSY",
                   delay_ms);
            _config_query_task = tasking::enqueue(LPC_QUERY_CONFIGURATION_ALL,
                                                  &_tracker,
                                                  [this]() {
                                                      zauto_lock l(_state_lock);
                                                      _config_query_task = nullptr;
                                                      this->query_configuration_by_node();
                                                  },
                                                  0,
                                                  std::chrono::milliseconds(delay_ms));
            return;
        }
        if (resp.err != ERR_OK) {
            ddebug("ignore query node partitions response for resp.err = %s", resp.err.to_string());
            return;
        }

        const int32_t splitting_count = resp.splitting_replicas.size();
        ddebug("process query node partitions response for resp.err = ERR_OK, "
               "partitions_count(%d), gc_replicas_count(%d), splitting_replicas_count(%d)",
               (int)resp.partitions.size(),
               (int)resp.gc_replicas.size(),
               splitting_count);

        replicas rs;
        {
            zauto_read_lock l(_replicas_lock);
            rs = _replicas;
        }

        for (auto it = resp.partitions.begin(); it != resp.partitions.end(); ++it) {
            const gpid pid = it->config.pid;

            auto meta_split_status = split_status::NOT_SPLIT;
            if (splitting_count > 0) {
                auto iter = resp.splitting_replicas.find(pid);
                if (iter != resp.splitting_replicas.end()) {
                    meta_split_status = iter->second;
                }
            }

            rs.erase(pid);
            tasking::enqueue(
                LPC_QUERY_NODE_CONFIGURATION_SCATTER,
                &_tracker,
                std::bind(
                    &replica_stub::on_node_query_reply_scatter, this, this, *it, meta_split_status),
                it->config.pid.thread_hash());
        }

        // for rps not exist on meta_servers
        for (auto it = rs.begin(); it != rs.end(); ++it) {
            tasking::enqueue(
                LPC_QUERY_NODE_CONFIGURATION_SCATTER2,
                &_tracker,
                std::bind(&replica_stub::on_node_query_reply_scatter2, this, this, it->first),
                it->first.thread_hash());
        }

        // handle the replicas which need to be gc
        if (resp.__isset.gc_replicas) {
            for (replica_info &rep : resp.gc_replicas) {
                replica_stub::replica_life_cycle lc = get_replica_life_cycle(rep.pid);
                if (lc == replica_stub::RL_closed) {
                    tasking::enqueue(LPC_GARBAGE_COLLECT_LOGS_AND_REPLICAS,
                                     &_tracker,
                                     std::bind(&replica_stub::on_gc_replica, this, this, rep.pid),
                                     0);
                }
            }
        }
    }
}

void replica_stub::set_meta_server_connected_for_test(
    const configuration_query_by_node_response &resp)
{
    zauto_lock l(_state_lock);
    dassert(_state != NS_Connected, "");
    _state = NS_Connected;

    for (auto it = resp.partitions.begin(); it != resp.partitions.end(); ++it) {
        tasking::enqueue(LPC_QUERY_NODE_CONFIGURATION_SCATTER,
                         &_tracker,
                         std::bind(&replica_stub::on_node_query_reply_scatter,
                                   this,
                                   this,
                                   *it,
                                   split_status::NOT_SPLIT),
                         it->config.pid.thread_hash());
    }
}

void replica_stub::set_replica_state_subscriber_for_test(replica_state_subscriber subscriber,
                                                         bool is_long_subscriber)
{
    _replica_state_subscriber = subscriber;
    _is_long_subscriber = is_long_subscriber;
}

// this_ is used to hold a ref to replica_stub so we don't need to cancel the task on
// replica_stub::close
// ThreadPool: THREAD_POOL_REPLICATION
void replica_stub::on_node_query_reply_scatter(replica_stub_ptr this_,
                                               const configuration_update_request &req,
                                               split_status::type meta_split_status)
{
    replica_ptr replica = get_replica(req.config.pid);
    if (replica != nullptr) {
        replica->on_config_sync(req.info, req.config, meta_split_status);
    } else {
        if (req.config.primary == _primary_address) {
            ddebug("%s@%s: replica not exists on replica server, which is primary, remove it "
                   "from meta server",
                   req.config.pid.to_string(),
                   _primary_address_str);
            remove_replica_on_meta_server(req.info, req.config);
        } else {
            ddebug("%s@%s: replica not exists on replica server, which is not primary, just ignore",
                   req.config.pid.to_string(),
                   _primary_address_str);
        }
    }
}

// ThreadPool: THREAD_POOL_REPLICATION
void replica_stub::on_node_query_reply_scatter2(replica_stub_ptr this_, gpid id)
{
    replica_ptr replica = get_replica(id);
    if (replica != nullptr && replica->status() != partition_status::PS_POTENTIAL_SECONDARY &&
        replica->status() != partition_status::PS_PARTITION_SPLIT) {
        if (replica->status() == partition_status::PS_INACTIVE &&
            dsn_now_ms() - replica->create_time_milliseconds() <
                _options.gc_memory_replica_interval_ms) {
            ddebug("%s: replica not exists on meta server, wait to close", replica->name());
            return;
        }

        ddebug("%s: replica not exists on meta server, remove", replica->name());

        // TODO: set PS_INACTIVE instead for further state reuse
        replica->update_local_configuration_with_no_ballot_change(partition_status::PS_ERROR);
    }
}

void replica_stub::remove_replica_on_meta_server(const app_info &info,
                                                 const partition_configuration &config)
{
    dsn::message_ex *msg = dsn::message_ex::create_request(RPC_CM_UPDATE_PARTITION_CONFIGURATION);

    std::shared_ptr<configuration_update_request> request(new configuration_update_request);
    request->info = info;
    request->config = config;
    request->config.ballot++;
    request->node = _primary_address;
    request->type = config_type::CT_DOWNGRADE_TO_INACTIVE;

    if (_primary_address == config.primary) {
        request->config.primary.set_invalid();
    } else if (replica_helper::remove_node(_primary_address, request->config.secondaries)) {
    } else {
        return;
    }

    ::dsn::marshall(msg, *request);

    rpc_address target(_failure_detector->get_servers());
    rpc::call(_failure_detector->get_servers(),
              msg,
              nullptr,
              [](error_code err, dsn::message_ex *, dsn::message_ex *) {});
}

void replica_stub::on_meta_server_disconnected()
{
    ddebug("meta server disconnected");

    zauto_lock l(_state_lock);
    if (NS_Disconnected == _state)
        return;

    _state = NS_Disconnected;

    replicas rs;
    {
        zauto_read_lock l(_replicas_lock);
        rs = _replicas;
    }

    for (auto it = rs.begin(); it != rs.end(); ++it) {
        tasking::enqueue(
            LPC_CM_DISCONNECTED_SCATTER,
            &_tracker,
            std::bind(&replica_stub::on_meta_server_disconnected_scatter, this, this, it->first),
            it->first.thread_hash());
    }
}

// this_ is used to hold a ref to replica_stub so we don't need to cancel the task on
// replica_stub::close
void replica_stub::on_meta_server_disconnected_scatter(replica_stub_ptr this_, gpid id)
{
    {
        zauto_lock l(_state_lock);
        if (_state != NS_Disconnected)
            return;
    }

    replica_ptr replica = get_replica(id);
    if (replica != nullptr) {
        replica->on_meta_server_disconnected();
    }
}

void replica_stub::response_client(gpid id,
                                   bool is_read,
                                   dsn::message_ex *request,
                                   partition_status::type status,
                                   error_code error)
{
    if (error == ERR_BUSY) {
        if (is_read)
            _counter_recent_read_busy_count->increment();
        else
            _counter_recent_write_busy_count->increment();
    } else if (error != ERR_OK) {
        if (is_read)
            _counter_recent_read_fail_count->increment();
        else
            _counter_recent_write_fail_count->increment();
        derror("%s@%s: %s fail: client = %s, code = %s, timeout = %d, status = %s, error = %s",
               id.to_string(),
               _primary_address_str,
               is_read ? "read" : "write",
               request == nullptr ? "null" : request->header->from_address.to_string(),
               request == nullptr ? "null" : request->header->rpc_name,
               request == nullptr ? 0 : request->header->client.timeout_ms,
               enum_to_string(status),
               error.to_string());
    }

    if (request != nullptr) {
        dsn_rpc_reply(request->create_response(), error);
    }
}

void replica_stub::init_gc_for_test()
{
    dassert(_options.gc_disabled, "");

    _gc_timer_task = tasking::enqueue(LPC_GARBAGE_COLLECT_LOGS_AND_REPLICAS,
                                      &_tracker,
                                      [this] { on_gc(); },
                                      0,
                                      std::chrono::milliseconds(_options.gc_interval_ms));
}

void replica_stub::on_gc_replica(replica_stub_ptr this_, gpid id)
{
    std::string replica_path;
    std::pair<app_info, replica_info> closed_info;

    {
        zauto_write_lock l(_replicas_lock);
        auto iter = _closed_replicas.find(id);
        if (iter == _closed_replicas.end())
            return;
        closed_info = iter->second;
        _closed_replicas.erase(iter);
        _fs_manager.remove_replica(id);
    }

    replica_path = get_replica_dir(closed_info.first.app_type.c_str(), id, false);
    if (replica_path.empty()) {
        dwarn("gc closed replica(%s.%s) failed, no exist data",
              id.to_string(),
              closed_info.first.app_type.c_str());
        return;
    }

    ddebug("start to move replica(%s) as garbage, path: %s", id.to_string(), replica_path.c_str());
    char rename_path[1024];
    sprintf(rename_path, "%s.%" PRIu64 ".gar", replica_path.c_str(), dsn_now_us());
    if (!dsn::utils::filesystem::rename_path(replica_path, rename_path)) {
        dwarn(
            "gc_replica: failed to move directory '%s' to '%s'", replica_path.c_str(), rename_path);

        // if gc the replica failed, add it back
        zauto_write_lock l(_replicas_lock);
        _fs_manager.add_replica(id, replica_path);
        _closed_replicas.emplace(id, closed_info);
    } else {
        dwarn("gc_replica: {replica_dir_op} succeed to move directory '%s' to '%s'",
              replica_path.c_str(),
              rename_path);
        _counter_replicas_recent_replica_move_garbage_count->increment();
    }
}

void replica_stub::on_gc()
{
    uint64_t start = dsn_now_ns();

    struct gc_info
    {
        replica_ptr rep;
        partition_status::type status;
        mutation_log_ptr plog;
        decree last_durable_decree;
        int64_t init_offset_in_shared_log;
    };

    std::unordered_map<gpid, gc_info> rs;
    {
        zauto_read_lock l(_replicas_lock);
        // collect info in lock to prevent the case that the replica is closed in replica::close()
        for (auto &kv : _replicas) {
            const replica_ptr &rep = kv.second;
            gc_info &info = rs[kv.first];
            info.rep = rep;
            info.status = rep->status();
            info.plog = rep->private_log();
            info.last_durable_decree = rep->last_durable_decree();
            info.init_offset_in_shared_log = rep->get_app()->init_info().init_offset_in_shared_log;
        }
    }

    ddebug("start to garbage collection, replica_count = %d", (int)rs.size());

    // gc shared prepare log
    //
    // Now that checkpoint is very important for gc, we must be able to trigger checkpoint when
    // necessary.
    // that is, we should be able to trigger memtable flush when necessary.
    //
    // How to trigger memtable flush?
    //   we add a parameter `is_emergency' in dsn_app_async_checkpoint() function, when set true,
    //   the undering
    //   storage system should flush memtable as soon as possiable.
    //
    // When to trigger memtable flush?
    //   1. Using `[replication].checkpoint_max_interval_hours' option, we can set max interval time
    //   of two
    //      adjacent checkpoints; If the time interval is arrived, then emergency checkpoint will be
    //      triggered.
    //   2. Using `[replication].log_shared_file_count_limit' option, we can set max file count of
    //   shared log;
    //      If the limit is exceeded, then emergency checkpoint will be triggered; Instead of
    //      triggering all
    //      replicas to do checkpoint, we will only trigger a few of necessary replicas which block
    //      garbage
    //      collection of the oldest log file.
    //
    if (_log != nullptr) {
        replica_log_info_map gc_condition;
        for (auto &kv : rs) {
            replica_log_info ri;
            replica_ptr &rep = kv.second.rep;
            mutation_log_ptr &plog = kv.second.plog;
            if (plog) {
                // flush private log to update plog_max_commit_on_disk,
                // and just flush once to avoid flushing infinitely
                plog->flush_once();

                decree plog_max_commit_on_disk = plog->max_commit_on_disk();
                ri.max_decree = std::min(kv.second.last_durable_decree, plog_max_commit_on_disk);
                ddebug("gc_shared: gc condition for %s, status = %s, garbage_max_decree = %" PRId64
                       ", last_durable_decree= %" PRId64 ", plog_max_commit_on_disk = %" PRId64 "",
                       rep->name(),
                       enum_to_string(kv.second.status),
                       ri.max_decree,
                       kv.second.last_durable_decree,
                       plog_max_commit_on_disk);
            } else {
                ri.max_decree = kv.second.last_durable_decree;
                ddebug("gc_shared: gc condition for %s, status = %s, garbage_max_decree = %" PRId64
                       ", last_durable_decree = %" PRId64 "",
                       rep->name(),
                       enum_to_string(kv.second.status),
                       ri.max_decree,
                       kv.second.last_durable_decree);
            }
            ri.valid_start_offset = kv.second.init_offset_in_shared_log;
            gc_condition[kv.first] = ri;
        }

        std::set<gpid> prevent_gc_replicas;
        int reserved_log_count = _log->garbage_collection(
            gc_condition, _options.log_shared_file_count_limit, prevent_gc_replicas);
        if (reserved_log_count > _options.log_shared_file_count_limit * 2) {
            ddebug("gc_shared: trigger emergency checkpoint by log_shared_file_count_limit, "
                   "file_count_limit = %d, reserved_log_count = %d, trigger all replicas to do "
                   "checkpoint",
                   _options.log_shared_file_count_limit,
                   reserved_log_count);
            for (auto &kv : rs) {
                tasking::enqueue(
                    LPC_PER_REPLICA_CHECKPOINT_TIMER,
                    kv.second.rep->tracker(),
                    std::bind(&replica_stub::trigger_checkpoint, this, kv.second.rep, true),
                    kv.first.thread_hash(),
                    std::chrono::milliseconds(rand::next_u32(0, _options.gc_interval_ms / 2)));
            }
        } else if (reserved_log_count > _options.log_shared_file_count_limit) {
            std::ostringstream oss;
            int c = 0;
            for (auto &i : prevent_gc_replicas) {
                if (c != 0)
                    oss << ", ";
                oss << i.to_string();
                c++;
            }
            ddebug("gc_shared: trigger emergency checkpoint by log_shared_file_count_limit, "
                   "file_count_limit = %d, reserved_log_count = %d, prevent_gc_replica_count = %d, "
                   "trigger them to do checkpoint: { %s }",
                   _options.log_shared_file_count_limit,
                   reserved_log_count,
                   (int)prevent_gc_replicas.size(),
                   oss.str().c_str());
            for (auto &id : prevent_gc_replicas) {
                auto find = rs.find(id);
                if (find != rs.end()) {
                    tasking::enqueue(
                        LPC_PER_REPLICA_CHECKPOINT_TIMER,
                        find->second.rep->tracker(),
                        std::bind(&replica_stub::trigger_checkpoint, this, find->second.rep, true),
                        id.thread_hash(),
                        std::chrono::milliseconds(rand::next_u32(0, _options.gc_interval_ms / 2)));
                }
            }
        }

        _counter_shared_log_size->set(_log->total_size() / (1024 * 1024));
    }

    // statistic learning info, cold backup info and partition split info
    uint64_t learning_count = 0;
    uint64_t learning_max_duration_time_ms = 0;
    uint64_t learning_max_copy_file_size = 0;
    uint64_t cold_backup_running_count = 0;
    uint64_t cold_backup_max_duration_time_ms = 0;
    uint64_t cold_backup_max_upload_file_size = 0;
    uint64_t splitting_count = 0;
    uint64_t splitting_max_duration_time_ms = 0;
    uint64_t splitting_max_async_learn_time_ms = 0;
    uint64_t splitting_max_copy_file_size = 0;
    for (auto &kv : rs) {
        replica_ptr &rep = kv.second.rep;
        if (rep->status() == partition_status::PS_POTENTIAL_SECONDARY) {
            learning_count++;
            learning_max_duration_time_ms = std::max(
                learning_max_duration_time_ms, rep->_potential_secondary_states.duration_ms());
            learning_max_copy_file_size =
                std::max(learning_max_copy_file_size,
                         rep->_potential_secondary_states.learning_copy_file_size);
        }

        if (rep->status() == partition_status::PS_PRIMARY ||
            rep->status() == partition_status::PS_SECONDARY) {
            cold_backup_running_count += rep->_cold_backup_running_count.load();
            cold_backup_max_duration_time_ms = std::max(
                cold_backup_max_duration_time_ms, rep->_cold_backup_max_duration_time_ms.load());
            cold_backup_max_upload_file_size = std::max(
                cold_backup_max_upload_file_size, rep->_cold_backup_max_upload_file_size.load());
        }

        // splitting_max_copy_file_size, rep->_split_states.copy_file_size
        if (rep->status() == partition_status::PS_PARTITION_SPLIT) {
            splitting_count++;
            splitting_max_duration_time_ms =
                std::max(splitting_max_duration_time_ms, rep->_split_states.total_ms());
            splitting_max_async_learn_time_ms =
                std::max(splitting_max_async_learn_time_ms, rep->_split_states.async_learn_ms());
            splitting_max_copy_file_size =
                std::max(splitting_max_copy_file_size, rep->_split_states.splitting_copy_file_size);
        }
    }

    _counter_replicas_learning_count->set(learning_count);
    _counter_replicas_learning_max_duration_time_ms->set(learning_max_duration_time_ms);
    _counter_replicas_learning_max_copy_file_size->set(learning_max_copy_file_size);
    _counter_cold_backup_running_count->set(cold_backup_running_count);
    _counter_cold_backup_max_duration_time_ms->set(cold_backup_max_duration_time_ms);
    _counter_cold_backup_max_upload_file_size->set(cold_backup_max_upload_file_size);
    _counter_replicas_splitting_count->set(splitting_count);
    _counter_replicas_splitting_max_duration_time_ms->set(splitting_max_duration_time_ms);
    _counter_replicas_splitting_max_async_learn_time_ms->set(splitting_max_async_learn_time_ms);
    _counter_replicas_splitting_max_copy_file_size->set(splitting_max_copy_file_size);

    ddebug("finish to garbage collection, time_used_ns = %" PRIu64, dsn_now_ns() - start);
}

void replica_stub::on_disk_stat()
{
    ddebug("start to update disk stat");
    uint64_t start = dsn_now_ns();

    // gc on-disk rps
    std::vector<std::string> sub_list;
    for (auto &dir : _options.data_dirs) {
        std::vector<std::string> tmp_list;
        if (!dsn::utils::filesystem::get_subdirectories(dir, tmp_list, false)) {
            dwarn("gc_disk: failed to get subdirectories in %s", dir.c_str());
            return;
        }
        sub_list.insert(sub_list.end(), tmp_list.begin(), tmp_list.end());
    }
    int error_replica_dir_count = 0;
    int garbage_replica_dir_count = 0;
    for (auto &fpath : sub_list) {
        auto name = dsn::utils::filesystem::get_file_name(fpath);
        // don't delete ".bak" directory because it is backed by administrator.
        if (name.length() >= 4 && (name.substr(name.length() - 4) == ".err" ||
                                   name.substr(name.length() - 4) == ".gar")) {
            if (name.substr(name.length() - 4) == ".err") {
                error_replica_dir_count++;
            } else {
                garbage_replica_dir_count++;
            }

            time_t mt;
            if (!dsn::utils::filesystem::last_write_time(fpath, mt)) {
                dwarn("gc_disk: failed to get last write time of %s", fpath.c_str());
                continue;
            }

            uint64_t last_write_time = (uint64_t)mt;
            uint64_t current_time_ms = dsn_now_ms();
            uint64_t interval_seconds = (name.substr(name.length() - 4) == ".err"
                                             ? _gc_disk_error_replica_interval_seconds
                                             : _gc_disk_garbage_replica_interval_seconds);
            if (last_write_time + interval_seconds <= current_time_ms / 1000) {
                if (!dsn::utils::filesystem::remove_path(fpath)) {
                    dwarn("gc_disk: failed to delete directory '%s', time_used_ms = %" PRIu64,
                          fpath.c_str(),
                          dsn_now_ms() - current_time_ms);
                } else {
                    dwarn("gc_disk: {replica_dir_op} succeed to delete directory '%s'"
                          ", time_used_ms = %" PRIu64,
                          fpath.c_str(),
                          dsn_now_ms() - current_time_ms);
                    _counter_replicas_recent_replica_remove_dir_count->increment();
                }
            } else {
                ddebug("gc_disk: reserve directory '%s', wait_seconds = %" PRIu64,
                       fpath.c_str(),
                       last_write_time + interval_seconds - current_time_ms / 1000);
            }
        }
    }
    _counter_replicas_error_replica_dir_count->set(error_replica_dir_count);
    _counter_replicas_garbage_replica_dir_count->set(garbage_replica_dir_count);

    _fs_manager.update_disk_stat();
    update_disk_holding_replicas();

    ddebug("finish to update disk stat, time_used_ns = %" PRIu64, dsn_now_ns() - start);
}

::dsn::task_ptr replica_stub::begin_open_replica(const app_info &app,
                                                 gpid id,
                                                 std::shared_ptr<group_check_request> req,
                                                 std::shared_ptr<configuration_update_request> req2)
{
    _replicas_lock.lock_write();

    if (_replicas.find(id) != _replicas.end()) {
        _replicas_lock.unlock_write();
        ddebug("open replica '%s.%s' failed coz replica is already opened",
               app.app_type.c_str(),
               id.to_string());
        return nullptr;
    }

    if (_opening_replicas.find(id) != _opening_replicas.end()) {
        _replicas_lock.unlock_write();
        ddebug("open replica '%s.%s' failed coz replica is under opening",
               app.app_type.c_str(),
               id.to_string());
        return nullptr;
    }

    auto it = _closing_replicas.find(id);
    if (it != _closing_replicas.end()) {
        task_ptr tsk = std::get<0>(it->second);
        replica_ptr rep = std::get<1>(it->second);
        if (rep->status() == partition_status::PS_INACTIVE && tsk->cancel(false)) {
            // reopen it
            _closing_replicas.erase(it);
            _counter_replicas_closing_count->decrement();

            _replicas.emplace(id, rep);
            _counter_replicas_count->increment();

            _closed_replicas.erase(id);

            // unlock here to avoid dead lock
            _replicas_lock.unlock_write();

            ddebug("open replica '%s.%s' which is to be closed, reopen it",
                   app.app_type.c_str(),
                   id.to_string());

            // open by add learner
            if (req != nullptr) {
                on_add_learner(*req);
            }
        } else {
            _replicas_lock.unlock_write();
            ddebug("open replica '%s.%s' failed coz replica is under closing",
                   app.app_type.c_str(),
                   id.to_string());
        }
        return nullptr;
    }

    task_ptr task =
        tasking::enqueue(LPC_OPEN_REPLICA,
                         &_tracker,
                         std::bind(&replica_stub::open_replica, this, app, id, req, req2));

    _opening_replicas[id] = task;
    _counter_replicas_opening_count->increment();
    _closed_replicas.erase(id);

    _replicas_lock.unlock_write();
    return task;
}

void replica_stub::open_replica(const app_info &app,
                                gpid id,
                                std::shared_ptr<group_check_request> req,
                                std::shared_ptr<configuration_update_request> req2)
{
    std::string dir = get_replica_dir(app.app_type.c_str(), id, false);
    replica_ptr rep = nullptr;
    if (!dir.empty()) {
        // NOTICE: if partition is DDD, and meta select one replica as primary, it will execute the
        // load-process because of a.b.pegasus is exist, so it will never execute the restore
        // process below
        ddebug("%s@%s: start to load replica %s group check, dir = %s",
               id.to_string(),
               _primary_address_str,
               req ? "with" : "without",
               dir.c_str());
        rep = replica::load(this, dir.c_str());
    }

    if (rep == nullptr) {
        // NOTICE: only new_replica_group's assign_primary will execute this; if server restart when
        // download restore-data from cold backup media, the a.b.pegasus will move to
        // a.b.pegasus.timestamp.err when replica-server load all the replicas, so restore-flow will
        // do it again
        // we need to check partition count to avoid restoring child partitions
        bool restore_if_necessary =
            ((req2 != nullptr) && (req2->type == config_type::CT_ASSIGN_PRIMARY) &&
             (app.envs.find(backup_restore_constant::POLICY_NAME) != app.envs.end()) &&
             (app.init_partition_count == -1 || app.init_partition_count == app.partition_count));

        // NOTICE: when we don't need execute restore-process, we should remove a.b.pegasus
        // directory because it don't contain the valid data dir and also we need create a new
        // replica(if contain valid data, it will execute load-process)

        if (!restore_if_necessary && ::dsn::utils::filesystem::directory_exists(dir)) {
            if (!::dsn::utils::filesystem::remove_path(dir)) {
                dassert(false, "remove useless directory(%s) failed", dir.c_str());
                return;
            }
        }
        rep = replica::newr(this, id, app, restore_if_necessary);
    }

    if (rep == nullptr) {
        ddebug("%s@%s: open replica failed, erase from opening replicas",
               id.to_string(),
               _primary_address_str);
        zauto_write_lock l(_replicas_lock);
        auto ret = _opening_replicas.erase(id);
        dassert(ret > 0, "replica %s is not in _opening_replicas", id.to_string());
        _counter_replicas_opening_count->decrement();
        return;
    }

    {
        zauto_write_lock l(_replicas_lock);
        auto ret = _opening_replicas.erase(id);
        dassert(ret > 0, "replica %s is not in _opening_replicas", id.to_string());
        _counter_replicas_opening_count->decrement();

        auto it = _replicas.find(id);
        dassert(it == _replicas.end(), "replica %s is already in _replicas", id.to_string());
        _replicas.insert(replicas::value_type(rep->get_gpid(), rep));
        _counter_replicas_count->increment();

        _closed_replicas.erase(id);
    }

    if (nullptr != req) {
        rpc::call_one_way_typed(
            _primary_address, RPC_LEARN_ADD_LEARNER, *req, req->config.pid.thread_hash());
    } else if (nullptr != req2) {
        rpc::call_one_way_typed(
            _primary_address, RPC_CONFIG_PROPOSAL, *req2, req2->config.pid.thread_hash());
    }
}

::dsn::task_ptr replica_stub::begin_close_replica(replica_ptr r)
{
    dassert(r->status() == partition_status::PS_ERROR ||
                r->status() == partition_status::PS_INACTIVE,
            "%s: invalid state %s when calling begin_close_replica",
            r->name(),
            enum_to_string(r->status()));

    gpid id = r->get_gpid();

    zauto_write_lock l(_replicas_lock);

    if (_replicas.erase(id) > 0) {
        _counter_replicas_count->decrement();

        int delay_ms = 0;
        if (r->status() == partition_status::PS_INACTIVE) {
            delay_ms = _options.gc_memory_replica_interval_ms;
            ddebug("%s: delay %d milliseconds to close replica, status = PS_INACTIVE",
                   r->name(),
                   delay_ms);
        }

        app_info a_info = *(r->get_app_info());
        replica_info r_info;
        get_replica_info(r_info, r);
        task_ptr task = tasking::enqueue(LPC_CLOSE_REPLICA,
                                         &_tracker,
                                         [=]() { close_replica(r); },
                                         0,
                                         std::chrono::milliseconds(delay_ms));
        _closing_replicas[id] = std::make_tuple(task, r, std::move(a_info), std::move(r_info));
        _counter_replicas_closing_count->increment();
        return task;
    } else {
        return nullptr;
    }
}

void replica_stub::close_replica(replica_ptr r)
{
    ddebug("%s: start to close replica", r->name());

    gpid id = r->get_gpid();
    std::string name = r->name();

    r->close();

    {
        zauto_write_lock l(_replicas_lock);
        auto find = _closing_replicas.find(id);
        dassert(find != _closing_replicas.end(),
                "replica %s is not in _closing_replicas",
                name.c_str());
        _closed_replicas.emplace(
            id, std::make_pair(std::get<2>(find->second), std::get<3>(find->second)));
        _closing_replicas.erase(find);
        _counter_replicas_closing_count->decrement();
    }

    ddebug("%s: finish to close replica", name.c_str());
}

void replica_stub::notify_replica_state_update(const replica_configuration &config, bool is_closing)
{
    if (nullptr != _replica_state_subscriber) {
        if (_is_long_subscriber) {
            tasking::enqueue(
                LPC_REPLICA_STATE_CHANGE_NOTIFICATION,
                &_tracker,
                std::bind(_replica_state_subscriber, _primary_address, config, is_closing));
        } else {
            _replica_state_subscriber(_primary_address, config, is_closing);
        }
    }
}

void replica_stub::trigger_checkpoint(replica_ptr r, bool is_emergency)
{
    r->init_checkpoint(is_emergency);
}

void replica_stub::handle_log_failure(error_code err)
{
    derror("handle log failure: %s", err.to_string());
    if (!s_not_exit_on_log_failure) {
        dassert(false, "TODO: better log failure handling ...");
    }
}

void replica_stub::open_service()
{
    register_rpc_handler(RPC_CONFIG_PROPOSAL, "ProposeConfig", &replica_stub::on_config_proposal);

    register_rpc_handler(RPC_PREPARE, "prepare", &replica_stub::on_prepare);
    register_rpc_handler(RPC_LEARN, "Learn", &replica_stub::on_learn);
    register_rpc_handler(RPC_LEARN_COMPLETION_NOTIFY,
                         "LearnNotify",
                         &replica_stub::on_learn_completion_notification);
    register_rpc_handler(RPC_LEARN_ADD_LEARNER, "LearnAdd", &replica_stub::on_add_learner);
    register_rpc_handler(RPC_REMOVE_REPLICA, "remove", &replica_stub::on_remove);
    register_rpc_handler(RPC_GROUP_CHECK, "GroupCheck", &replica_stub::on_group_check);
    register_rpc_handler(RPC_QUERY_PN_DECREE, "query_decree", &replica_stub::on_query_decree);
    register_rpc_handler(
        RPC_QUERY_REPLICA_INFO, "query_replica_info", &replica_stub::on_query_replica_info);
    register_rpc_handler(
        RPC_REPLICA_COPY_LAST_CHECKPOINT, "copy_checkpoint", &replica_stub::on_copy_checkpoint);
    register_rpc_handler(RPC_QUERY_DISK_INFO, "query_disk_info", &replica_stub::on_query_disk_info);
    register_rpc_handler(RPC_QUERY_APP_INFO, "query_app_info", &replica_stub::on_query_app_info);
<<<<<<< HEAD
    register_rpc_handler(RPC_COLD_BACKUP, "ColdBackup", &replica_stub::on_cold_backup);
    register_rpc_handler_with_rpc_holder(RPC_SPLIT_NOTIFY_CATCH_UP,
                                         "child_notify_catch_up",
                                         &replica_stub::on_notify_primary_split_catch_up);
    register_rpc_handler_with_rpc_holder(RPC_SPLIT_UPDATE_CHILD_PARTITION_COUNT,
                                         "update_child_group_partition_count",
                                         &replica_stub::on_update_child_group_partition_count);
=======
    register_rpc_handler(RPC_COLD_BACKUP, "cold_backup", &replica_stub::on_cold_backup);
    register_rpc_handler(
        RPC_CLEAR_COLD_BACKUP, "clear_cold_backup", &replica_stub::on_clear_cold_backup);
    register_rpc_handler(RPC_SPLIT_NOTIFY_CATCH_UP,
                         "child_notify_catch_up",
                         &replica_stub::on_notify_primary_split_catch_up);
    register_rpc_handler(RPC_BULK_LOAD, "bulk_load", &replica_stub::on_bulk_load);
>>>>>>> 1aa539ba

    _kill_partition_command = ::dsn::command_manager::instance().register_app_command(
        {"kill_partition"},
        "kill_partition [app_id [partition_index]]",
        "kill_partition: kill partitions by (all, one app, one partition)",
        [this](const std::vector<std::string> &args) {
            dsn::gpid pid;
            if (args.size() == 0) {
                pid.set_app_id(-1);
                pid.set_partition_index(-1);
            } else if (args.size() == 1) {
                pid.set_app_id(atoi(args[0].c_str()));
                pid.set_partition_index(-1);
            } else if (args.size() == 2) {
                pid.set_app_id(atoi(args[0].c_str()));
                pid.set_partition_index(atoi(args[1].c_str()));
            } else {
                return std::string(ERR_INVALID_PARAMETERS.to_string());
            }
            dsn::error_code e = this->on_kill_replica(pid);
            return std::string(e.to_string());
        });

    _deny_client_command = ::dsn::command_manager::instance().register_app_command(
        {"deny-client"},
        "deny-client <true|false>",
        "deny-client - control if deny client read & write request",
        [this](const std::vector<std::string> &args) {
            return remote_command_set_bool_flag(_deny_client, "deny-client", args);
        });

    _verbose_client_log_command = ::dsn::command_manager::instance().register_app_command(
        {"verbose-client-log"},
        "verbose-client-log <true|false>",
        "verbose-client-log - control if print verbose error log when reply read & write request",
        [this](const std::vector<std::string> &args) {
            return remote_command_set_bool_flag(_verbose_client_log, "verbose-client-log", args);
        });

    _verbose_commit_log_command = ::dsn::command_manager::instance().register_app_command(
        {"verbose-commit-log"},
        "verbose-commit-log <true|false>",
        "verbose-commit-log - control if print verbose log when commit mutation",
        [this](const std::vector<std::string> &args) {
            return remote_command_set_bool_flag(_verbose_commit_log, "verbose-commit-log", args);
        });

    _trigger_chkpt_command = ::dsn::command_manager::instance().register_app_command(
        {"trigger-checkpoint"},
        "trigger-checkpoint [id1,id2,...] (where id is 'app_id' or 'app_id.partition_id')",
        "trigger-checkpoint - trigger replicas to do checkpoint",
        [this](const std::vector<std::string> &args) {
            return exec_command_on_replica(args, true, [this](const replica_ptr &rep) {
                tasking::enqueue(LPC_PER_REPLICA_CHECKPOINT_TIMER,
                                 rep->tracker(),
                                 std::bind(&replica_stub::trigger_checkpoint, this, rep, true),
                                 rep->get_gpid().thread_hash());
                return std::string("triggered");
            });
        });

    _query_compact_command = ::dsn::command_manager::instance().register_app_command(
        {"query-compact"},
        "query-compact [id1,id2,...] (where id is 'app_id' or 'app_id.partition_id')",
        "query-compact - query full compact status on the underlying storage engine",
        [this](const std::vector<std::string> &args) {
            return exec_command_on_replica(
                args, true, [](const replica_ptr &rep) { return rep->query_compact_state(); });
        });

    _query_app_envs_command = ::dsn::command_manager::instance().register_app_command(
        {"query-app-envs"},
        "query-app-envs [id1,id2,...] (where id is 'app_id' or 'app_id.partition_id')",
        "query-app-envs - query app envs on the underlying storage engine",
        [this](const std::vector<std::string> &args) {
            return exec_command_on_replica(args, true, [](const replica_ptr &rep) {
                std::map<std::string, std::string> kv_map;
                rep->query_app_envs(kv_map);
                return dsn::utils::kv_map_to_string(kv_map, ',', '=');
            });
        });

    _useless_dir_reserve_seconds_command = dsn::command_manager::instance().register_app_command(
        {"useless-dir-reserve-seconds"},
        "useless-dir-reserve-seconds [num | DEFAULT]",
        "control gc_disk_error_replica_interval_seconds and "
        "gc_disk_garbage_replica_interval_seconds",
        [this](const std::vector<std::string> &args) {
            std::string result("OK");
            if (args.empty()) {
                result = "error_dir_reserve_seconds=" +
                         std::to_string(_gc_disk_error_replica_interval_seconds) +
                         ",garbage_dir_reserve_seconds=" +
                         std::to_string(_gc_disk_garbage_replica_interval_seconds);
            } else {
                if (args[0] == "DEFAULT") {
                    _gc_disk_error_replica_interval_seconds =
                        _options.gc_disk_error_replica_interval_seconds;
                    _gc_disk_garbage_replica_interval_seconds =
                        _options.gc_disk_garbage_replica_interval_seconds;
                } else {
                    int32_t seconds = 0;
                    if (!dsn::buf2int32(args[0], seconds) || seconds < 0) {
                        result = std::string("ERR: invalid arguments");
                    } else {
                        _gc_disk_error_replica_interval_seconds = seconds;
                        _gc_disk_garbage_replica_interval_seconds = seconds;
                    }
                }
            }
            return result;
        });

#ifdef DSN_ENABLE_GPERF
    _release_tcmalloc_memory_command = ::dsn::command_manager::instance().register_app_command(
        {"release-tcmalloc-memory"},
        "release-tcmalloc-memory <true|false>",
        "release-tcmalloc-memory - control if try to release tcmalloc memory",
        [this](const std::vector<std::string> &args) {
            return remote_command_set_bool_flag(
                _release_tcmalloc_memory, "release-tcmalloc-memory", args);
        });

    _max_reserved_memory_percentage_command = dsn::command_manager::instance().register_app_command(
        {"mem-release-max-reserved-percentage"},
        "mem-release-max-reserved-percentage [num | DEFAULT]",
        "control tcmalloc max reserved but not-used memory percentage",
        [this](const std::vector<std::string> &args) {
            std::string result("OK");
            if (args.empty()) {
                // show current value
                result = "mem-release-max-reserved-percentage = " +
                         std::to_string(_mem_release_max_reserved_mem_percentage);
                return result;
            }
            if (args[0] == "DEFAULT") {
                // set to default value
                _mem_release_max_reserved_mem_percentage =
                    _options.mem_release_max_reserved_mem_percentage;
                return result;
            }
            int32_t percentage = 0;
            if (!dsn::buf2int32(args[0], percentage) || percentage <= 0 || percentage > 100) {
                result = std::string("ERR: invalid arguments");
            } else {
                _mem_release_max_reserved_mem_percentage = percentage;
            }
            return result;
        });
#endif
}

std::string
replica_stub::exec_command_on_replica(const std::vector<std::string> &args,
                                      bool allow_empty_args,
                                      std::function<std::string(const replica_ptr &rep)> func)
{
    if (!allow_empty_args && args.empty()) {
        return std::string("invalid arguments");
    }

    replicas rs;
    {
        zauto_read_lock l(_replicas_lock);
        rs = _replicas;
    }

    std::set<gpid> required_ids;
    replicas choosed_rs;
    if (!args.empty()) {
        for (int i = 0; i < args.size(); i++) {
            std::vector<std::string> arg_strs;
            utils::split_args(args[i].c_str(), arg_strs, ',');
            if (arg_strs.empty()) {
                return std::string("invalid arguments");
            }

            for (const std::string &arg : arg_strs) {
                if (arg.empty())
                    continue;
                gpid id;
                int pid;
                if (id.parse_from(arg.c_str())) {
                    // app_id.partition_index
                    required_ids.insert(id);
                    auto find = rs.find(id);
                    if (find != rs.end()) {
                        choosed_rs[id] = find->second;
                    }
                } else if (sscanf(arg.c_str(), "%d", &pid) == 1) {
                    // app_id
                    for (auto kv : rs) {
                        id = kv.second->get_gpid();
                        if (id.get_app_id() == pid) {
                            choosed_rs[id] = kv.second;
                        }
                    }
                } else {
                    return std::string("invalid arguments");
                }
            }
        }
    } else {
        // all replicas
        choosed_rs = rs;
    }

    std::vector<task_ptr> tasks;
    ::dsn::zlock results_lock;
    std::map<gpid, std::pair<partition_status::type, std::string>> results; // id => status,result
    for (auto &kv : choosed_rs) {
        replica_ptr rep = kv.second;
        task_ptr tsk = tasking::enqueue(LPC_EXEC_COMMAND_ON_REPLICA,
                                        rep->tracker(),
                                        [rep, &func, &results_lock, &results]() {
                                            partition_status::type status = rep->status();
                                            if (status != partition_status::PS_PRIMARY &&
                                                status != partition_status::PS_SECONDARY)
                                                return;
                                            std::string result = func(rep);
                                            ::dsn::zauto_lock l(results_lock);
                                            auto &value = results[rep->get_gpid()];
                                            value.first = status;
                                            value.second = result;
                                        },
                                        rep->get_gpid().thread_hash());
        tasks.emplace_back(std::move(tsk));
    }

    for (auto &tsk : tasks) {
        tsk->wait();
    }

    int processed = results.size();
    int not_found = 0;
    for (auto &id : required_ids) {
        if (results.find(id) == results.end()) {
            auto &value = results[id];
            value.first = partition_status::PS_INVALID;
            value.second = "not found";
            not_found++;
        }
    }

    std::stringstream query_state;
    query_state << processed << " processed, " << not_found << " not found";
    for (auto &kv : results) {
        query_state << "\n    " << kv.first.to_string() << "@" << _primary_address_str;
        if (kv.second.first != partition_status::PS_INVALID)
            query_state << "@" << (kv.second.first == partition_status::PS_PRIMARY ? "P" : "S");
        query_state << " : " << kv.second.second;
    }

    return query_state.str();
}

void replica_stub::close()
{
    _tracker.cancel_outstanding_tasks();

    // this replica may not be opened
    // or is already closed by calling tool_app::stop_all_apps()
    // in this case, just return
    if (_kill_partition_command == nullptr) {
        return;
    }

    dsn::command_manager::instance().deregister_command(_kill_partition_command);
    dsn::command_manager::instance().deregister_command(_deny_client_command);
    dsn::command_manager::instance().deregister_command(_verbose_client_log_command);
    dsn::command_manager::instance().deregister_command(_verbose_commit_log_command);
    dsn::command_manager::instance().deregister_command(_trigger_chkpt_command);
    dsn::command_manager::instance().deregister_command(_query_compact_command);
    dsn::command_manager::instance().deregister_command(_query_app_envs_command);
    dsn::command_manager::instance().deregister_command(_useless_dir_reserve_seconds_command);
#ifdef DSN_ENABLE_GPERF
    dsn::command_manager::instance().deregister_command(_release_tcmalloc_memory_command);
    dsn::command_manager::instance().deregister_command(_max_reserved_memory_percentage_command);
#endif

    _kill_partition_command = nullptr;
    _deny_client_command = nullptr;
    _verbose_client_log_command = nullptr;
    _verbose_commit_log_command = nullptr;
    _trigger_chkpt_command = nullptr;
    _query_compact_command = nullptr;
    _query_app_envs_command = nullptr;
    _useless_dir_reserve_seconds_command = nullptr;
#ifdef DSN_ENABLE_GPERF
    _release_tcmalloc_memory_command = nullptr;
    _max_reserved_memory_percentage_command = nullptr;
#endif

    if (_config_sync_timer_task != nullptr) {
        _config_sync_timer_task->cancel(true);
        _config_sync_timer_task = nullptr;
    }

    if (_duplication_sync_timer != nullptr) {
        _duplication_sync_timer->close();
        _duplication_sync_timer = nullptr;
    }

    if (_config_query_task != nullptr) {
        _config_query_task->cancel(true);
        _config_query_task = nullptr;
    }
    _state = NS_Disconnected;

    if (_disk_stat_timer_task != nullptr) {
        _disk_stat_timer_task->cancel(true);
        _disk_stat_timer_task = nullptr;
    }

    if (_gc_timer_task != nullptr) {
        _gc_timer_task->cancel(true);
        _gc_timer_task = nullptr;
    }

    if (_mem_release_timer_task != nullptr) {
        _mem_release_timer_task->cancel(true);
        _mem_release_timer_task = nullptr;
    }

    {
        zauto_write_lock l(_replicas_lock);
        while (!_closing_replicas.empty()) {
            task_ptr task = std::get<0>(_closing_replicas.begin()->second);
            gpid tmp_gpid = _closing_replicas.begin()->first;
            _replicas_lock.unlock_write();

            task->wait();

            _replicas_lock.lock_write();
            // task will automatically remove this replica from _closing_replicas
            if (!_closing_replicas.empty()) {
                dassert(tmp_gpid != _closing_replicas.begin()->first,
                        "this replica '%s' should have been removed from _closing_replicas",
                        tmp_gpid.to_string());
            }
        }

        while (!_opening_replicas.empty()) {
            task_ptr task = _opening_replicas.begin()->second;
            _replicas_lock.unlock_write();

            task->cancel(true);

            _counter_replicas_opening_count->decrement();
            _replicas_lock.lock_write();
            _opening_replicas.erase(_opening_replicas.begin());
        }

        while (!_replicas.empty()) {
            _replicas.begin()->second->close();

            _counter_replicas_count->decrement();
            _replicas.erase(_replicas.begin());
        }
    }

    if (_failure_detector != nullptr) {
        _failure_detector->stop();
        delete _failure_detector;
        _failure_detector = nullptr;
    }

    if (_log != nullptr) {
        _log->close();
        _log = nullptr;
    }
}

std::string replica_stub::get_replica_dir(const char *app_type, gpid id, bool create_new)
{
    std::string gpid_str = fmt::format("{}.{}", id, app_type);
    std::string replica_dir;
    bool is_dir_exist = false;
    for (const std::string &data_dir : _options.data_dirs) {
        std::string dir = utils::filesystem::path_combine(data_dir, gpid_str);
        if (utils::filesystem::directory_exists(dir)) {
            if (is_dir_exist) {
                dassert(
                    false, "replica dir conflict: %s <--> %s", dir.c_str(), replica_dir.c_str());
            }
            replica_dir = dir;
            is_dir_exist = true;
        }
    }
    if (replica_dir.empty() && create_new) {
        _fs_manager.allocate_dir(id, app_type, replica_dir);
    }
    return replica_dir;
}

std::string
replica_stub::get_child_dir(const char *app_type, gpid child_pid, const std::string &parent_dir)
{
    std::string gpid_str = fmt::format("{}.{}", child_pid.to_string(), app_type);
    std::string child_dir;
    for (const std::string &data_dir : _options.data_dirs) {
        std::string dir = utils::filesystem::path_combine(data_dir, gpid_str);
        // <parent_dir> = <prefix>/<gpid>.<app_type>
        // check if <parent_dir>'s <prefix> is equal to <data_dir>
        if (parent_dir.substr(0, data_dir.size() + 1) == data_dir + "/") {
            child_dir = dir;
            _fs_manager.add_replica(child_pid, child_dir);
            break;
        }
    }
    dassert_f(!child_dir.empty(), "can not find parent_dir {} in data_dirs", parent_dir);
    return child_dir;
}

#ifdef DSN_ENABLE_GPERF
// Get tcmalloc numeric property (name is "prop") value.
// Return -1 if get property failed (property we used will be greater than zero)
// Properties can be found in 'gperftools/malloc_extension.h'
static int64_t get_tcmalloc_numeric_property(const char *prop)
{
    size_t value;
    if (!::MallocExtension::instance()->GetNumericProperty(prop, &value)) {
        derror_f("Failed to get tcmalloc property {}", prop);
        return -1;
    }
    return value;
}

void replica_stub::gc_tcmalloc_memory()
{
    int64_t tcmalloc_released_bytes = 0;
    if (!_release_tcmalloc_memory) {
        _counter_tcmalloc_release_memory_size->set(tcmalloc_released_bytes);
        return;
    }

    int64_t total_allocated_bytes =
        get_tcmalloc_numeric_property("generic.current_allocated_bytes");
    int64_t reserved_bytes = get_tcmalloc_numeric_property("tcmalloc.pageheap_free_bytes");
    if (total_allocated_bytes == -1 || reserved_bytes == -1) {
        return;
    }

    int64_t max_reserved_bytes =
        total_allocated_bytes * _mem_release_max_reserved_mem_percentage / 100.0;
    if (reserved_bytes > max_reserved_bytes) {
        int64_t release_bytes = reserved_bytes - max_reserved_bytes;
        tcmalloc_released_bytes = release_bytes;
        ddebug_f("Memory release started, almost {} bytes will be released", release_bytes);
        while (release_bytes > 0) {
            // tcmalloc releasing memory will lock page heap, release 1MB at a time to avoid locking
            // page heap for long time
            ::MallocExtension::instance()->ReleaseToSystem(1024 * 1024);
            release_bytes -= 1024 * 1024;
        }
    }
    _counter_tcmalloc_release_memory_size->set(tcmalloc_released_bytes);
}
#endif

//
// partition split
//
//
void replica_stub::create_child_replica(rpc_address primary_address,
                                        app_info app,
                                        ballot init_ballot,
                                        gpid child_gpid,
                                        gpid parent_gpid,
                                        const std::string &parent_dir)
{
    replica_ptr child_replica = create_child_replica_if_not_found(child_gpid, &app, parent_dir);
    if (child_replica != nullptr) {
        ddebug_f("app({}), create child replica ({}) succeed", app.app_name, child_gpid);
        tasking::enqueue(LPC_PARTITION_SPLIT,
                         child_replica->tracker(),
<<<<<<< HEAD
                         std::bind(&replica_split_manager::child_init_replica,
                                   child_replica->get_split_manager(),
=======
                         std::bind(&replica::child_init_replica,
                                   child_replica,
>>>>>>> 1aa539ba
                                   parent_gpid,
                                   primary_address,
                                   init_ballot),
                         child_gpid.thread_hash());
    } else {
        derror_f("failed to create child replica ({}) for app({}), wait for next run",
                 child_gpid,
                 app.app_name);
        split_replica_error_handler(
            parent_gpid,
            std::bind(&replica_split_manager::parent_cleanup_split_context, std::placeholders::_1));
    }
}

replica_ptr replica_stub::create_child_replica_if_not_found(gpid child_pid,
                                                            app_info *app,
                                                            const std::string &parent_dir)
{
    FAIL_POINT_INJECT_F("replica_stub_create_child_replica_if_not_found",
                        [=](dsn::string_view) -> replica_ptr {
                            replica *rep = new replica(this, child_pid, *app, "./", false);
                            rep->_config.status = partition_status::PS_INACTIVE;
                            _replicas.insert(replicas::value_type(child_pid, rep));
                            ddebug_f("mock create_child_replica_if_not_found succeed");
                            return rep;
                        });

    zauto_write_lock l(_replicas_lock);
    auto it = _replicas.find(child_pid);
    if (it != _replicas.end()) {
        return it->second;
    } else {
        if (_opening_replicas.find(child_pid) != _opening_replicas.end()) {
            dwarn_f("failed create child replica({}) because it is under open", child_pid);
            return nullptr;
        } else if (_closing_replicas.find(child_pid) != _closing_replicas.end()) {
            dwarn_f("failed create child replica({}) because it is under close", child_pid);
            return nullptr;
        } else {
            replica *rep = replica::newr(this, child_pid, *app, false, parent_dir);
            if (rep != nullptr) {
                auto pr = _replicas.insert(replicas::value_type(child_pid, rep));
                dassert_f(pr.second, "child replica {} has been existed", rep->name());
                _counter_replicas_count->increment();
                _closed_replicas.erase(child_pid);
            }
            return rep;
        }
    }
}

// ThreadPool: THREAD_POOL_REPLICATION
void replica_stub::split_replica_error_handler(gpid pid, local_execution handler)
<<<<<<< HEAD
{
    split_replica_exec(LPC_PARTITION_SPLIT_ERROR, pid, handler);
}

// ThreadPool: THREAD_POOL_REPLICATION
dsn::error_code
replica_stub::split_replica_exec(dsn::task_code code, gpid pid, local_execution handler)
{
=======
{
    split_replica_exec(LPC_PARTITION_SPLIT_ERROR, pid, handler);
}

// ThreadPool: THREAD_POOL_REPLICATION
dsn::error_code
replica_stub::split_replica_exec(dsn::task_code code, gpid pid, local_execution handler)
{
>>>>>>> 1aa539ba
    FAIL_POINT_INJECT_F("replica_stub_split_replica_exec", [](dsn::string_view) { return ERR_OK; });
    replica_ptr replica = pid.get_app_id() == 0 ? nullptr : get_replica(pid);
    if (replica && handler) {
        tasking::enqueue(code,
                         replica.get()->tracker(),
<<<<<<< HEAD
                         [this, handler, replica]() { handler(replica->get_split_manager()); },
                         pid.thread_hash());
        return ERR_OK;
    }
    dwarn_f("replica({}) is invalid", pid);
    return ERR_OBJECT_NOT_FOUND;
}

// ThreadPool: THREAD_POOL_REPLICATION
void replica_stub::on_notify_primary_split_catch_up(notify_catch_up_rpc rpc)
{
    const notify_catch_up_request &request = rpc.request();
    notify_cacth_up_response &response = rpc.response();
    replica_ptr replica = get_replica(request.parent_gpid);
    if (replica != nullptr) {
        replica->get_split_manager()->parent_handle_child_catch_up(request, response);
    } else {
        response.err = ERR_OBJECT_NOT_FOUND;
=======
                         [this, handler, replica]() { handler(replica); },
                         pid.thread_hash());
        return ERR_OK;
>>>>>>> 1aa539ba
    }
    dwarn_f("replica({}) is invalid", pid);
    return ERR_OBJECT_NOT_FOUND;
}

// ThreadPool: THREAD_POOL_REPLICATION
<<<<<<< HEAD
void replica_stub::on_update_child_group_partition_count(update_child_group_partition_count_rpc rpc)
{
    const update_child_group_partition_count_request &request = rpc.request();
    update_child_group_partition_count_response &response = rpc.response();
    replica_ptr replica = get_replica(request.pid);
    if (replica != nullptr) {
        replica->get_split_manager()->on_update_child_group_partition_count(request, response);
=======
void replica_stub::on_notify_primary_split_catch_up(const notify_catch_up_request &request,
                                                    notify_cacth_up_response &response)
{
    replica_ptr replica = get_replica(request.parent_gpid);
    if (replica != nullptr) {
        replica->parent_handle_child_catch_up(request, response);
>>>>>>> 1aa539ba
    } else {
        response.err = ERR_OBJECT_NOT_FOUND;
    }
}

void replica_stub::update_disk_holding_replicas()
{
    for (const auto &dir_node : _fs_manager._dir_nodes) {
        // clear the holding_primary_replicas/holding_secondary_replicas and re-calculate it from
        // holding_replicas
        dir_node->holding_primary_replicas.clear();
        dir_node->holding_secondary_replicas.clear();
        for (const auto &holding_replicas : dir_node->holding_replicas) {
            const std::set<dsn::gpid> &pids = holding_replicas.second;
            for (const auto &pid : pids) {
                replica_ptr replica = get_replica(pid);
                if (replica == nullptr) {
                    continue;
                }
                if (replica->status() == partition_status::PS_PRIMARY) {
                    dir_node->holding_primary_replicas[holding_replicas.first].emplace(pid);
                } else if (replica->status() == partition_status::PS_SECONDARY) {
                    dir_node->holding_secondary_replicas[holding_replicas.first].emplace(pid);
                }
            }
        }
<<<<<<< HEAD
=======
    }
}

void replica_stub::on_bulk_load(const bulk_load_request &request, bulk_load_response &response)
{
    ddebug_f("[{}@{}]: receive bulk load request", request.pid, _primary_address_str);
    replica_ptr rep = get_replica(request.pid);
    if (rep != nullptr) {
        rep->on_bulk_load(request, response);
    } else {
        derror_f("replica({}) is not existed", request.pid);
        response.err = ERR_OBJECT_NOT_FOUND;
>>>>>>> 1aa539ba
    }
}

} // namespace replication
} // namespace dsn<|MERGE_RESOLUTION|>--- conflicted
+++ resolved
@@ -38,11 +38,9 @@
 #include "mutation_log.h"
 #include "mutation.h"
 #include "duplication/duplication_sync_timer.h"
-<<<<<<< HEAD
+#include "dist/replication/lib/backup/replica_backup_manager.h"
 #include "partition_split/replica_split_manager.h"
-=======
-#include "dist/replication/lib/backup/replica_backup_manager.h"
->>>>>>> 1aa539ba
+
 #include <dsn/cpp/json_helper.h>
 #include <dsn/utility/filesystem.h>
 #include <dsn/utility/rand.h>
@@ -246,14 +244,6 @@
         "dup.pending_mutations_count",
         COUNTER_TYPE_VOLATILE_NUMBER,
         "number of mutations pending for duplication");
-<<<<<<< HEAD
-    _counter_dup_time_lag.init_app_counter(
-        "eon.replica_stub",
-        "dup.time_lag(ms)",
-        COUNTER_TYPE_NUMBER_PERCENTILES,
-        "time (in ms) lag between master and slave in the duplication");
-=======
->>>>>>> 1aa539ba
 
     // <- Cold Backup Metrics ->
 
@@ -328,7 +318,6 @@
                                                       COUNTER_TYPE_VOLATILE_NUMBER,
                                                       "write busy count in the recent period");
 
-<<<<<<< HEAD
     _counter_replicas_splitting_count.init_app_counter("eon.replica_stub",
                                                        "replicas.splitting.count",
                                                        COUNTER_TYPE_NUMBER,
@@ -380,8 +369,6 @@
         COUNTER_TYPE_VOLATILE_NUMBER,
         "splitting fail count in the recent period");
 
-=======
->>>>>>> 1aa539ba
     _counter_recent_write_size_exceed_threshold_count.init_app_counter(
         "eon.replica_stub",
         "recent_write_size_exceed_threshold_count",
@@ -2153,23 +2140,16 @@
         RPC_REPLICA_COPY_LAST_CHECKPOINT, "copy_checkpoint", &replica_stub::on_copy_checkpoint);
     register_rpc_handler(RPC_QUERY_DISK_INFO, "query_disk_info", &replica_stub::on_query_disk_info);
     register_rpc_handler(RPC_QUERY_APP_INFO, "query_app_info", &replica_stub::on_query_app_info);
-<<<<<<< HEAD
-    register_rpc_handler(RPC_COLD_BACKUP, "ColdBackup", &replica_stub::on_cold_backup);
+    register_rpc_handler(RPC_COLD_BACKUP, "cold_backup", &replica_stub::on_cold_backup);
+    register_rpc_handler(
+        RPC_CLEAR_COLD_BACKUP, "clear_cold_backup", &replica_stub::on_clear_cold_backup);
     register_rpc_handler_with_rpc_holder(RPC_SPLIT_NOTIFY_CATCH_UP,
                                          "child_notify_catch_up",
                                          &replica_stub::on_notify_primary_split_catch_up);
     register_rpc_handler_with_rpc_holder(RPC_SPLIT_UPDATE_CHILD_PARTITION_COUNT,
                                          "update_child_group_partition_count",
                                          &replica_stub::on_update_child_group_partition_count);
-=======
-    register_rpc_handler(RPC_COLD_BACKUP, "cold_backup", &replica_stub::on_cold_backup);
-    register_rpc_handler(
-        RPC_CLEAR_COLD_BACKUP, "clear_cold_backup", &replica_stub::on_clear_cold_backup);
-    register_rpc_handler(RPC_SPLIT_NOTIFY_CATCH_UP,
-                         "child_notify_catch_up",
-                         &replica_stub::on_notify_primary_split_catch_up);
     register_rpc_handler(RPC_BULK_LOAD, "bulk_load", &replica_stub::on_bulk_load);
->>>>>>> 1aa539ba
 
     _kill_partition_command = ::dsn::command_manager::instance().register_app_command(
         {"kill_partition"},
@@ -2646,13 +2626,8 @@
         ddebug_f("app({}), create child replica ({}) succeed", app.app_name, child_gpid);
         tasking::enqueue(LPC_PARTITION_SPLIT,
                          child_replica->tracker(),
-<<<<<<< HEAD
                          std::bind(&replica_split_manager::child_init_replica,
                                    child_replica->get_split_manager(),
-=======
-                         std::bind(&replica::child_init_replica,
-                                   child_replica,
->>>>>>> 1aa539ba
                                    parent_gpid,
                                    primary_address,
                                    init_ballot),
@@ -2706,7 +2681,6 @@
 
 // ThreadPool: THREAD_POOL_REPLICATION
 void replica_stub::split_replica_error_handler(gpid pid, local_execution handler)
-<<<<<<< HEAD
 {
     split_replica_exec(LPC_PARTITION_SPLIT_ERROR, pid, handler);
 }
@@ -2715,22 +2689,11 @@
 dsn::error_code
 replica_stub::split_replica_exec(dsn::task_code code, gpid pid, local_execution handler)
 {
-=======
-{
-    split_replica_exec(LPC_PARTITION_SPLIT_ERROR, pid, handler);
-}
-
-// ThreadPool: THREAD_POOL_REPLICATION
-dsn::error_code
-replica_stub::split_replica_exec(dsn::task_code code, gpid pid, local_execution handler)
-{
->>>>>>> 1aa539ba
     FAIL_POINT_INJECT_F("replica_stub_split_replica_exec", [](dsn::string_view) { return ERR_OK; });
     replica_ptr replica = pid.get_app_id() == 0 ? nullptr : get_replica(pid);
     if (replica && handler) {
         tasking::enqueue(code,
                          replica.get()->tracker(),
-<<<<<<< HEAD
                          [this, handler, replica]() { handler(replica->get_split_manager()); },
                          pid.thread_hash());
         return ERR_OK;
@@ -2749,18 +2712,10 @@
         replica->get_split_manager()->parent_handle_child_catch_up(request, response);
     } else {
         response.err = ERR_OBJECT_NOT_FOUND;
-=======
-                         [this, handler, replica]() { handler(replica); },
-                         pid.thread_hash());
-        return ERR_OK;
->>>>>>> 1aa539ba
-    }
-    dwarn_f("replica({}) is invalid", pid);
-    return ERR_OBJECT_NOT_FOUND;
+    }
 }
 
 // ThreadPool: THREAD_POOL_REPLICATION
-<<<<<<< HEAD
 void replica_stub::on_update_child_group_partition_count(update_child_group_partition_count_rpc rpc)
 {
     const update_child_group_partition_count_request &request = rpc.request();
@@ -2768,14 +2723,6 @@
     replica_ptr replica = get_replica(request.pid);
     if (replica != nullptr) {
         replica->get_split_manager()->on_update_child_group_partition_count(request, response);
-=======
-void replica_stub::on_notify_primary_split_catch_up(const notify_catch_up_request &request,
-                                                    notify_cacth_up_response &response)
-{
-    replica_ptr replica = get_replica(request.parent_gpid);
-    if (replica != nullptr) {
-        replica->parent_handle_child_catch_up(request, response);
->>>>>>> 1aa539ba
     } else {
         response.err = ERR_OBJECT_NOT_FOUND;
     }
@@ -2802,8 +2749,6 @@
                 }
             }
         }
-<<<<<<< HEAD
-=======
     }
 }
 
@@ -2816,7 +2761,6 @@
     } else {
         derror_f("replica({}) is not existed", request.pid);
         response.err = ERR_OBJECT_NOT_FOUND;
->>>>>>> 1aa539ba
     }
 }
 
