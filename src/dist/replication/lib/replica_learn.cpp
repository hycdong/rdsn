/*
 * The MIT License (MIT)
 *
 * Copyright (c) 2015 Microsoft Corporation
 * 
 * -=- Robust Distributed System Nucleus (rDSN) -=- 
 *
 * Permission is hereby granted, free of charge, to any person obtaining a copy
 * of this software and associated documentation files (the "Software"), to deal
 * in the Software without restriction, including without limitation the rights
 * to use, copy, modify, merge, publish, distribute, sublicense, and/or sell
 * copies of the Software, and to permit persons to whom the Software is
 * furnished to do so, subject to the following conditions:
 *
 * The above copyright notice and this permission notice shall be included in
 * all copies or substantial portions of the Software.
 *
 * THE SOFTWARE IS PROVIDED "AS IS", WITHOUT WARRANTY OF ANY KIND, EXPRESS OR
 * IMPLIED, INCLUDING BUT NOT LIMITED TO THE WARRANTIES OF MERCHANTABILITY,
 * FITNESS FOR A PARTICULAR PURPOSE AND NONINFRINGEMENT. IN NO EVENT SHALL THE
 * AUTHORS OR COPYRIGHT HOLDERS BE LIABLE FOR ANY CLAIM, DAMAGES OR OTHER
 * LIABILITY, WHETHER IN AN ACTION OF CONTRACT, TORT OR OTHERWISE, ARISING FROM,
 * OUT OF OR IN CONNECTION WITH THE SOFTWARE OR THE USE OR OTHER DEALINGS IN
 * THE SOFTWARE.
 */

/*
 * Description:
 *     replication learning process
 *
 * Revision history:
 *     Mar., 2015, @imzhenyu (Zhenyu Guo), first version
 *     xxxx-xx-xx, author, fix bug about xxx
 */

#include "replica.h"
#include "mutation.h"
#include "mutation_log.h"
#include "replica_stub.h"
#include <dsn/internal/factory_store.h>

# ifdef __TITLE__
# undef __TITLE__
# endif
# define __TITLE__ "replica.learn"

namespace dsn { namespace replication {

void replica::init_learn(uint64_t signature)
{
    check_hashed_access();

    if (status() != PS_POTENTIAL_SECONDARY)
    {
        dwarn("%s: state is not potential secondary but %s, skip learning with signature[%016llx]",
            name(), enum_to_string(status()), signature
            );
        return;
    }

    if (signature == invalid_signature)
    {
        dwarn("%s: invalid learning signature, skip",
            name()
            );
        return;
    }
        
    // at most one learning task running
    if (_potential_secondary_states.learning_round_is_running)
    {
        dwarn("%s: previous learning is still running, skip learning with signature [%016llx]",
            name(), signature
            );
        return;
    }   

    // learn timeout or primary change, the (new) primary starts another round of learning process
    // be cautious: primary should not issue signatures frequently to avoid learning abort
    if (signature != _potential_secondary_states.learning_signature)
    {
        if (!_potential_secondary_states.cleanup(false))
        {
            dwarn("%s: previous learning with signature[%016llx] is still in-process, skip init new learning with signature [%016llx]",
                name(), _potential_secondary_states.learning_signature, signature
                );
            return;
        }   

        _potential_secondary_states.learning_signature = signature;
        _potential_secondary_states.learning_start_ts_ns = dsn_now_ns();
        _potential_secondary_states.learning_status = LearningWithoutPrepare;
        _prepare_list->reset(_app->last_committed_decree());
    }
    else
    {
        switch (_potential_secondary_states.learning_status)
        {
        // any failues in the process
        case LearningFailed:
            break;

        // learned state (app state) completed
        case LearningWithPrepare:
            dassert(_app->last_durable_decree() + 1 >= _potential_secondary_states.learning_start_prepare_decree,
                "learned state is incomplete");
            {
                // check missing state due to _app->flush to checkpoint the learned state
                auto c = _prepare_list->last_committed_decree();

                // TODO(qinzuoyan): to test the following lines
                // missing commits
                if (c > _app->last_committed_decree())
                {
                    // missed ones are covered by prepare list
                    if (_app->last_committed_decree() > _prepare_list->min_decree())
                    {
                        for (auto d = _app->last_committed_decree() + 1; d <= c; d++)
                        {
                            auto mu = _prepare_list->get_mutation_by_decree(d);
                            dassert(nullptr != mu, "");
                            auto err = _app->write_internal(mu);
                            if (ERR_OK != err)
                            {
                                handle_learning_error(err);
                                return;
                            }
                        }
                    }

                    // missed ones need to be loaded via private logs
                    else
                    {
                        _potential_secondary_states.learning_round_is_running = true;
                        _potential_secondary_states.catchup_with_private_log_task = tasking::create_task(
                            LPC_CATCHUP_WITH_PRIVATE_LOGS,
                            this,
                            [this]() { this->catch_up_with_private_logs(PS_POTENTIAL_SECONDARY); },
                            gpid_to_hash(get_gpid())
                            );
                        _potential_secondary_states.catchup_with_private_log_task->enqueue();

                        return; // incomplete
                    }
                }

                // no missing commits
                else
                {
                }

                // convert to success if app state and prepare list is connected
                _potential_secondary_states.learning_status = LearningSucceeded;
                // fall through to success
            }

        // app state and prepare list is connected
        case LearningSucceeded:
            {
                check_state_completeness();
                notify_learn_completion();
                return;
            }
            break;
        case LearningWithoutPrepare:
            break;
        default:
            dassert (false, "");
        }
    }
        
    _potential_secondary_states.learning_round_is_running = true;

    learn_request request;
    request.gpid = get_gpid();
    request.last_committed_decree_in_app = _app->last_committed_decree();
    request.last_committed_decree_in_prepare_list = _prepare_list->last_committed_decree();
    request.learner = _stub->_primary_address;
    request.signature = _potential_secondary_states.learning_signature;
    _app->prepare_learn_request(request.app_specific_learn_request);

    ddebug(
        "%s: init_learn[%016llx]: learnee = %s, learn duration = %" PRIu64 " ms, local_committed_decree = %" PRId64 ", "
        "app_committed_decree = %" PRId64 ", app_durable_decree = %" PRId64 ", current_learning_status = %s",
<<<<<<< HEAD
        name(), request->signature, _config.primary.to_string(),
        _potential_secondary_states.duration_ms(),
=======
        name(), request.signature, _config.primary.to_string(),
>>>>>>> 4a319cfa
        last_committed_decree(),
        _app->last_committed_decree(),
        _app->last_durable_decree(),
        enum_to_string(_potential_secondary_states.learning_status)
        );

    _potential_secondary_states.learning_task = 
        rpc::create_message(RPC_LEARN, request, gpid_to_hash(get_gpid()))
        .call(_config.primary, this, [this, req_cap = std::move(request)](error_code err, learn_response&& resp) mutable
        {
            on_learn_reply(err, std::move(req_cap), std::move(resp));
        }
        );
}

void replica::on_learn(dsn_message_t msg, const learn_request& request)
{
    check_hashed_access();
    
    learn_response response;
    if (PS_PRIMARY != status())
    {
        response.err = (PS_INACTIVE == status() && _inactive_is_transient) ? ERR_INACTIVE_STATE : ERR_INVALID_STATE;
        reply(msg, response);
        return;
    }

    // but just set state to PS_POTENTIAL_SECONDARY
    _primary_states.get_replica_config(PS_POTENTIAL_SECONDARY, response.config);

    auto it = _primary_states.learners.find(request.learner);
    if (it == _primary_states.learners.end())
    {
        response.config.status = PS_INACTIVE;
        response.err = ERR_OBJECT_NOT_FOUND;
        reply(msg, response);
        return;
    }
    else if (it->second.signature != request.signature)
    {
        response.config.learner_signature = it->second.signature;
        response.err = ERR_WRONG_CHECKSUM; // means invalid signature
        reply(msg, response);
        return;
    }

    // prepare learn_start_decree
    decree local_committed_decree = last_committed_decree();
    
    // TODO: learner machine has been down for a long time, and DDD MUST happened before
    // which leads to state lost. Now the lost state is back, what shall we do?
    if (request.last_committed_decree_in_app > last_prepared_decree())
    {
        derror(
            "%s: on_learn[%016llx]: learner = %s, learner state is newer than learnee, "
            "learner_app_committed_decree = %" PRId64 ", local_committed_decree = %" PRId64 ", learn from scratch",
            name(), request.signature, request.learner.to_string(),
            request.last_committed_decree_in_app, local_committed_decree
            );

        *(decree*)&request.last_committed_decree_in_app = 0;
    }

    // mutations are previously committed already on learner (old primary)
    // TODO(qinzuoyan): this case will never occur?
    else if (request.last_committed_decree_in_app > local_committed_decree)
    {
        derror(
            "%s: on_learn[%016llx]: learner = %s, learner's last_committed_decree_in_app is newer than learnee, "
            "learner_app_committed_decree = %" PRId64 ", local_committed_decree = %" PRId64 ", commit local hard",
            name(), request.signature, request.learner.to_string(),
            request.last_committed_decree_in_app, local_committed_decree
            );

        _prepare_list->commit(request.last_committed_decree_in_app, COMMIT_TO_DECREE_HARD);
        local_committed_decree = last_committed_decree();
    }

    dassert(request.last_committed_decree_in_app <= local_committed_decree, "");

    decree learn_start_decree = request.last_committed_decree_in_app + 1;
    dassert(learn_start_decree <= local_committed_decree + 1, "");
    bool delayed_replay_prepare_list = false;

    ddebug(
        "%s: on_learn[%016llx]: learner = %s, remote_committed_decree = %" PRId64 ", "
        "remote_app_committed_decree = %" PRId64 ", local_committed_decree = %" PRId64 ", "
        "app_committed_decree = %" PRId64 ", app_durable_decree = %" PRId64 ", "
        "prepare_min_decree = %" PRId64 ", prepare_list_count = %d, learn_start_decree = %" PRId64,
        name(), request.signature, request.learner.to_string(),
        request.last_committed_decree_in_prepare_list,
        request.last_committed_decree_in_app,
        local_committed_decree,
        _app->last_committed_decree(), 
        _app->last_durable_decree(),
        _prepare_list->min_decree(),
        _prepare_list->count(),
        learn_start_decree
        );

    response.address = _stub->_primary_address;
    response.prepare_start_decree = invalid_decree;
    response.last_committed_decree = local_committed_decree;
    response.err = ERR_OK; 

    // set prepare_start_decree when to-be-learn state is covered by prepare list,
    // note min_decree can be NOT present in prepare list when list.count == 0
    if (learn_start_decree > _prepare_list->min_decree() 
       || (learn_start_decree == _prepare_list->min_decree() 
           && _prepare_list->count() > 0)
       )
    {
        if (it->second.prepare_start_decree == invalid_decree)
        {
            // start from (last_committed_decree + 1)
            it->second.prepare_start_decree = local_committed_decree + 1;

            cleanup_preparing_mutations(false);
            
            // the replayed prepare msg needs to be AFTER the learning response msg
            delayed_replay_prepare_list = true;
            
            ddebug(
                "%s: on_learn[%016llx]: learner = %s, set prepare_start_decree = %" PRId64,
                name(), request.signature, request.learner.to_string(),
                local_committed_decree + 1
            );
        }

        response.prepare_start_decree = it->second.prepare_start_decree;
    }
    else
    {
        it->second.prepare_start_decree = invalid_decree;
    }

    // only learn mutation cache in range of [learn_start_decree, prepare_start_decree),
    // in this case, the state on the PS should be contiguous (+ to-be-sent prepare list)
    if (response.prepare_start_decree != invalid_decree)
    {
        binary_writer writer;
        int count = 0;
        for (decree d = learn_start_decree; d < response.prepare_start_decree; d++)
        {
            auto mu = _prepare_list->get_mutation_by_decree(d);
            dassert(mu != nullptr, "");
            mu->write_to(writer);
            count++;
        }
        response.type = LT_CACHE;
        response.state.meta.push_back(writer.get_buffer());
        ddebug(
            "%s: on_learn[%016llx]: learner = %s, learn mutation cache succeed, "
            "learn_start_decree = %" PRId64 ", prepare_start_decree = %" PRId64 ", "
            "learn_mutation_count = %d, learn_data_size = %d",
            name(), request.signature, request.learner.to_string(),
            learn_start_decree, response.prepare_start_decree,
            count, response.state.meta[0].length()
            );
    }

    // learn delta state or checkpoint
    // in this case, the state on the PS is still incomplete
    else if (_app->is_delta_state_learning_supported() 
        || learn_start_decree <= _app->last_durable_decree())
    {
        ::dsn::error_code err = _app->get_checkpoint(
            learn_start_decree, 
            request.app_specific_learn_request, 
            response.state
            );

        if (err != ERR_OK)
        {
            response.err = ERR_GET_LEARN_STATE_FAILED;
            derror(
                "%s: on_learn[%016llx]: learner = %s, get app checkpoint failed, error = %s",
                name(), request.signature, request.learner.to_string(), err.to_string()
                );
        }
        else
        {
            response.type = LT_APP;
            response.base_local_dir = _app->data_dir();
            ddebug(
                "%s: on_learn[%016llx]: learner = %s, get app learn state succeed, base_local_dir = %s, learn_file_count = %u",
                name(), request.signature, request.learner.to_string(),
                response.base_local_dir.c_str(), static_cast<uint32_t>(response.state.files.size())
                );
        }
    }

    // learn private replication logs
    // in this case, the state on the PS is still incomplete
    else
    {
        dassert(_private_log != nullptr, 
            "log_enable_private_prepare must be enabled for %s when the replicated app "
            "does not support delta state learning",
            name()
            );

        _private_log->get_learn_state(get_gpid(), learn_start_decree, response.state);
        response.type = LT_LOG;
        response.base_local_dir = _private_log->dir();
        ddebug(
            "%s: on_learn[%016llx]: learner = %s, learn private logs succeed, base_local_dir = %s, learn_file_count = %u",
            name(), request.signature, request.learner.to_string(),
            response.base_local_dir.c_str(), static_cast<uint32_t>(response.state.files.size())
            );
    }

    for (auto& file : response.state.files)
    {
        file = file.substr(response.base_local_dir.length() + 1);
    }

    reply(msg, response);

    // the replayed prepare msg needs to be AFTER the learning response msg
    if (delayed_replay_prepare_list)
    {
        replay_prepare_list();
    }   
}

void replica::on_learn_reply(
    error_code err, 
    learn_request&& req,
    learn_response&& resp
    )
{
    check_hashed_access();

    dassert(PS_POTENTIAL_SECONDARY == status(), "");
    dassert(req.signature == _potential_secondary_states.learning_signature, "");

    if (err != ERR_OK)
    {
        handle_learning_error(err);
        return;
    }

    ddebug(
        "%s: on_learn_reply[%016llx]: learnee = %s, learn duration = %" PRIu64 " ms, response_err = %s, remote_committed_decree = %" PRId64 ", "
        "prepare_start_decree = %" PRId64 ", learn_type = %s, learn_file_count = %u, current_learning_status = %s",
<<<<<<< HEAD
        name(), req->signature, resp->config.primary.to_string(),
        _potential_secondary_states.duration_ms(),
        resp->err.to_string(), 
        resp->last_committed_decree, 
        resp->prepare_start_decree,
        enum_to_string(resp->type),
        static_cast<uint32_t>(resp->state.files.size()),
=======
        name(), req.signature, resp.config.primary.to_string(),
        resp.err.to_string(), 
        resp.last_committed_decree, 
        resp.prepare_start_decree,
        enum_to_string(resp.type),
        static_cast<uint32_t>(resp.state.files.size()),
>>>>>>> 4a319cfa
        enum_to_string(_potential_secondary_states.learning_status)
        );

    if (resp.err != ERR_OK)
    {
        if (resp.err == ERR_INACTIVE_STATE)
        {
            dwarn(
                "%s: on_learn_reply[%016llx]: learnee = %s, learnee is updating ballot, delay to start another round of learning",
                name(), req.signature, resp.config.primary.to_string()
                );
            _potential_secondary_states.learning_round_is_running = false;
            _potential_secondary_states.delay_learning_task = tasking::create_task(
                LPC_DELAY_LEARN,
                this,
                std::bind(&replica::init_learn, this, req.signature),
                gpid_to_hash(get_gpid())
                );
            _potential_secondary_states.delay_learning_task->enqueue(std::chrono::seconds(1));
        }
        else
        {
            handle_learning_error(err);
        }
        return;
    }

    if (resp.config.ballot > get_ballot())
    {
        ddebug("%s: on_learn_reply[%016llx]: first update configuration as ballot changed", name(), req.signature);
        bool ret = update_local_configuration(resp.config);
        dassert(ret, "");
    }

    if (status() != PS_POTENTIAL_SECONDARY)
    {
        derror("%s: on_learn_reply[%016llx]: current_state = %s, stop learning", name(), req.signature, enum_to_string(status()));
        return;
    }

    // local state is newer than learnee
    if (resp.last_committed_decree < _app->last_committed_decree())
    {
        dwarn(
            "%s: on_learn_reply[%016llx]: learnee = %s, learner state is newer than learnee (primary): %" PRId64 " vs %" PRId64 ", create new app",
            name(), req.signature, resp.config.primary.to_string(),
            _app->last_committed_decree(),
            resp.last_committed_decree            
            );

        // TODO(qinzuoyan):
        // - we'd better backup the old data, which may be recovered in some way.
        // - if we reuse the app object (not create a new object), the app must be reusable.
        auto err = _app->close(true);
        if (err != ERR_OK)
        {
            derror(
                "%s: on_learn_reply[%016llx]: learnee = %s, close app (with clear_state=true) failed, err = %s",
                name(), req.signature, resp.config.primary.to_string(),
                err.to_string()
                );
        }

        if (err == ERR_OK)
        {
            err = _app->open(true);
            if (err != ERR_OK)
            {
                derror(
                    "%s: on_learn_reply[%016llx]: learnee = %s, open app (with create_new=true) failed, err = %s",
                    name(), req.signature, resp.config.primary.to_string(),
                    err.to_string()
                    );
            }
        }

        if (err == ERR_OK)
        {            
            dassert(_app->last_committed_decree() == 0, "must be zero after app::open(true)");
            dassert(_app->last_durable_decree() == 0, "must be zero after app::open(true)");

            // reset prepare list
            _prepare_list->reset(0);

            err = _app->update_init_info(
                this,
                _stub->_log->on_partition_reset(get_gpid(), 0),
                _private_log ? _private_log->on_partition_reset(get_gpid(), 0) : 0
                );
            if (err != ERR_OK)
            {
                derror(
                    "%s: on_learn_reply[%016llx]: learnee = %s, update app init info failed, err = %s",
                    name(), req.signature, resp.config.primary.to_string(),
                    err.to_string()
                    );
            }
        }
        
        if (err != ERR_OK)
        {
            _potential_secondary_states.learn_remote_files_task = tasking::create_task(
                LPC_LEARN_REMOTE_DELTA_FILES,
                this,
                [this, err, req_cap = std::move(req), resp_cap = std::move(resp)]() mutable
                {
                    on_copy_remote_state_completed(err, 0, std::move(req_cap), std::move(resp_cap));
                }
                );
            _potential_secondary_states.learn_remote_files_task->enqueue();
            return;
        }
    }

    if (resp.prepare_start_decree != invalid_decree)
    {
        dassert(resp.type == LT_CACHE, "");
        dassert(resp.state.files.size() == 0, "");
        dassert(_potential_secondary_states.learning_status == LearningWithoutPrepare, "");
        _potential_secondary_states.learning_status = LearningWithPrepareTransient;

        // reset preparelist
        _potential_secondary_states.learning_start_prepare_decree = resp.prepare_start_decree;
        _prepare_list->reset(_app->last_committed_decree());
        ddebug(
            "%s: on_learn_reply[%016llx]: learnee = %s, reset_prepare_list = %" PRId64 ", current_learning_status = %s",
            name(), req.signature, resp.config.primary.to_string(),
            _app->last_committed_decree(),
            enum_to_string(_potential_secondary_states.learning_status)
            );
        
        // apply incoming prepare-list
        dassert(resp.state.meta.size() > 0, "learn mutation cache failed");
        binary_reader reader(resp.state.meta[0]);
        while (!reader.is_eof())
        {
            auto mu = mutation::read_from(reader, nullptr);
            mu->set_logged();
            dinfo("%s: on_learn_reply[%016llx]: apply learned mutation %s", name(), req.signature, mu->name());
            if (mu->data.header.decree > last_committed_decree())
                _prepare_list->prepare(mu, PS_POTENTIAL_SECONDARY);
        }

        // further states are synced using 2pc
        _prepare_list->commit(resp.prepare_start_decree - 1, COMMIT_TO_DECREE_HARD);        
        dassert(_prepare_list->last_committed_decree() == _app->last_committed_decree(), "");
        dassert(resp.state.files.size() == 0, "");

        // in-memory state is complete
        // still need on-disk state completion next with flush(true)
        dassert(_app->last_committed_decree() + 1 >= _potential_secondary_states.learning_start_prepare_decree,
            "state is incomplete");       

        // invalidate existing mutations in current logs
        err = _app->update_init_info(
            this,
            _stub->_log->on_partition_reset(get_gpid(), resp.prepare_start_decree - 1),
            _private_log ? _private_log->on_partition_reset(get_gpid(), resp.prepare_start_decree - 1) : 0
            );

        // go to next stage
        _potential_secondary_states.learning_status = LearningWithPrepare;        
        _potential_secondary_states.learn_remote_files_task = tasking::create_task(
            LPC_LEARN_REMOTE_DELTA_FILES,
            this,
            [this, err, req_cap = std::move(req), resp_cap = std::move(resp)]() mutable
            {
                on_copy_remote_state_completed(err, 0, std::move(req_cap), std::move(resp_cap));
            }
            );
        _potential_secondary_states.learn_remote_files_task->enqueue();
    }
   
    else if (resp.state.files.size() > 0)
    {
        utils::filesystem::remove_path(_app->learn_dir());
        utils::filesystem::create_directory(_app->learn_dir());

        _potential_secondary_states.learn_remote_files_task = 
            file::copy_remote_files(resp.config.primary,
                resp.base_local_dir,
                resp.state.files,
                _app->learn_dir(),
                true,
                LPC_REPLICATION_COPY_REMOTE_FILES,
                this,
                [this, req_cap = std::move(req), resp_cap = std::move(resp)] (error_code err, int sz) mutable
                {
                    on_copy_remote_state_completed(err, sz, std::move(req_cap), std::move(resp_cap));
                }
                );
    }
    else
    {
        _potential_secondary_states.learn_remote_files_task = tasking::create_task(
            LPC_LEARN_REMOTE_DELTA_FILES,
            this,
            [this, req_cap = std::move(req), resp_cap = std::move(resp)]() mutable
            {
                on_copy_remote_state_completed(ERR_OK, 0, std::move(req_cap), std::move(resp_cap));
            }
            );
        _potential_secondary_states.learn_remote_files_task->enqueue();
    }
}

void replica::on_copy_remote_state_completed(
    error_code err,
    size_t size,
    learn_request&& req,
    learn_response&& resp
    )
{
    decree old_committed = _app->last_committed_decree();
    decree old_durable = _app->last_durable_decree();

    derror(
        "%s: on_copy_remote_state_completed[%016llx]: learner = %s, learn duration = %" PRIu64 " ms, err = %s, transfer %d files to %s",
        name(), req->signature, req->learner.to_string(),
        _potential_secondary_states.duration_ms(),
        err.to_string(),
        static_cast<int>(resp->state.files.size()),
        _dir.c_str()
        );

    if (err != ERR_OK)
    {
<<<<<<< HEAD
        
=======
        derror(
            "%s: signature[%016llx]: learner = %s, learn failed, err = %s, transfer %d files to %s",
            name(), req.signature, req.learner.to_string(),
            err.to_string(),
            static_cast<int>(resp.state.files.size()),
            _dir.c_str()            
            );
>>>>>>> 4a319cfa
    }
    else if (_potential_secondary_states.learning_status == LearningWithPrepare)
    {
        dassert(resp.type == LT_CACHE, "");
    }
    else
    {
        dassert(resp.type == LT_APP || resp.type == LT_LOG, "");

        learn_state lstate;
        lstate.from_decree_excluded = resp.state.from_decree_excluded;
        lstate.to_decree_included = resp.state.to_decree_included;
        lstate.meta = resp.state.meta;
        
        for (auto& f : resp.state.files)
        {
            std::string file = utils::filesystem::path_combine(_app->learn_dir(), f);
            lstate.files.push_back(file);
        }

        // apply app learning
        if (resp.type == LT_APP)
        {
            auto start_ts = dsn_now_ns();
            err = _app->apply_checkpoint(lstate, CHKPT_LEARN);
            if (err == ERR_OK)
            {
                dassert(_app->last_committed_decree() >= _app->last_durable_decree(), "");
                // because if the original _app->last_committed_decree > resp.last_committed_decree,
                // the learn_start_decree will be set to 0, which makes learner to learn from scratch
                dassert(_app->last_committed_decree() <= resp.last_committed_decree, "");
                ddebug(
<<<<<<< HEAD
                    "%s: on_copy_remote_state_completed[%016llx]: learner = %s, learn duration = %" PRIu64 " ms, checkpoint duration = %" PRIu64 " ns, apply checkpoint succeed, app_last_committed_decree = %" PRId64,
                    name(), req->signature, req->learner.to_string(),
                    _potential_secondary_states.duration_ms(),
                    dsn_now_ns() - start_ts,
=======
                    "%s: signature[%016llx]: learner = %s, apply checkpoint succeed, app_last_committed_decree = %" PRId64,
                    name(), req.signature, req.learner.to_string(),
>>>>>>> 4a319cfa
                    _app->last_committed_decree()
                    );
            }
            else
            {
                derror(
<<<<<<< HEAD
                    "%s: on_copy_remote_state_completed[%016llx]: learner = %s, learn duration = %" PRIu64 " ms, checkpoint duration = %" PRIu64 " ns, apply checkpoint failed, err = %s",
                    name(), req->signature, req->learner.to_string(),
                    _potential_secondary_states.duration_ms(),
                    dsn_now_ns() - start_ts,
=======
                    "%s: signature[%016llx]: learner = %s, apply checkpoint failed, err = %s",
                    name(), req.signature, req.learner.to_string(),
>>>>>>> 4a319cfa
                    err.to_string()
                    );
            }
        }

        // apply log learning
        else
        {
            auto start_ts = dsn_now_ns();
            err = apply_learned_state_from_private_log(lstate);
            if (err == ERR_OK)
            {
                ddebug(
<<<<<<< HEAD
                    "%s: on_copy_remote_state_completed[%016llx]: learner = %s, learn duration = %" PRIu64 " ms, apply learned state from private log succeed, duration = %" PRIu64 " ns",
                    name(), req->signature, req->learner.to_string(),
                    _potential_secondary_states.duration_ms(),
                    dsn_now_ns() - start_ts
=======
                    "%s: signature[%016llx]: learner = %s, apply learned state from private log succeed",
                    name(), req.signature, req.learner.to_string()
>>>>>>> 4a319cfa
                    );
            }
            else
            {
                derror(
<<<<<<< HEAD
                    "%s: on_copy_remote_state_completed[%016llx]: learner = %s, learn duration = %" PRIu64 " ms, apply learned state from private log failed, err = %s, duration = %" PRIu64 " ns",
                    name(), req->signature, req->learner.to_string(),
                    err.to_string(),
                    _potential_secondary_states.duration_ms(),
                    dsn_now_ns() - start_ts
=======
                    "%s: signature[%016llx]: learner = %s, apply learned state from private log failed, err = %s",
                    name(), req.signature, req.learner.to_string(),
                    err.to_string()
>>>>>>> 4a319cfa
                    );
            }
        }
    }

    ddebug(
        "%s: on_copy_remote_state_completed[%016llx], learning %d files to %s, err = %s, learn duration = %" PRIu64 " ms, "
        "appCommit(%" PRId64 " => %" PRId64 "), appDurable(%" PRId64 " => %" PRId64 "), localCommit(%" PRId64 "), "
        "remoteCommit(%" PRId64 "), prepareStart(%" PRId64 "), currentState(%s)",
<<<<<<< HEAD
        name(), 
        _potential_secondary_states.learning_signature,
        resp->state.files.size(), _dir.c_str(), err.to_string(),
        _potential_secondary_states.duration_ms(),
=======
        name(), resp.state.files.size(), _dir.c_str(), err.to_string(),
>>>>>>> 4a319cfa
        old_committed, _app->last_committed_decree(),
        old_durable, _app->last_durable_decree(),
        last_committed_decree(), resp.last_committed_decree, resp.prepare_start_decree,
        enum_to_string(_potential_secondary_states.learning_status)
        );
    
    // if catch-up done, do flush to enable all learned state is durable
    if (err == ERR_OK
        && resp.prepare_start_decree != invalid_decree
        && _app->last_committed_decree() + 1 >= _potential_secondary_states.learning_start_prepare_decree
        && _app->last_committed_decree() > _app->last_durable_decree())
    {        
        err = _app->checkpoint();
        ddebug(
            "%s: on_copy_remote_state_completed[%016llx], flush done, err = %s, learn duration = %" PRIu64 " ms, lastC/DDecree = <%" PRId64 ", %" PRId64 ">",
            name(),
            _potential_secondary_states.learning_signature,
            err.to_string(), 
            _potential_secondary_states.duration_ms(),
            _app->last_committed_decree(), _app->last_durable_decree()
            );
        if (err == ERR_OK)
        {
            dassert(_app->last_committed_decree() == _app->last_durable_decree(), "");
        }
    }

    // it is possible that the _potential_secondary_states.learn_remote_files_task is still running
    // while its body is definitely done already as being here, so we manually set its value to nullptr
    // so that we don't have unnecessary failed reconfiguration later due to this non-nullptr in cleanup
    _potential_secondary_states.learn_remote_files_task = nullptr;
    
    _potential_secondary_states.learn_remote_files_completed_task = tasking::create_task(
        LPC_LEARN_REMOTE_DELTA_FILES_COMPLETED,
        this,
        [this, err]()
        {
            on_learn_remote_state_completed(err);
        },
        gpid_to_hash(get_gpid())
        );
    _potential_secondary_states.learn_remote_files_completed_task->enqueue();
}

void replica::on_learn_remote_state_completed(error_code err)
{
    check_hashed_access();

    if (PS_POTENTIAL_SECONDARY != status())
        return;

    ddebug(
        "%s: on_learn_remote_state_completed[%016llx], err = %s, learn duration = %" PRIu64 " ms, lastC/DDecree = <%" PRId64 ", %" PRId64 ">",
        name(),
        _potential_secondary_states.learning_signature,
        err.to_string(),
        _potential_secondary_states.duration_ms(),
        _app->last_committed_decree(), _app->last_durable_decree()
        );

    _potential_secondary_states.learning_round_is_running = false;

    if (err != ERR_OK)
    {
        handle_learning_error(err);
    }
    else
    {
        // continue
        init_learn(_potential_secondary_states.learning_signature);
    }
}

void replica::handle_learning_error(error_code err)
{
    check_hashed_access();

    derror(
        "%s: handle_learning_error[%016llx], err = %s, learn duration = %" PRIu64 " ms",
        name(),
        _potential_secondary_states.learning_signature,
        err.to_string(),
        _potential_secondary_states.duration_ms()
        );

    update_local_configuration_with_no_ballot_change(PS_ERROR);
}

void replica::handle_learning_succeeded_on_primary(
    ::dsn::rpc_address node, 
    uint64_t learn_signature
    )
{
    auto it = _primary_states.learners.find(node);
    if (it != _primary_states.learners.end()
        && it->second.signature == learn_signature
        )
    {
        upgrade_to_secondary_on_primary(node);
    }   
}

void replica::notify_learn_completion()
{
    group_check_response report;
    report.gpid = get_gpid();
    report.err = ERR_OK;
    report.last_committed_decree_in_app = _app->last_committed_decree();
    report.last_committed_decree_in_prepare_list = last_committed_decree();
    report.learner_signature = _potential_secondary_states.learning_signature;
    report.learner_status_ = _potential_secondary_states.learning_status;
    report.node = _stub->_primary_address;

    ddebug(
        "%s: notify_learn_completion with lastAppC/DDecree = <%" PRId64 ", %" PRId64 ">, "
        "lastCDecree = %" PRId64 ", learnState = %s",
        name(),
        _app->last_committed_decree(),
        _app->last_durable_decree(),
        last_committed_decree(),
        enum_to_string(_potential_secondary_states.learning_status)
        );

    rpc::call_one_way_typed(_config.primary, RPC_LEARN_COMPLETION_NOTIFY, 
        report, gpid_to_hash(get_gpid()));
}

void replica::on_learn_completion_notification(const group_check_response& report)
{
    check_hashed_access();
    report.err.end_tracking();
    if (status() != PS_PRIMARY)
        return;

    if (report.learner_status_ == LearningSucceeded)
    {
        handle_learning_succeeded_on_primary(report.node, report.learner_signature);
    }
}

void replica::on_add_learner(const group_check_request& request)
{
    if (request.config.ballot < get_ballot())
    {
        ddebug("%s: %s ballot is old, skipped", name(), __FUNCTION__);
        return;
    }   

    if (request.config.ballot > get_ballot()
        || is_same_ballot_status_change_allowed(status(), request.config.status))
    {
        if (!update_local_configuration(request.config, true))
            return;

        dassert(PS_POTENTIAL_SECONDARY == status(), "");
        init_learn(request.config.learner_signature);
    }
}

error_code replica::apply_learned_state_from_private_log(learn_state& state)
{
    int64_t offset;
    error_code err;

    // temp prepare list for learning purpose
    prepare_list plist(
        _app->last_committed_decree(),
        _options->max_mutation_count_in_prepare_list,
        [this, &err](mutation_ptr& mu)
        {
            if (mu->data.header.decree == _app->last_committed_decree() + 1)
            {
                _app->write_internal(mu).end_tracking();
            }   
        }
        );

    err = mutation_log::replay(
        state.files,
        [this, &plist](mutation_ptr& mu)
        {
            auto d = mu->data.header.decree;
            if (d <= plist.last_committed_decree())
                return false;

            auto old = plist.get_mutation_by_decree(d);
            if (old != nullptr && old->data.header.ballot >= mu->data.header.ballot)
                return false;

            plist.prepare(mu, PS_SECONDARY);
            return true;
        },
        offset
        );

    // apply in-buffer private logs
    if (err == ERR_OK && state.meta.size() > 0)
    {
        dassert(state.meta.size() == 1, "only 1 buffered private log is allowed");
        binary_reader reader(state.meta[0]);
        while (!reader.is_eof())
        {
            auto mu = mutation::read_from_log_file(reader, nullptr);
            auto d = mu->data.header.decree;
            if (d <= plist.last_committed_decree())
                continue;

            auto old = plist.get_mutation_by_decree(d);
            if (old != nullptr && old->data.header.ballot >= mu->data.header.ballot)
                continue;
            
            mu->set_logged();
            plist.prepare(mu, PS_SECONDARY);            
        }
    }

    return err;
}

}} // namespace<|MERGE_RESOLUTION|>--- conflicted
+++ resolved
@@ -182,12 +182,8 @@
     ddebug(
         "%s: init_learn[%016llx]: learnee = %s, learn duration = %" PRIu64 " ms, local_committed_decree = %" PRId64 ", "
         "app_committed_decree = %" PRId64 ", app_durable_decree = %" PRId64 ", current_learning_status = %s",
-<<<<<<< HEAD
-        name(), request->signature, _config.primary.to_string(),
+        name(), request.signature, _config.primary.to_string(),
         _potential_secondary_states.duration_ms(),
-=======
-        name(), request.signature, _config.primary.to_string(),
->>>>>>> 4a319cfa
         last_committed_decree(),
         _app->last_committed_decree(),
         _app->last_durable_decree(),
@@ -434,22 +430,13 @@
     ddebug(
         "%s: on_learn_reply[%016llx]: learnee = %s, learn duration = %" PRIu64 " ms, response_err = %s, remote_committed_decree = %" PRId64 ", "
         "prepare_start_decree = %" PRId64 ", learn_type = %s, learn_file_count = %u, current_learning_status = %s",
-<<<<<<< HEAD
-        name(), req->signature, resp->config.primary.to_string(),
+        name(), req.signature, resp.config.primary.to_string(),
         _potential_secondary_states.duration_ms(),
-        resp->err.to_string(), 
-        resp->last_committed_decree, 
-        resp->prepare_start_decree,
-        enum_to_string(resp->type),
-        static_cast<uint32_t>(resp->state.files.size()),
-=======
-        name(), req.signature, resp.config.primary.to_string(),
         resp.err.to_string(), 
         resp.last_committed_decree, 
         resp.prepare_start_decree,
         enum_to_string(resp.type),
         static_cast<uint32_t>(resp.state.files.size()),
->>>>>>> 4a319cfa
         enum_to_string(_potential_secondary_states.learning_status)
         );
 
@@ -636,9 +623,9 @@
                 true,
                 LPC_REPLICATION_COPY_REMOTE_FILES,
                 this,
-                [this, req_cap = std::move(req), resp_cap = std::move(resp)] (error_code err, int sz) mutable
+                [this, req_cap = std::move(req), resp_copy = resp] (error_code err, int sz) mutable
                 {
-                    on_copy_remote_state_completed(err, sz, std::move(req_cap), std::move(resp_cap));
+                    on_copy_remote_state_completed(err, sz, std::move(req_cap), std::move(resp_copy));
                 }
                 );
     }
@@ -668,26 +655,15 @@
 
     derror(
         "%s: on_copy_remote_state_completed[%016llx]: learner = %s, learn duration = %" PRIu64 " ms, err = %s, transfer %d files to %s",
-        name(), req->signature, req->learner.to_string(),
+        name(), req.signature, req.learner.to_string(),
         _potential_secondary_states.duration_ms(),
         err.to_string(),
-        static_cast<int>(resp->state.files.size()),
+        static_cast<int>(resp.state.files.size()),
         _dir.c_str()
         );
 
     if (err != ERR_OK)
     {
-<<<<<<< HEAD
-        
-=======
-        derror(
-            "%s: signature[%016llx]: learner = %s, learn failed, err = %s, transfer %d files to %s",
-            name(), req.signature, req.learner.to_string(),
-            err.to_string(),
-            static_cast<int>(resp.state.files.size()),
-            _dir.c_str()            
-            );
->>>>>>> 4a319cfa
     }
     else if (_potential_secondary_states.learning_status == LearningWithPrepare)
     {
@@ -720,30 +696,20 @@
                 // the learn_start_decree will be set to 0, which makes learner to learn from scratch
                 dassert(_app->last_committed_decree() <= resp.last_committed_decree, "");
                 ddebug(
-<<<<<<< HEAD
                     "%s: on_copy_remote_state_completed[%016llx]: learner = %s, learn duration = %" PRIu64 " ms, checkpoint duration = %" PRIu64 " ns, apply checkpoint succeed, app_last_committed_decree = %" PRId64,
-                    name(), req->signature, req->learner.to_string(),
+                    name(), req.signature, req.learner.to_string(),
                     _potential_secondary_states.duration_ms(),
                     dsn_now_ns() - start_ts,
-=======
-                    "%s: signature[%016llx]: learner = %s, apply checkpoint succeed, app_last_committed_decree = %" PRId64,
-                    name(), req.signature, req.learner.to_string(),
->>>>>>> 4a319cfa
                     _app->last_committed_decree()
                     );
             }
             else
             {
                 derror(
-<<<<<<< HEAD
                     "%s: on_copy_remote_state_completed[%016llx]: learner = %s, learn duration = %" PRIu64 " ms, checkpoint duration = %" PRIu64 " ns, apply checkpoint failed, err = %s",
-                    name(), req->signature, req->learner.to_string(),
+                    name(), req.signature, req.learner.to_string(),
                     _potential_secondary_states.duration_ms(),
                     dsn_now_ns() - start_ts,
-=======
-                    "%s: signature[%016llx]: learner = %s, apply checkpoint failed, err = %s",
-                    name(), req.signature, req.learner.to_string(),
->>>>>>> 4a319cfa
                     err.to_string()
                     );
             }
@@ -757,31 +723,20 @@
             if (err == ERR_OK)
             {
                 ddebug(
-<<<<<<< HEAD
                     "%s: on_copy_remote_state_completed[%016llx]: learner = %s, learn duration = %" PRIu64 " ms, apply learned state from private log succeed, duration = %" PRIu64 " ns",
-                    name(), req->signature, req->learner.to_string(),
+                    name(), req.signature, req.learner.to_string(),
                     _potential_secondary_states.duration_ms(),
                     dsn_now_ns() - start_ts
-=======
-                    "%s: signature[%016llx]: learner = %s, apply learned state from private log succeed",
-                    name(), req.signature, req.learner.to_string()
->>>>>>> 4a319cfa
                     );
             }
             else
             {
                 derror(
-<<<<<<< HEAD
                     "%s: on_copy_remote_state_completed[%016llx]: learner = %s, learn duration = %" PRIu64 " ms, apply learned state from private log failed, err = %s, duration = %" PRIu64 " ns",
-                    name(), req->signature, req->learner.to_string(),
+                    name(), req.signature, req.learner.to_string(),
                     err.to_string(),
                     _potential_secondary_states.duration_ms(),
                     dsn_now_ns() - start_ts
-=======
-                    "%s: signature[%016llx]: learner = %s, apply learned state from private log failed, err = %s",
-                    name(), req.signature, req.learner.to_string(),
-                    err.to_string()
->>>>>>> 4a319cfa
                     );
             }
         }
@@ -791,14 +746,10 @@
         "%s: on_copy_remote_state_completed[%016llx], learning %d files to %s, err = %s, learn duration = %" PRIu64 " ms, "
         "appCommit(%" PRId64 " => %" PRId64 "), appDurable(%" PRId64 " => %" PRId64 "), localCommit(%" PRId64 "), "
         "remoteCommit(%" PRId64 "), prepareStart(%" PRId64 "), currentState(%s)",
-<<<<<<< HEAD
         name(), 
         _potential_secondary_states.learning_signature,
-        resp->state.files.size(), _dir.c_str(), err.to_string(),
+        resp.state.files.size(), _dir.c_str(), err.to_string(),
         _potential_secondary_states.duration_ms(),
-=======
-        name(), resp.state.files.size(), _dir.c_str(), err.to_string(),
->>>>>>> 4a319cfa
         old_committed, _app->last_committed_decree(),
         old_durable, _app->last_durable_decree(),
         last_committed_decree(), resp.last_committed_decree, resp.prepare_start_decree,
