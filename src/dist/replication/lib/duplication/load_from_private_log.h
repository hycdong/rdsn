--- conflicted
+++ resolved
@@ -52,15 +52,8 @@
     bool will_fail_skip() const;
     bool will_fail_fast() const;
 
-<<<<<<< HEAD
-    void TEST_set_repeat_delay(std::chrono::milliseconds delay)
-    {
-        const_cast<std::chrono::milliseconds &>(_repeat_delay) = delay;
-    }
-=======
     void TEST_set_repeat_delay(std::chrono::milliseconds delay) { _repeat_delay = delay; }
 
->>>>>>> 1aa539ba
     static constexpr int MAX_ALLOWED_BLOCK_REPEATS{3};
     static constexpr int MAX_ALLOWED_FILE_REPEATS{10};
 
