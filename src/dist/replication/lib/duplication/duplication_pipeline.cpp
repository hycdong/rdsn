// Copyright (c) 2017-present, Xiaomi, Inc.  All rights reserved.
// This source code is licensed under the Apache License Version 2.0, which
// can be found in the LICENSE file in the root directory of this source tree.

#include <dsn/dist/replication/replication_app_base.h>
#include <dsn/dist/fmt_logging.h>

#include "dist/replication/lib/replica_stub.h"
#include "duplication_pipeline.h"
#include "load_from_private_log.h"

namespace dsn {
namespace replication {

//                     //
// mutation_duplicator //
//                     //

/*static*/ std::function<std::unique_ptr<mutation_duplicator>(
    replica_base *, string_view /*remote cluster*/, string_view /*app*/)>
    mutation_duplicator::creator;

//               //
// load_mutation //
//               //

void load_mutation::run()
{
    decree last_decree = _duplicator->progress().last_decree;
    _start_decree = last_decree + 1;
    if (_replica->private_log()->max_commit_on_disk() < _start_decree) {
<<<<<<< HEAD
        // wait 10 seconds for next try if no mutation was added.
        repeat(10_s);
=======
        // wait 100ms for next try if no mutation was added.
        repeat(100_ms);
>>>>>>> 1aa539ba
        return;
    }

    _log_on_disk->set_start_decree(_start_decree);
    _log_on_disk->async();
}

load_mutation::~load_mutation() = default;

load_mutation::load_mutation(replica_duplicator *duplicator,
                             replica *r,
                             load_from_private_log *load_private)
    : replica_base(r), _log_on_disk(load_private), _replica(r), _duplicator(duplicator)
{
}

//               //
// ship_mutation //
//               //

void ship_mutation::ship(mutation_tuple_set &&in)
{
    _mutation_duplicator->duplicate(std::move(in), [this](size_t total_shipped_size) mutable {
        update_progress();
        _counter_dup_shipped_bytes_rate->add(total_shipped_size);
        step_down_next_stage();
    });
}

void ship_mutation::run(decree &&last_decree, mutation_tuple_set &&in)
{
    _last_decree = last_decree;

    if (in.empty()) {
        update_progress();
        step_down_next_stage();
        return;
    }

    ship(std::move(in));
}

void ship_mutation::update_progress()
{
    dcheck_eq_replica(
        _duplicator->update_progress(duplication_progress().set_last_decree(_last_decree)),
        error_s::ok());

    // committed decree never decreases
    decree last_committed_decree = _replica->last_committed_decree();
    dcheck_ge_replica(last_committed_decree, _last_decree);
}

ship_mutation::ship_mutation(replica_duplicator *duplicator)
    : replica_base(duplicator),
      _duplicator(duplicator),
      _replica(duplicator->_replica),
      _stub(duplicator->_replica->get_replica_stub())
{
    _mutation_duplicator = new_mutation_duplicator(
        duplicator, _duplicator->remote_cluster_name(), _replica->get_app_info()->app_name);
    _mutation_duplicator->set_task_environment(duplicator);

    _counter_dup_shipped_bytes_rate.init_app_counter("eon.replica_stub",
                                                     "dup.shipped_bytes_rate",
                                                     COUNTER_TYPE_RATE,
                                                     "shipping rate of private log in bytes");
}

} // namespace replication
} // namespace dsn<|MERGE_RESOLUTION|>--- conflicted
+++ resolved
@@ -29,13 +29,8 @@
     decree last_decree = _duplicator->progress().last_decree;
     _start_decree = last_decree + 1;
     if (_replica->private_log()->max_commit_on_disk() < _start_decree) {
-<<<<<<< HEAD
-        // wait 10 seconds for next try if no mutation was added.
-        repeat(10_s);
-=======
         // wait 100ms for next try if no mutation was added.
         repeat(100_ms);
->>>>>>> 1aa539ba
         return;
     }
 
