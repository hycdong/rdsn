/*
 * The MIT License (MIT)
 *
 * Copyright (c) 2015 Microsoft Corporation
 * 
 * -=- Robust Distributed System Nucleus (rDSN) -=- 
 *
 * Permission is hereby granted, free of charge, to any person obtaining a copy
 * of this software and associated documentation files (the "Software"), to deal
 * in the Software without restriction, including without limitation the rights
 * to use, copy, modify, merge, publish, distribute, sublicense, and/or sell
 * copies of the Software, and to permit persons to whom the Software is
 * furnished to do so, subject to the following conditions:
 *
 * The above copyright notice and this permission notice shall be included in
 * all copies or substantial portions of the Software.
 *
 * THE SOFTWARE IS PROVIDED "AS IS", WITHOUT WARRANTY OF ANY KIND, EXPRESS OR
 * IMPLIED, INCLUDING BUT NOT LIMITED TO THE WARRANTIES OF MERCHANTABILITY,
 * FITNESS FOR A PARTICULAR PURPOSE AND NONINFRINGEMENT. IN NO EVENT SHALL THE
 * AUTHORS OR COPYRIGHT HOLDERS BE LIABLE FOR ANY CLAIM, DAMAGES OR OTHER
 * LIABILITY, WHETHER IN AN ACTION OF CONTRACT, TORT OR OTHERWISE, ARISING FROM,
 * OUT OF OR IN CONNECTION WITH THE SOFTWARE OR THE USE OR OTHER DEALINGS IN
 * THE SOFTWARE.
 */

/*
 * Description:
 *     replica configuration management
 *
 * Revision history:
 *     Mar., 2015, @imzhenyu (Zhenyu Guo), first version
 *     xxxx-xx-xx, author, fix bug about xxx
 */

#include "replica.h"
#include "mutation.h"
#include "mutation_log.h"
#include "replica_stub.h"
#include "replication_app_base.h"

# ifdef __TITLE__
# undef __TITLE__
# endif
# define __TITLE__ "replica.config"

namespace dsn { namespace replication {

void replica::on_config_proposal(configuration_update_request& proposal)
{
    check_hashed_access();

    ddebug(
        "%s: process config proposal %s for %s",
        name(),
        enum_to_string(proposal.type),
        proposal.node.to_string()
        );

    if (proposal.config.ballot < get_ballot())
    {
        dwarn(
            "%s: on_config_proposal out-dated, %" PRId64 " vs %" PRId64,
            name(),
            proposal.config.ballot,
            get_ballot()
            );
        return;
    }   

    if (_primary_states.reconfiguration_task != nullptr)
    {
        dinfo(
            "%s: reconfiguration on the way, skip the incoming proposal",
            name()
            );
        return;
    }

    if (proposal.config.ballot > get_ballot())
    {
        if (!update_configuration(proposal.config))
        {
            // is closing or update failed
            return;
        }
    }
    
    switch (proposal.type)
    {
    case config_type::CT_ASSIGN_PRIMARY:
    case config_type::CT_UPGRADE_TO_PRIMARY:
        assign_primary(proposal);
        break;
    case config_type::CT_ADD_SECONDARY:
    case config_type::CT_ADD_SECONDARY_FOR_LB:
        add_potential_secondary(proposal);
        break;
    case config_type::CT_DOWNGRADE_TO_SECONDARY:
        downgrade_to_secondary_on_primary(proposal);
        break;
    case config_type::CT_DOWNGRADE_TO_INACTIVE:
        downgrade_to_inactive_on_primary(proposal);
        break;
    case config_type::CT_REMOVE:
        remove(proposal);
        break;
    default:
        dassert (false, "");
    }
}

void replica::assign_primary(configuration_update_request& proposal)
{
    dassert(proposal.node == _stub->_primary_address, "");

    if (status() == partition_status::PS_PRIMARY)
    {
        dwarn(
            "%s: invalid assgin primary proposal as the node is in %s",
            name(),
            enum_to_string(status()));
        return;
    }

    if (proposal.type == config_type::CT_UPGRADE_TO_PRIMARY
        && (status() != partition_status::PS_SECONDARY || _secondary_states.checkpoint_is_running))
    {
        dwarn(
            "%s: invalid upgrade to primary proposal as the node is in %s or during checkpointing",
            name(),
            enum_to_string(status()));

        // TODO: tell meta server so new primary is built more quickly
        return;
    }

    proposal.config.primary = _stub->_primary_address;
    replica_helper::remove_node(_stub->_primary_address, proposal.config.secondaries);

    update_configuration_on_meta_server(proposal.type, proposal.node, proposal.config);
}

// run on primary to send ADD_LEARNER request to candidate replica server
void replica::add_potential_secondary(configuration_update_request& proposal)
{
    if (status() != partition_status::PS_PRIMARY)
    {
        dwarn("%s: ignore add secondary proposal for invalid state, state = %s", name(), enum_to_string(status()));
        return;
    }

    dassert (proposal.config.ballot == get_ballot(), "");
    dassert (proposal.config.pid == _primary_states.membership.pid, "");
    dassert (proposal.config.primary == _primary_states.membership.primary, "");
    dassert (proposal.config.secondaries == _primary_states.membership.secondaries, "");
    dassert (!_primary_states.check_exist(proposal.node, partition_status::PS_PRIMARY), "");
    dassert (!_primary_states.check_exist(proposal.node, partition_status::PS_SECONDARY), "");

    int potential_secondaries_count = _primary_states.membership.secondaries.size() + _primary_states.learners.size();
    if (potential_secondaries_count == _primary_states.membership.max_replica_count - 1)
    {
        if (proposal.type == config_type::CT_ADD_SECONDARY)
        {
            if (_primary_states.learners.find(proposal.node) == _primary_states.learners.end())
            {
                ddebug("%s: already have enough secondaries or potential secondaries, ignore new potential secondary proposal", name());
                return;
            }
        }
        else if (proposal.type == config_type::CT_ADD_SECONDARY_FOR_LB)
        {
<<<<<<< HEAD
            ddebug("name(%s): add a new secondary(%s) for future load balancer", name(), proposal.node.to_string());
=======
            ddebug("%s: add a new secondary(%s) for future load balancer", name(), proposal.node.to_string());
>>>>>>> 4ade484e
        }
        else
        {
            dassert(false, "");
        }
    }

    remote_learner_state state;
    state.prepare_start_decree = invalid_decree;
    state.timeout_task = nullptr; // TODO: add timer for learner task

    auto it = _primary_states.learners.find(proposal.node);
    if (it != _primary_states.learners.end())
    {
        state.signature = it->second.signature;
    }
    else
    {
        state.signature = ++_primary_states.next_learning_version;
        _primary_states.learners[proposal.node] = state;
        _primary_states.statuses[proposal.node] = partition_status::PS_POTENTIAL_SECONDARY;
    }

    group_check_request request;
    request.app = _app_info;
    request.node = proposal.node;
    _primary_states.get_replica_config(partition_status::PS_POTENTIAL_SECONDARY, request.config, state.signature);
    request.last_committed_decree = last_committed_decree();

    ddebug(
        "%s: call one way %s to start learning with signature [%" PRIx64"]",
        name(),
        proposal.node.to_string(),
        state.signature
    );

    rpc::call_one_way_typed(proposal.node, RPC_LEARN_ADD_LEARNER, request, gpid_to_hash(get_gpid()));
}

void replica::upgrade_to_secondary_on_primary(::dsn::rpc_address node)
{
    ddebug(
        "%s: upgrade potential secondary %s to secondary",
        name(),
        node.to_string()
    );

    partition_configuration newConfig = _primary_states.membership;

    // add secondary
    newConfig.secondaries.push_back(node);

    update_configuration_on_meta_server(config_type::CT_UPGRADE_TO_SECONDARY, node, newConfig);
}

void replica::downgrade_to_secondary_on_primary(configuration_update_request& proposal)
{
    if (proposal.config.ballot != get_ballot() || status() != partition_status::PS_PRIMARY)
        return;

    dassert (proposal.config.pid == _primary_states.membership.pid, "");
    dassert (proposal.config.primary == _primary_states.membership.primary, "");
    dassert (proposal.config.secondaries == _primary_states.membership.secondaries, "");
    dassert (proposal.node == proposal.config.primary, "");

    proposal.config.primary.set_invalid();
    proposal.config.secondaries.push_back(proposal.node);

    update_configuration_on_meta_server(config_type::CT_DOWNGRADE_TO_SECONDARY, proposal.node, proposal.config);
}


void replica::downgrade_to_inactive_on_primary(configuration_update_request& proposal)
{
    if (proposal.config.ballot != get_ballot() || status() != partition_status::PS_PRIMARY)
        return;

    dassert (proposal.config.pid == _primary_states.membership.pid, "");
    dassert (proposal.config.primary == _primary_states.membership.primary, "");
    dassert (proposal.config.secondaries == _primary_states.membership.secondaries, "");

    if (proposal.node == proposal.config.primary)
    {
        proposal.config.primary.set_invalid();
    }
    else
    {
        auto rt = replica_helper::remove_node(proposal.node, proposal.config.secondaries);
        dassert (rt, "");
    }

    update_configuration_on_meta_server(config_type::CT_DOWNGRADE_TO_INACTIVE, proposal.node, proposal.config);
}

void replica::remove(configuration_update_request& proposal)
{
    if (proposal.config.ballot != get_ballot() || status() != partition_status::PS_PRIMARY)
        return;

    dassert (proposal.config.pid == _primary_states.membership.pid, "");
    dassert (proposal.config.primary == _primary_states.membership.primary, "");
    dassert (proposal.config.secondaries == _primary_states.membership.secondaries, "");

    auto st = _primary_states.get_node_status(proposal.node);

    switch (st)
    {
    case partition_status::PS_PRIMARY:
        dassert (proposal.config.primary == proposal.node, "");
        proposal.config.primary.set_invalid();
        break;
    case partition_status::PS_SECONDARY:
        {
        auto rt = replica_helper::remove_node(proposal.node, proposal.config.secondaries);
        dassert (rt, "");
        }
        break;
    case partition_status::PS_POTENTIAL_SECONDARY:
        break;
    default:
        break;
    }

    update_configuration_on_meta_server(config_type::CT_REMOVE, proposal.node, proposal.config);
}

// from primary
void replica::on_remove(const replica_configuration& request)
{ 
    if (request.ballot < get_ballot())
        return;

    //
    // - meta-server requires primary r1 to remove this secondary r2
    // - primary update config from {3,r1,[r2,r3]} to {4,r1,[r3]}
    // - primary send one way RPC_REMOVE_REPLICA to r2, but this message is delay by network
    // - meta-server requires primary r1 to add new secondary on r2 again (though this case would not occur generally)
    // - primary send RPC_LEARN_ADD_LEARNER to r2 with config of {4,r1,[r3]}, then r2 start to learn
    // - when r2 is on learning, the remove request is arrived, with the same ballot
    // - here we ignore the lately arrived remove request, which is proper
    //
    if (request.ballot == get_ballot() && partition_status::PS_POTENTIAL_SECONDARY == status())
    {
        dwarn("this implies that a config proposal request (e.g. add secondary) "
              "with the same ballot arrived before this remove request, "
              "current status is %s", enum_to_string(status()));
        return;
    }

    dassert (request.status == partition_status::PS_INACTIVE, "");
    update_local_configuration(request);
}

void replica::update_configuration_on_meta_server(config_type::type type, ::dsn::rpc_address node, partition_configuration& newConfig)
{
    newConfig.last_committed_decree = last_committed_decree();

    if (type != config_type::CT_ASSIGN_PRIMARY && type != config_type::CT_UPGRADE_TO_PRIMARY)
    {
        dassert (status() == partition_status::PS_PRIMARY, "");
        dassert (newConfig.ballot == _primary_states.membership.ballot, "");
    }

    // disable 2pc during reconfiguration
    // it is possible to do this only for config_type::CT_DOWNGRADE_TO_SECONDARY,
    // but we choose to disable 2pc during all reconfiguration types
    // for simplicity at the cost of certain write throughput
    update_local_configuration_with_no_ballot_change(partition_status::PS_INACTIVE);
    set_inactive_state_transient(true);

    dsn_message_t msg = dsn_msg_create_request(RPC_CM_UPDATE_PARTITION_CONFIGURATION, 0, 0);
    
    std::shared_ptr<configuration_update_request> request(new configuration_update_request);
    request->info = _app_info;
    request->config = newConfig;
    request->config.ballot++;
    request->type = type;
    request->node = node;

    ::dsn::marshall(msg, *request);

    if (nullptr != _primary_states.reconfiguration_task)
    {
        _primary_states.reconfiguration_task->cancel(true);
    }

    ddebug("%s: send update configuration request to meta server, ballot = %" PRId64 ", type = %s, node = %s",
           name(), request->config.ballot, enum_to_string(request->type), request->node.to_string());

    rpc_address target(_stub->_failure_detector->get_servers());
    _primary_states.reconfiguration_task = rpc::call(
        target,
        msg,        
        this,
        [=](error_code err, dsn_message_t reqmsg, dsn_message_t response)
        {
            on_update_configuration_on_meta_server_reply(err, reqmsg, response, request);
        },
        gpid_to_hash(get_gpid())
        );
}

void replica::on_update_configuration_on_meta_server_reply(error_code err, dsn_message_t request, dsn_message_t response, std::shared_ptr<configuration_update_request> req)
{
    check_hashed_access();

    if (partition_status::PS_INACTIVE != status() || _stub->is_connected() == false)
    {
        _primary_states.reconfiguration_task = nullptr;
        err.end_tracking();
        return;
    }

    configuration_update_response resp;
    if (err == ERR_OK)
    {
        ::dsn::unmarshall(response, resp);
        err = resp.err;
    }

    if (err != ERR_OK)
    {
        ddebug(
            "%s: update configuration reply with err %s, request ballot %" PRId64,
            name(),
            err.to_string(),
            req->config.ballot
            );

        if (err != ERR_INVALID_VERSION)
        {
            rpc_address target(_stub->_failure_detector->get_servers());
            _primary_states.reconfiguration_task = rpc::create_rpc_response_task(
                request,
                this,
                [this, req](error_code err, dsn_message_t request, dsn_message_t response)
                {
                    on_update_configuration_on_meta_server_reply(err, request, response, std::move(req));
                },
                gpid_to_hash(get_gpid())
            );
            //when the rpc call timeout, we would delay to do the recall
            _primary_states.reconfiguration_task->set_delay(1000);
            dsn_rpc_call(target.c_addr(), _primary_states.reconfiguration_task->native_handle());
            return;
        }
    }

    ddebug(
        "%s: update configuration %s, reply with err %s, ballot %" PRId64 ", local ballot %" PRId64 ", local status %s",
        name(),
        enum_to_string(req->type),
        resp.err.to_string(),
        resp.config.ballot,
        get_ballot(),
        enum_to_string(status())
        );
    
    if (resp.config.ballot < get_ballot())
    {
        _primary_states.reconfiguration_task = nullptr;
        return;
    }        
    
    // post-update work items?
    if (resp.err == ERR_OK)
    {        
        dassert (req->config.pid == resp.config.pid, "");
        dassert (req->config.primary == resp.config.primary, "");
        dassert (req->config.secondaries == resp.config.secondaries, "");

        switch (req->type)
        {        
        case config_type::CT_UPGRADE_TO_PRIMARY:
            _primary_states.last_prepare_decree_on_new_primary = _prepare_list->max_decree();
            break;
        case config_type::CT_ASSIGN_PRIMARY:
            _primary_states.last_prepare_decree_on_new_primary = 0;
            break;
        case config_type::CT_DOWNGRADE_TO_SECONDARY:
        case config_type::CT_DOWNGRADE_TO_INACTIVE:
        case config_type::CT_UPGRADE_TO_SECONDARY:
            break;
        case config_type::CT_REMOVE:
            if (req->node != _stub->_primary_address)
            {
                replica_configuration rconfig;
                replica_helper::get_replica_config(resp.config, req->node, rconfig);
                rpc::call_one_way_typed(req->node, RPC_REMOVE_REPLICA, rconfig, gpid_to_hash(get_gpid()));
            }
            break;
        default:
            dassert (false, "");
        }
    }
    
    update_configuration(resp.config);
    _primary_states.reconfiguration_task = nullptr;
}

bool replica::update_configuration(const partition_configuration& config)
{
    dassert (config.ballot >= get_ballot(), "");
    
    replica_configuration rconfig;
    replica_helper::get_replica_config(config, _stub->_primary_address, rconfig);

    if (rconfig.status == partition_status::PS_PRIMARY &&
        (rconfig.ballot > get_ballot() || status() != partition_status::PS_PRIMARY)
        )
    {
        _primary_states.reset_membership(config, config.primary != _stub->_primary_address);
    }

    if (config.ballot > get_ballot() ||
        is_same_ballot_status_change_allowed(status(), rconfig.status)
        )
    {
        return update_local_configuration(rconfig, true);
    }
    else
        return false;
}

bool replica::is_same_ballot_status_change_allowed(partition_status::type olds, partition_status::type news)
{
    return
        // add learner
        (olds == partition_status::PS_INACTIVE && news == partition_status::PS_POTENTIAL_SECONDARY)

        // learner ready for secondary
        || (olds == partition_status::PS_POTENTIAL_SECONDARY && news == partition_status::PS_SECONDARY)

        // meta server come back
        || (olds == partition_status::PS_INACTIVE && news == partition_status::PS_SECONDARY && _inactive_is_transient)

        // meta server come back
        || (olds == partition_status::PS_INACTIVE && news == partition_status::PS_PRIMARY && _inactive_is_transient)

        // no change
        || (olds == news)
        ;
}

bool replica::update_local_configuration(const replica_configuration& config, bool same_ballot/* = false*/)
{
    dassert(config.ballot > get_ballot()
        || (same_ballot && config.ballot == get_ballot()), "");
    dassert (config.pid == get_gpid(), "");

    partition_status::type old_status = status();
    ballot old_ballot = get_ballot();

    // skip unncessary configuration change
    if (old_status == config.status && old_ballot == config.ballot)
        return true;

    // skip invalid change
    // but do not disable transitions to partition_status::PS_ERROR as errors
    // must be handled immmediately
    switch (old_status)
    {
    case partition_status::PS_ERROR:
        {
            dwarn(
                "%s: status change from %s @ %" PRId64 " to %s @ %" PRId64 " is not allowed",
                name(),
                enum_to_string(old_status),
                old_ballot,
                enum_to_string(config.status),
                config.ballot
                );
            return false;
        }
        break;
    case partition_status::PS_INACTIVE:
        if ((config.status == partition_status::PS_PRIMARY || config.status == partition_status::PS_SECONDARY)
            && !_inactive_is_transient)
        {
            dwarn(
                "%s: status change from %s @ %" PRId64 " to %s @ %" PRId64 " is not allowed when inactive state is not transient",
                name(),
                enum_to_string(old_status),
                old_ballot,
                enum_to_string(config.status),
                config.ballot
                );
            return false;
        }
        break;
    case partition_status::PS_POTENTIAL_SECONDARY:
        if (config.status == partition_status::PS_INACTIVE)
        {
            if (!_potential_secondary_states.cleanup(false))
            {
                dwarn(
                    "%s: status change from %s @ %" PRId64 " to %s @ %" PRId64 " is not allowed coz learning remote state is still running",
                    name(),
                    enum_to_string(old_status),
                    old_ballot,
                    enum_to_string(config.status),
                    config.ballot
                    );
                return false;
            }
        }
        break;
    case partition_status::PS_SECONDARY:
        if (config.status != partition_status::PS_SECONDARY && config.status != partition_status::PS_ERROR)
        {
            if (!_secondary_states.cleanup(false))
            {
                dsn_task_t native_handle;
                if (_secondary_states.checkpoint_task)
                    native_handle = _secondary_states.checkpoint_task->native_handle();
                else if (_secondary_states.checkpoint_completed_task)
                    native_handle = _secondary_states.checkpoint_completed_task->native_handle();
                else if (_secondary_states.catchup_with_private_log_task)
                    native_handle = _secondary_states.catchup_with_private_log_task->native_handle();
                else
                    native_handle = nullptr;

                dwarn(
                    "%s: status change from %s @ %" PRId64 " to %s @ %" PRId64 " is not allowed coz checkpointing %p is still running",
                    name(),
                    enum_to_string(old_status),
                    old_ballot,
                    enum_to_string(config.status),
                    config.ballot,
                    native_handle
                    );
                return false;
            }
        }
        break;
    default:
        break;
    }

    bool r = false;
    uint64_t oldTs = _last_config_change_time_ms;
    _config = config;
    _last_config_change_time_ms = now_ms();
    dassert (max_prepared_decree() >= last_committed_decree(), "");
    
    switch (old_status)
    {
    case partition_status::PS_PRIMARY:
        cleanup_preparing_mutations(false);
        switch (config.status)
        {
        case partition_status::PS_PRIMARY:
            replay_prepare_list();
            break;
        case partition_status::PS_INACTIVE:
            _primary_states.cleanup(old_ballot != config.ballot);
            break;
        case partition_status::PS_SECONDARY:
        case partition_status::PS_ERROR:
            _primary_states.cleanup(true);
            break;
        case partition_status::PS_POTENTIAL_SECONDARY:
            dassert (false, "invalid execution path");
            break;
        default:
            dassert (false, "invalid execution path");
        }        
        break;
    case partition_status::PS_SECONDARY:
        cleanup_preparing_mutations(false);
        switch (config.status)
        {
        case partition_status::PS_PRIMARY:
            init_group_check();            
            replay_prepare_list();
            break;
        case partition_status::PS_SECONDARY:
            break;
        case partition_status::PS_POTENTIAL_SECONDARY:
            // prevent further 2pc
            // wait next group check or explicit learn for real learning
            _potential_secondary_states.learning_status = learner_status::LearningWithoutPrepare;
            break;
        case partition_status::PS_INACTIVE:
            break;
        case partition_status::PS_ERROR:
            // _secondary_states.cleanup(true); => do it in close as it may block
            break;
        default:
            dassert (false, "invalid execution path");
        }
        break;
    case partition_status::PS_POTENTIAL_SECONDARY:
        switch (config.status)
        {
        case partition_status::PS_PRIMARY:
            dassert (false, "invalid execution path");
            break;
        case partition_status::PS_SECONDARY:
            _prepare_list->truncate(_app->last_committed_decree());            

            // using force cleanup now as all tasks must be done already
            r = _potential_secondary_states.cleanup(true);
            dassert(r, "%s: potential secondary context cleanup failed", name());

            check_state_completeness();
            break;
        case partition_status::PS_POTENTIAL_SECONDARY:
            break;
        case partition_status::PS_INACTIVE:
            break;
        case partition_status::PS_ERROR:
            _prepare_list->reset(_app->last_committed_decree());
            _potential_secondary_states.cleanup(false);
            // => do this in close as it may block
            // r = _potential_secondary_states.cleanup(true);
            // dassert(r, "%s: potential secondary context cleanup failed", name());
            break;
        default:
            dassert (false, "invalid execution path");
        }
        break;
    case partition_status::PS_INACTIVE:
        switch (config.status)
        {
        case partition_status::PS_PRIMARY:
            dassert (_inactive_is_transient, "must be in transient state for being primary next");
            _inactive_is_transient = false;
            init_group_check();
            replay_prepare_list();
            break;
        case partition_status::PS_SECONDARY:
            dassert(_inactive_is_transient, "must be in transient state for being secondary next");
            _inactive_is_transient = false;
            break;
        case partition_status::PS_POTENTIAL_SECONDARY:
            _inactive_is_transient = false;
            break;
        case partition_status::PS_INACTIVE:
            break;
        case partition_status::PS_ERROR:
            // => do this in close as it may block
            // if (_inactive_is_transient)
            // {
            //    _secondary_states.cleanup(true);
            // }

            if (_inactive_is_transient)
            {
                _primary_states.cleanup(true);
                _secondary_states.cleanup(false);
            }
            _inactive_is_transient = false;
            break;
        default:
            dassert (false, "invalid execution path");
        }
        break;
    case partition_status::PS_ERROR:
        switch (config.status)
        {
        case partition_status::PS_PRIMARY:
            dassert (false, "invalid execution path");
            break;
        case partition_status::PS_SECONDARY:
            dassert (false, "invalid execution path");
            break;
        case partition_status::PS_POTENTIAL_SECONDARY:
            dassert(false, "invalid execution path");
            break;
        case partition_status::PS_INACTIVE:
            dassert (false, "invalid execution path");
            break;
        case partition_status::PS_ERROR:
            break;
        default:
            dassert (false, "invalid execution path");
        }
        break;
    default:
        dassert (false, "invalid execution path");
    }

    ddebug(
        "%s: status change %s @ %" PRId64 " => %s @ %" PRId64 ", pre(%" PRId64 ", %" PRId64 "), app(%" PRId64 ", %" PRId64 "), duration = %" PRIu64 " ms",
        name(),
        enum_to_string(old_status),
        old_ballot,
        enum_to_string(status()),
        get_ballot(),
        _prepare_list->max_decree(),
        _prepare_list->last_committed_decree(),
        _app->last_committed_decree(),
        _app->last_durable_decree(),
        _last_config_change_time_ms - oldTs
        );

    if (status() != old_status)
    {
        bool is_closing = (status() == partition_status::PS_ERROR || (status() == partition_status::PS_INACTIVE && get_ballot() > old_ballot));
        _stub->notify_replica_state_update(config, is_closing);

        if (is_closing)
        {
            ddebug("%s: being close ...", name());
            _stub->begin_close_replica(this);
            return false;
        }
    }
    else
    {
        _stub->notify_replica_state_update(config, false);
    }

    // start pending mutations if necessary
    if (status() == partition_status::PS_PRIMARY)
    {
        mutation_ptr next = _primary_states.write_queue.check_possible_work(
            static_cast<int>(_prepare_list->max_decree() - last_committed_decree())
            );
        if (next)
        {
            init_prepare(next);
        }
    }

    return true;
}

bool replica::update_local_configuration_with_no_ballot_change(partition_status::type s)
{
    if (status() == s)
        return false;

    auto config = _config;
    config.status = s;
    return update_local_configuration(config, true);
}

void replica::on_config_sync(const partition_configuration& config)
{
    ddebug("%s: configuration sync", name());

    // no outdated update
    if (config.ballot < get_ballot())
        return;

    if (status() == partition_status::PS_PRIMARY || nullptr != _primary_states.reconfiguration_task)
    {
        // nothing to do as primary always holds the truth
    }
    else
    {
        update_configuration(config);

        if (status() == partition_status::PS_INACTIVE && !_inactive_is_transient)
        {
            if (config.primary == _stub->_primary_address // dead primary
                || config.primary.is_invalid() // primary is dead (otherwise let primary remove this)
                )
            {
                _stub->remove_replica_on_meta_server(_app_info, config);
            }
        }
    }
}

void replica::replay_prepare_list()
{
    decree start = last_committed_decree() + 1;
    decree end = _prepare_list->max_decree();

    ddebug(
            "%s: replay prepare list from %" PRId64 " to %" PRId64 ", ballot = %" PRId64,
            name(),
            start,
            end,
            get_ballot()
            );

    for (decree decree = start; decree <= end; decree++)
    {
        mutation_ptr old = _prepare_list->get_mutation_by_decree(decree);
        mutation_ptr mu = new_mutation(decree);

        if (old != nullptr)
        {
            dinfo("copy mutation from mutation_tid=%" PRIu64 " to mutation_tid=%" PRIu64,
                  old->tid(), mu->tid());
            mu->copy_from(old);
        }
        else
        {
            mu->add_client_request(RPC_REPLICATION_WRITE_EMPTY, nullptr);

            ddebug(
                "%s: emit empty mutation %s with mutation_tid=%" PRIu64 " when replay prepare list",
                name(),
                mu->name(),
                mu->tid()
                );
        }

        init_prepare(mu);
    }
}

}} // namespace<|MERGE_RESOLUTION|>--- conflicted
+++ resolved
@@ -170,11 +170,7 @@
         }
         else if (proposal.type == config_type::CT_ADD_SECONDARY_FOR_LB)
         {
-<<<<<<< HEAD
             ddebug("name(%s): add a new secondary(%s) for future load balancer", name(), proposal.node.to_string());
-=======
-            ddebug("%s: add a new secondary(%s) for future load balancer", name(), proposal.node.to_string());
->>>>>>> 4ade484e
         }
         else
         {
