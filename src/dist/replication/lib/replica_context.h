/*
 * The MIT License (MIT)
 *
 * Copyright (c) 2015 Microsoft Corporation
 *
 * -=- Robust Distributed System Nucleus (rDSN) -=-
 *
 * Permission is hereby granted, free of charge, to any person obtaining a copy
 * of this software and associated documentation files (the "Software"), to deal
 * in the Software without restriction, including without limitation the rights
 * to use, copy, modify, merge, publish, distribute, sublicense, and/or sell
 * copies of the Software, and to permit persons to whom the Software is
 * furnished to do so, subject to the following conditions:
 *
 * The above copyright notice and this permission notice shall be included in
 * all copies or substantial portions of the Software.
 *
 * THE SOFTWARE IS PROVIDED "AS IS", WITHOUT WARRANTY OF ANY KIND, EXPRESS OR
 * IMPLIED, INCLUDING BUT NOT LIMITED TO THE WARRANTIES OF MERCHANTABILITY,
 * FITNESS FOR A PARTICULAR PURPOSE AND NONINFRINGEMENT. IN NO EVENT SHALL THE
 * AUTHORS OR COPYRIGHT HOLDERS BE LIABLE FOR ANY CLAIM, DAMAGES OR OTHER
 * LIABILITY, WHETHER IN AN ACTION OF CONTRACT, TORT OR OTHERWISE, ARISING FROM,
 * OUT OF OR IN CONNECTION WITH THE SOFTWARE OR THE USE OR OTHER DEALINGS IN
 * THE SOFTWARE.
 */

#pragma once

#include <dsn/tool-api/zlocks.h>
#include <dsn/dist/block_service.h>
#include <dsn/cpp/json_helper.h>

#include "mutation.h"

class replication_service_test_app;

namespace dsn {
namespace replication {

class replica;
class replica_stub;

struct remote_learner_state
{
    int64_t signature;
    ::dsn::task_ptr timeout_task;
    decree prepare_start_decree;
    std::string last_learn_log_file;
};

typedef std::unordered_map<::dsn::rpc_address, remote_learner_state> learner_map;

class primary_context
{
public:
    primary_context(gpid gpid, int max_concurrent_2pc_count = 1, bool batch_write_disabled = false)
        : next_learning_version(0),
          write_queue(gpid, max_concurrent_2pc_count, batch_write_disabled),
          last_prepare_decree_on_new_primary(0),
          last_prepare_ts_ms(dsn_now_ms())
    {
    }

    void cleanup(bool clean_pending_mutations = true);
    bool is_cleaned();

    void reset_membership(const partition_configuration &config, bool clear_learners);
    void get_replica_config(partition_status::type status,
                            /*out*/ replica_configuration &config,
                            uint64_t learner_signature = invalid_signature);
    bool check_exist(::dsn::rpc_address node, partition_status::type status);
    partition_status::type get_node_status(::dsn::rpc_address addr) const;

    void do_cleanup_pending_mutations(bool clean_pending_mutations = true);

    void cleanup_split_context();

public:
    // membership mgr, including learners
    partition_configuration membership;
    node_statuses statuses;
    learner_map learners;
    uint64_t next_learning_version;

    // 2pc batching
    mutation_queue write_queue;

    // group check
    dsn::task_ptr group_check_task; // the repeated group check task of LPC_GROUP_CHECK
    // calls broadcast_group_check() to check all replicas separately
    // created in replica::init_group_check()
    // cancelled in cleanup() when status changed from PRIMARY to others
    node_tasks group_check_pending_replies; // group check response tasks of RPC_GROUP_CHECK for
                                            // each replica

    // reconfiguration task of RPC_CM_UPDATE_PARTITION_CONFIGURATION
    dsn::task_ptr reconfiguration_task;

    // when read lastest update, all prepared decrees must be firstly committed
    // (possibly true on old primary) before opening read service
    decree last_prepare_decree_on_new_primary;

    // copy checkpoint from secondaries ptr
    dsn::task_ptr checkpoint_task;

    uint64_t last_prepare_ts_ms;

    // Used for partition split
    // child addresses who has been caught up with its parent
    std::unordered_set<dsn::rpc_address> caught_up_children;

    // Used for partition split
    // whether parent's write request should be sent to child synchronously
    // if {sync_send_write_request} = true
    // - parent should recevie prepare ack from child synchronously during 2pc
    // if {sync_send_write_request} = false and replica is during partition split
    // - parent should copy mutations to child asynchronously, child is during async-learn
    // whether a replica is during partition split is determined by a variety named `_child_gpid` of
    // replica class
    // if app_id of `_child_gpid` is greater than zero, it means replica is during partition split,
    // otherwise, not during partition split
    bool sync_send_write_request{false};

    // Used for partition split
    // primary parent register child on meta_server task
    dsn::task_ptr register_child_task;
<<<<<<< HEAD

    // Used for partition split
    // primary parent query child on meta_server task
    // Called by `check_partition_count`, see more in `replica_split.cpp`
    dsn::task_ptr query_child_task;

    // Used partition split
    // secondary replica address who has paused or canceled split
    std::unordered_set<rpc_address> split_stopped_secondary;
=======
>>>>>>> 1aa539ba
};

class secondary_context
{
public:
    secondary_context() : checkpoint_is_running(false) {}
    bool cleanup(bool force);
    bool is_cleaned();

public:
    bool checkpoint_is_running;
    ::dsn::task_ptr checkpoint_task;
    ::dsn::task_ptr checkpoint_completed_task;
    ::dsn::task_ptr catchup_with_private_log_task;
};

class potential_secondary_context
{
public:
    explicit potential_secondary_context(replica *r)
        : owner_replica(r),
          learning_version(0),
          learning_start_ts_ns(0),
          learning_copy_file_count(0),
          learning_copy_file_size(0),
          learning_copy_buffer_size(0),
          learning_status(learner_status::LearningInvalid),
          learning_round_is_running(false),
          learn_app_concurrent_count_increased(false),
          learning_start_prepare_decree(invalid_decree)
    {
    }

    bool cleanup(bool force);
    bool is_cleaned();
    uint64_t duration_ms() const
    {
        return learning_start_ts_ns > 0 ? (dsn_now_ns() - learning_start_ts_ns) / 1000000 : 0;
    }

public:
    replica *owner_replica;
    uint64_t learning_version;
    uint64_t learning_start_ts_ns;
    uint64_t learning_copy_file_count;
    uint64_t learning_copy_file_size;
    uint64_t learning_copy_buffer_size;
    learner_status::type learning_status;
    volatile bool learning_round_is_running;
    volatile bool learn_app_concurrent_count_increased;
    decree learning_start_prepare_decree;

    // The start decree in the first round of learn.
    // It indicates the minimum decree under `learn/` dir.
    decree first_learn_start_decree{invalid_decree};

    ::dsn::task_ptr delay_learning_task;
    ::dsn::task_ptr learning_task;
    ::dsn::task_ptr learn_remote_files_task;
    ::dsn::task_ptr learn_remote_files_completed_task;
    ::dsn::task_ptr catchup_with_private_log_task;
    ::dsn::task_ptr completion_notify_task;
};

//
//                                  ColdBackupInvalid
//                                           |
//                                           V
//                         |<------ ColdBackupChecking ---------------------------------->|
//                         |                 |                                            |
//                         |                 V                                            |
//                         |        ColdBackupChecked ----------------------------------->|
//                         |                 |                                            |
//                         |                 V                                            |
// ColdBackupCompleted <---|        ColdBackupCheckpointing ----------------------------->|
//          |              |                 |                                            |
//          |              |                 V                                            |--->
//          ColdBackupCanceled
//          |              |        ColdBackupCheckpointed ------------------------------>|
//          |              |                 |                                            |
//          |              |                 V                                            |
//          |              |<------ ColdBackupUploading  <======> ColdBackupPaused ------>|
//          |                                |                            |               |
//          |                                |____________________________|               |
//          |                                               |                             |
//          |                                               V                             |
//          |                                       ColdBackupFailed -------------------->|
//          |                                                                             |
//          |---------------------------------------------------------------------------->|
//
enum cold_backup_status
{
    ColdBackupInvalid = 0,
    ColdBackupChecking,
    ColdBackupChecked,
    ColdBackupCheckpointing,
    ColdBackupCheckpointed,
    ColdBackupUploading,
    ColdBackupPaused,
    ColdBackupCanceled,
    ColdBackupCompleted,
    ColdBackupFailed
};
const char *cold_backup_status_to_string(cold_backup_status status);

struct cold_backup_metadata
{
    int64_t checkpoint_decree;
    int64_t checkpoint_timestamp;
    std::vector<file_meta> files;
    int64_t checkpoint_total_size;
    DEFINE_JSON_SERIALIZATION(checkpoint_decree, checkpoint_timestamp, files, checkpoint_total_size)
};

//
// the process of uploading the checkpoint directory to block filesystem:
//      1, upload all the file of the checkpoint to block filesystem
//      2, write a cold_backup_metadata to block filesystem(which includes all the file's name, size
//         and md5 and so on)
//      3, write a current_checkpoint file to block filesystem, which is used to mark which
//         checkpoint is invalid
//

//
// the process of check whether uploading is finished on block filesystem:
//      1, check whether the current checkpoint file exist, if exist continue, otherwise not finish
//      2, read the context of the current checkpoint file, the context of this file is the valid
//         checkpoint dirname on block filesystem
//      3, verify whether the checkpoint dirname is exist, if exist uploading is already finished,
//         otherwise uploading is not finished
//

class cold_backup_context : public ref_counter
{
public:
    explicit cold_backup_context(replica *r_,
                                 const backup_request &request_,
                                 int max_upload_file_cnt)
        : request(request_),
          block_service(nullptr),
          checkpoint_decree(0),
          checkpoint_timestamp(0),
          durable_decree_when_checkpoint(-1),
          checkpoint_file_total_size(0),
          _status(ColdBackupInvalid),
          _progress(0),
          _upload_file_size(0),
          _have_check_upload_status(false),
          _have_write_backup_metadata(false),
          _upload_status(UploadInvalid),
          _max_concurrent_uploading_file_cnt(max_upload_file_cnt),
          _cur_upload_file_cnt(0),
          _file_remain_cnt(0),
          _owner_replica(r_),
          _start_time_ms(0)
    {
        sprintf(name,
                "backup{%d.%d.%s.%" PRId64 "}",
                request.pid.get_app_id(),
                request.pid.get_partition_index(),
                request.policy.policy_name.c_str(),
                request.backup_id);
        memset(_reason, 0, sizeof(_reason));
    }

    ~cold_backup_context() {}

    // cancel backup.
    //   {*} --> ColdBackupCanceled
    //
    // Will be called in replication thread.
    void cancel();

    // start checking backup on remote.
    //   ColdBackupInvalid --> ColdBackupChecking
    // Returns:
    //   - true if status is successfully changed to ColdBackupChecking.
    bool start_check();

    // ignore checking backup on remote and switch backward status.
    //   ColdBackupChecking --> ColdBackupInvalid
    // Returns:
    //   - true if status is successfully changed to ColdBackupInvalid.
    bool ignore_check()
    {
        int checking = ColdBackupChecking;
        return _status.compare_exchange_strong(checking, ColdBackupInvalid);
    }

    // mark failed when checking backup on remote.
    //   ColdBackupChecking --> ColdBackupFailed
    // Returns:
    //   - true if status is successfully changed to ColdBackupFailed.
    bool fail_check(const char *failure_reason);

    // complete checking backup on remote.
    //   ColdBackupChecking --> { ColdBackupChecked | ColdBackupCompleted }
    // Returns:
    //   - true if status is successfully changed to ColdBackupChecked or ColdBackupCompleted.
    bool complete_check(bool uploaded);

    // start generating checkpoint.
    //   ColdBackupChecked --> ColdBackupCheckpointing
    // Returns:
    //   - true if status is successfully changed to ColdBackupCheckpointing.
    bool start_checkpoint();

    // ignore generating checkpoint and switch backward status.
    //   ColdBackupCheckpointing --> ColdBackupChecked
    // Returns:
    //   - true if status is successfully changed to ColdBackupChecked.
    bool ignore_checkpoint()
    {
        int checkpointing = ColdBackupCheckpointing;
        return _status.compare_exchange_strong(checkpointing, ColdBackupChecked);
    }

    // mark failed when generating checkpoint.
    //   ColdBackupCheckpointing --> ColdBackupFailed
    // Returns:
    //   - true if status is successfully changed to ColdBackupFailed.
    bool fail_checkpoint(const char *failure_reason);

    // complete generating checkpoint.
    //   ColdBackupCheckpointing --> ColdBackupCheckpointed
    // Returns:
    //   - true if status is successfully changed to ColdBackupCheckpointed.
    bool complete_checkpoint();

    // start uploading checkpoint to remote.
    //   { ColdBackupCheckpointed | ColdBackupPaused } --> ColdBackupUploading
    //
    // Will be called in replication thread.
    // Returns:
    //   - true if status is successfully changed to ColdBackupUploading.
    bool start_upload()
    {
        int checkpointed = ColdBackupCheckpointed;
        int paused = ColdBackupPaused;
        return _status.compare_exchange_strong(checkpointed, ColdBackupUploading) ||
               _status.compare_exchange_strong(paused, ColdBackupUploading);
    }

    // pause uploading checkpoint to remote.
    //   ColdBackupUploading --> ColdBackupPaused
    // Returns:
    //   - true if status is successfully changed to ColdBackupPaused.
    bool pause_upload();

    // mark failed when uploading checkpoint to remote.
    //   { ColdBackupUploading | ColdBackupPaused } --> ColdBackupFailed
    // Returns:
    //   - true if status is successfully changed to ColdBackupFailed.
    bool fail_upload(const char *failure_reason);

    // complete uploading checkpoint to remote.
    //   { ColdBackupUploading | ColdBackupPaused } --> ColdBackupCompleted
    // Returns:
    //   - true if status is successfully changed to ColdBackupCompleted.
    bool complete_upload();

    // update progress.
    // Progress should be in range of [0, 1000].
    void update_progress(int progress)
    {
        dassert(progress >= 0 && progress <= cold_backup_constant::PROGRESS_FINISHED,
                "invalid progress %d",
                progress);
        _progress.store(progress);
    }

    // check if it is ready for checking.
    bool is_ready_for_check() const { return _status.load() == ColdBackupChecking; }

    // check if it is ready for checkpointing.
    bool is_checkpointing() const { return _status.load() == ColdBackupCheckpointing; }

    // check if it is ready for uploading.
    bool is_ready_for_upload() const { return _status.load() == ColdBackupUploading; }

    // get current status.
    cold_backup_status status() const { return (cold_backup_status)_status.load(); }

    // get current progress.
    int progress() const { return _progress.load(); }

    // get failure reason.
    const char *reason() const { return _reason; }

    // check if backup is aleady exist on remote.
    // Preconditions:
    //   - name/request are set
    //   - checkpoint_dir/checkpoint_decree/checkpoint_files are not set
    //   - status is one of { ColdBackupChecking, ColdBackupCanceled }
    // Will be called in background thread.
    void check_backup_on_remote();

    // upload backup checkpoint to remote.
    // Preconditions:
    //   - name/request are set
    //   - checkpoint_dir/checkpoint_decree/checkpoint_files are set
    //   - status is one of { ColdBackupUploading, ColdBackupPaused, ColdBackupCanceled }
    // Will be called in background thread.
    void upload_checkpoint_to_remote();

    uint64_t get_start_time_ms() { return _start_time_ms; }

    uint64_t get_upload_file_size() { return _upload_file_size.load(); }

    int64_t get_checkpoint_total_size() { return checkpoint_file_total_size; }

private:
    void read_current_chkpt_file(const dist::block_service::block_file_ptr &file_handle);
    void remote_chkpt_dir_exist(const std::string &chkpt_dirname);

    void read_backup_metadata(const dist::block_service::block_file_ptr &file_handle);
    // value is a json string, verify it's validity
    // validity means uploading checkpoint directory complete, so just write_current_chkpt_file
    // otherwise, upload checkpoint directory
    void verify_backup_metadata(const blob &value);
    // after upload_checkpoint_directory ---> write_backup_metadata --> write_current_chkpt_file -->
    // notify meta
    void write_backup_metadata();

    void write_current_chkpt_file(const std::string &value);
    // write value to file, if succeed then callback(true), else callback(false)
    void on_write(const dist::block_service::block_file_ptr &file_handle,
                  const blob &value,
                  const std::function<void(bool)> &callback);
    void prepare_upload();
    void on_upload_chkpt_dir();
    void upload_file(const std::string &local_filename);
    void on_upload(const dist::block_service::block_file_ptr &file_handle,
                   const std::string &full_path_local_file);
    void on_upload_file_complete(const std::string &local_filename);

    // functions access the structure protected by _lock
    // return:
    //  -- true, uploading is complete
    //  -- false, uploading is not complete; and put uncomplete file into 'files'
    bool upload_complete_or_fetch_uncomplete_files(std::vector<std::string> &files);
    void file_upload_uncomplete(const std::string &filename);
    void file_upload_complete(const std::string &filename);

public:
    /// the following variables are public, and will only be set once, and will not be changed once
    /// set.
    char name[256]; // backup{<app_id>.<partition_index>.<policy_name>.<backup_id>}
                    // all logging should print the name
    backup_request request;
    dist::block_service::block_filesystem *block_service;
    std::string backup_root;
    decree checkpoint_decree;
    int64_t checkpoint_timestamp;
    decree durable_decree_when_checkpoint;
    std::string checkpoint_dir;
    std::vector<std::string> checkpoint_files;
    std::vector<int64_t> checkpoint_file_sizes;
    int64_t checkpoint_file_total_size;

private:
    friend class ::replication_service_test_app;

    /// state variables
    std::atomic_int _status;
    std::atomic_int _progress; // [0,1000], 1000 means completed
    char _reason[1024];        // failure reason

    std::atomic_llong _upload_file_size;
    // TODO: if chechpoint directory has many files, cold_backup_metadata may
    // occupy large amount of memory
    // for example, if a single file occupy 32B, then 1,000,000 files may occupy 32MB
    cold_backup_metadata _metadata;

    enum upload_status
    {
        UploadInvalid = 0,
        UploadUncomplete,
        UploadComplete
    };
    enum file_status
    {
        FileUploadUncomplete = 0,
        FileUploading,
        FileUploadComplete
    };

    // two atomic variants is to ensure check_upload_status and write_backup_metadata just be
    // executed once
    std::atomic_bool _have_check_upload_status;
    std::atomic_bool _have_write_backup_metadata;

    std::atomic_int _upload_status;

    int32_t _max_concurrent_uploading_file_cnt;
    // filename -> <filesize, md5>
    std::map<std::string, std::pair<int64_t, std::string>> _file_infos;

    zlock _lock; // lock the structure below
    std::map<std::string, file_status> _file_status;
    int32_t _cur_upload_file_cnt;
    int32_t _file_remain_cnt;

    replica *_owner_replica;
    uint64_t _start_time_ms;
};

typedef dsn::ref_ptr<cold_backup_context> cold_backup_context_ptr;

class partition_split_context
{
public:
    bool cleanup(bool force);
    bool is_cleaned() const;

    uint64_t total_ms() const
    {
        return splitting_start_ts_ns > 0 ? (dsn_now_ns() - splitting_start_ts_ns) / 1000000 : 0;
    }
    uint64_t async_learn_ms() const
    {
        return splitting_start_async_learn_ts_ns > 0
                   ? (dsn_now_ns() - splitting_start_async_learn_ts_ns) / 1000000
                   : 0;
    }

public:
    gpid parent_gpid;
    // whether child has copied parent prepare list
    bool is_prepare_list_copied{false};
    // whether child has catched up with parent during async-learn
    bool is_caught_up{false};
<<<<<<< HEAD

    uint64_t splitting_start_ts_ns{0};
    uint64_t splitting_start_async_learn_ts_ns{0};
    uint64_t splitting_copy_file_count{0};
    uint64_t splitting_copy_file_size{0};
    uint64_t splitting_copy_mutation_count{0};

    // mutation list should copy to child replica but prepare list is not ready
    std::vector<mutation_ptr> child_temp_mutation_list;

    // heart beat beween parent and child, start when initialize child replica
    // child replica send heart beat to parent per 5 seconds
    // if parent state change, set child partition statu as PS_ERROR
    ::dsn::task_ptr check_state_task;
=======
>>>>>>> 1aa539ba

    // child replica async learn parent states
    dsn::task_ptr async_learn_task;
};

class bulk_load_context
{
public:
    // TODO(heyuchen): add public functions
private:
    friend class replica;
    friend class replica_bulk_load_test;

    bulk_load_status::type _status{bulk_load_status::BLS_INVALID};
};

//---------------inline impl----------------------------------------------------------------

inline partition_status::type primary_context::get_node_status(::dsn::rpc_address addr) const
{
    auto it = statuses.find(addr);
    return it != statuses.end() ? it->second : partition_status::PS_INACTIVE;
}
} // namespace replication
} // namespace dsn<|MERGE_RESOLUTION|>--- conflicted
+++ resolved
@@ -124,7 +124,6 @@
     // Used for partition split
     // primary parent register child on meta_server task
     dsn::task_ptr register_child_task;
-<<<<<<< HEAD
 
     // Used for partition split
     // primary parent query child on meta_server task
@@ -134,8 +133,6 @@
     // Used partition split
     // secondary replica address who has paused or canceled split
     std::unordered_set<rpc_address> split_stopped_secondary;
-=======
->>>>>>> 1aa539ba
 };
 
 class secondary_context
@@ -568,7 +565,6 @@
     bool is_prepare_list_copied{false};
     // whether child has catched up with parent during async-learn
     bool is_caught_up{false};
-<<<<<<< HEAD
 
     uint64_t splitting_start_ts_ns{0};
     uint64_t splitting_start_async_learn_ts_ns{0};
@@ -583,8 +579,6 @@
     // child replica send heart beat to parent per 5 seconds
     // if parent state change, set child partition statu as PS_ERROR
     ::dsn::task_ptr check_state_task;
-=======
->>>>>>> 1aa539ba
 
     // child replica async learn parent states
     dsn::task_ptr async_learn_task;
