--- conflicted
+++ resolved
@@ -186,11 +186,7 @@
     //
     mutation_log(const std::string &dir, int32_t max_log_file_mb, gpid gpid, replica *r = nullptr);
 
-<<<<<<< HEAD
-    virtual ~mutation_log();
-=======
     virtual ~mutation_log() = default;
->>>>>>> ca636f20
 
     //
     // initialization
@@ -426,15 +422,11 @@
     {
     }
 
-<<<<<<< HEAD
-    virtual ~mutation_log_shared() override { _tracker.cancel_outstanding_tasks(); }
-=======
     virtual ~mutation_log_shared() override
     {
         close();
         _tracker.cancel_outstanding_tasks();
     }
->>>>>>> ca636f20
 
     virtual ::dsn::task_ptr append(mutation_ptr &mu,
                                    dsn::task_code callback_code,
@@ -496,11 +488,6 @@
         _tracker.cancel_outstanding_tasks();
     }
 
-<<<<<<< HEAD
-    virtual ~mutation_log_private() override { _tracker.cancel_outstanding_tasks(); }
-
-=======
->>>>>>> ca636f20
     virtual ::dsn::task_ptr append(mutation_ptr &mu,
                                    dsn::task_code callback_code,
                                    dsn::task_tracker *tracker,
