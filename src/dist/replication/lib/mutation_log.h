--- conflicted
+++ resolved
@@ -471,11 +471,7 @@
     // bufferring - only one concurrent write is allowed
     mutable zlock _slock;
     std::atomic_bool _is_writing;
-<<<<<<< HEAD
-    std::shared_ptr<log_block> _pending_write;
-=======
     std::shared_ptr<log_appender> _pending_write;
->>>>>>> 1aa539ba
 
     bool _force_flush;
     perf_counter_wrapper *_write_size_counter;
@@ -553,13 +549,8 @@
     // Writes that are emitted to `commit_log_block` but are not completely written.
     // The weak_ptr used here is a trick. Once the pointer freed, ie.
     // `_issued_write.lock() == nullptr`, it means the emitted writes all finished.
-<<<<<<< HEAD
-    std::weak_ptr<log_block> _issued_write;
-    std::shared_ptr<log_block> _pending_write;
-=======
     std::weak_ptr<log_appender> _issued_write;
     std::shared_ptr<log_appender> _pending_write;
->>>>>>> 1aa539ba
     uint64_t _pending_write_start_time_ms;
     decree _pending_write_max_commit;
     decree _pending_write_max_decree;
