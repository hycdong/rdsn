/*
 * The MIT License (MIT)
 *
 * Copyright (c) 2015 Microsoft Corporation
 *
 * -=- Robust Distributed System Nucleus (rDSN) -=-
 *
 * Permission is hereby granted, free of charge, to any person obtaining a copy
 * of this software and associated documentation files (the "Software"), to deal
 * in the Software without restriction, including without limitation the rights
 * to use, copy, modify, merge, publish, distribute, sublicense, and/or sell
 * copies of the Software, and to permit persons to whom the Software is
 * furnished to do so, subject to the following conditions:
 *
 * The above copyright notice and this permission notice shall be included in
 * all copies or substantial portions of the Software.
 *
 * THE SOFTWARE IS PROVIDED "AS IS", WITHOUT WARRANTY OF ANY KIND, EXPRESS OR
 * IMPLIED, INCLUDING BUT NOT LIMITED TO THE WARRANTIES OF MERCHANTABILITY,
 * FITNESS FOR A PARTICULAR PURPOSE AND NONINFRINGEMENT. IN NO EVENT SHALL THE
 * AUTHORS OR COPYRIGHT HOLDERS BE LIABLE FOR ANY CLAIM, DAMAGES OR OTHER
 * LIABILITY, WHETHER IN AN ACTION OF CONTRACT, TORT OR OTHERWISE, ARISING FROM,
 * OUT OF OR IN CONNECTION WITH THE SOFTWARE OR THE USE OR OTHER DEALINGS IN
 * THE SOFTWARE.
 */

/*
 * Description:
 *     replica interface, the base object which rdsn replicates
 *
 * Revision history:
 *     Mar., 2015, @imzhenyu (Zhenyu Guo), first version
 *     xxxx-xx-xx, author, fix bug about xxx
 */

#pragma once

//
// a replica is a replication partition of a serivce,
// which handles all replication related issues
// and on_request the app messages to replication_app_base
// which is binded to this replication partition
//

#include <dsn/tool-api/uniq_timestamp_us.h>
#include <dsn/tool-api/thread_access_checker.h>
#include <dsn/cpp/serverlet.h>

#include <dsn/perf_counter/perf_counter_wrapper.h>
#include <dsn/dist/replication/replica_base.h>

#include "dist/replication/common/replication_common.h"
#include "mutation.h"
#include "mutation_log.h"
#include "prepare_list.h"
#include "replica_context.h"
#include "throttling_controller.h"

namespace dsn {
namespace replication {

class replication_app_base;
class replica_stub;
class replication_checker;
class replica_duplicator_manager;
<<<<<<< HEAD
class replica_split_manager;
=======
class replica_backup_manager;

>>>>>>> 1aa539ba
namespace test {
class test_checker;
}

class replica : public serverlet<replica>, public ref_counter, public replica_base
{
public:
    ~replica(void);

    //
    //    routines for replica stub
    //
    static replica *load(replica_stub *stub, const char *dir);
    // {parent_dir} is used in partition split for get_child_dir in replica_stub
    static replica *newr(replica_stub *stub,
                         gpid gpid,
                         const app_info &app,
                         bool restore_if_necessary,
                         const std::string &parent_dir = "");

    // return true when the mutation is valid for the current replica
    bool replay_mutation(mutation_ptr &mu, bool is_private);
    void reset_prepare_list_after_replay();

    // return false when update fails or replica is going to be closed
    bool update_local_configuration_with_no_ballot_change(partition_status::type status);
    void set_inactive_state_transient(bool t);
    void check_state_completeness();
    // error_code check_and_fix_private_log_completeness();

    // close() will wait all traced tasks to finish
    void close();

    //
    //    requests from clients
    //
    void on_client_write(message_ex *request, bool ignore_throttling = false);
    void on_client_read(message_ex *request);

    //
    //    Throttling
    //

    /// throttle write requests
    /// \return true if request is throttled.
    /// \see replica::on_client_write
    bool throttle_request(throttling_controller &c, message_ex *request, int32_t req_units);
    /// update throttling controllers
    /// \see replica::update_app_envs
    void update_throttle_envs(const std::map<std::string, std::string> &envs);
    void update_throttle_env_internal(const std::map<std::string, std::string> &envs,
                                      const std::string &key,
                                      throttling_controller &cntl);

    //
    //    messages and tools from/for meta server
    //
    void on_config_proposal(configuration_update_request &proposal);
    void on_config_sync(const app_info &info,
                        const partition_configuration &config,
                        split_status::type meta_split_status);
    void on_cold_backup(const backup_request &request, /*out*/ backup_response &response);

    //
    //    messages from peers (primary or secondary)
    //
    void on_prepare(dsn::message_ex *request);
    void on_learn(dsn::message_ex *msg, const learn_request &request);
    void on_learn_completion_notification(const group_check_response &report,
                                          /*out*/ learn_notify_response &response);
    void on_learn_completion_notification_reply(error_code err,
                                                group_check_response &&report,
                                                learn_notify_response &&resp);
    void on_add_learner(const group_check_request &request);
    void on_remove(const replica_configuration &request);
    void on_group_check(const group_check_request &request, /*out*/ group_check_response &response);
    void on_copy_checkpoint(const replica_configuration &request, /*out*/ learn_response &response);

    //
    //    messsages from liveness monitor
    //
    void on_meta_server_disconnected();

    //
    //  routine for testing purpose only
    //
    void inject_error(error_code err);

    //
    //  local information query
    //
    ballot get_ballot() const { return _config.ballot; }
    partition_status::type status() const { return _config.status; }
    replication_app_base *get_app() { return _app.get(); }
    const app_info *get_app_info() const { return &_app_info; }
    decree max_prepared_decree() const { return _prepare_list->max_decree(); }
    decree last_committed_decree() const { return _prepare_list->last_committed_decree(); }
    decree last_prepared_decree() const;
    decree last_durable_decree() const;
    decree last_flushed_decree() const;
    const std::string &dir() const { return _dir; }
    uint64_t create_time_milliseconds() const { return _create_time_ms; }
    const char *name() const { return replica_name(); }
    mutation_log_ptr private_log() const { return _private_log; }
    const replication_options *options() const { return _options; }
    replica_stub *get_replica_stub() { return _stub; }
    bool verbose_commit_log() const;
    dsn::task_tracker *tracker() { return &_tracker; }

    //
    // Duplication
    //
    replica_duplicator_manager *get_duplication_manager() const { return _duplication_mgr.get(); }
    bool is_duplicating() const { return _duplicating; }

    //
<<<<<<< HEAD
    // Partition Split
    //
    replica_split_manager *get_split_manager() const { return _split_mgr.get(); }
=======
    // Backup
    //
    replica_backup_manager *get_backup_manager() const { return _backup_mgr.get(); }
>>>>>>> 1aa539ba

    void update_last_checkpoint_generate_time();

    //
    // Statistics
    //
    void update_commit_qps(int count);

    // routine for get extra envs from replica
    const std::map<std::string, std::string> &get_replica_extra_envs() const { return _extra_envs; }

protected:
    // this method is marked protected to enable us to mock it in unit tests.
    virtual decree max_gced_decree_no_lock() const;

private:
    // common helpers
    void init_state();
    void response_client_read(dsn::message_ex *request, error_code error);
    void response_client_write(dsn::message_ex *request, error_code error);
    void execute_mutation(mutation_ptr &mu);
    mutation_ptr new_mutation(decree decree);

    // initialization
    replica(replica_stub *stub, gpid gpid, const app_info &app, const char *dir, bool need_restore);
    error_code initialize_on_new();
    error_code initialize_on_load();
    error_code init_app_and_prepare_list(bool create_new);
    decree get_replay_start_decree();

    /////////////////////////////////////////////////////////////////
    // 2pc
    void init_prepare(mutation_ptr &mu, bool reconciliation);
    void send_prepare_message(::dsn::rpc_address addr,
                              partition_status::type status,
                              const mutation_ptr &mu,
                              int timeout_milliseconds,
                              int64_t learn_signature = invalid_signature);
    void on_append_log_completed(mutation_ptr &mu, error_code err, size_t size);
    void on_prepare_reply(std::pair<mutation_ptr, partition_status::type> pr,
                          error_code err,
                          dsn::message_ex *request,
                          dsn::message_ex *reply);
    void do_possible_commit_on_primary(mutation_ptr &mu);
    void ack_prepare_message(error_code err, mutation_ptr &mu);
    void cleanup_preparing_mutations(bool wait);

    /////////////////////////////////////////////////////////////////
    // learning
    void init_learn(uint64_t signature);
    void on_learn_reply(error_code err, learn_request &&req, learn_response &&resp);
    void on_copy_remote_state_completed(error_code err,
                                        size_t size,
                                        uint64_t copy_start_time,
                                        learn_request &&req,
                                        learn_response &&resp);
    void on_learn_remote_state_completed(error_code err);
    void handle_learning_error(error_code err, bool is_local_error);
    error_code handle_learning_succeeded_on_primary(::dsn::rpc_address node,
                                                    uint64_t learn_signature);
    void notify_learn_completion();
    error_code apply_learned_state_from_private_log(learn_state &state);

    // Gets the position where this round of the learning process should begin.
    // This method is called on primary-side.
    // TODO(wutao1): mark it const
    decree get_learn_start_decree(const learn_request &req);

    // This method differs with `_private_log->max_gced_decree()` in that
    // it also takes `learn/` dir into account, since the learned logs are
    // a part of plog as well.
    // This method is called on learner-side.
    decree get_max_gced_decree_for_learn() const;

    /////////////////////////////////////////////////////////////////
    // failure handling
    void handle_local_failure(error_code error);
    void handle_remote_failure(partition_status::type status,
                               ::dsn::rpc_address node,
                               error_code error,
                               const std::string &caused_by);

    /////////////////////////////////////////////////////////////////
    // reconfiguration
    void assign_primary(configuration_update_request &proposal);
    void add_potential_secondary(configuration_update_request &proposal);
    void upgrade_to_secondary_on_primary(::dsn::rpc_address node);
    void downgrade_to_secondary_on_primary(configuration_update_request &proposal);
    void downgrade_to_inactive_on_primary(configuration_update_request &proposal);
    void remove(configuration_update_request &proposal);
    void update_configuration_on_meta_server(config_type::type type,
                                             ::dsn::rpc_address node,
                                             partition_configuration &newConfig);
    void
    on_update_configuration_on_meta_server_reply(error_code err,
                                                 dsn::message_ex *request,
                                                 dsn::message_ex *response,
                                                 std::shared_ptr<configuration_update_request> req);
    void replay_prepare_list();
    bool is_same_ballot_status_change_allowed(partition_status::type olds,
                                              partition_status::type news);

    void update_app_envs(const std::map<std::string, std::string> &envs);
    void update_app_envs_internal(const std::map<std::string, std::string> &envs);
    void query_app_envs(/*out*/ std::map<std::string, std::string> &envs);

    bool update_configuration(const partition_configuration &config);
    bool update_local_configuration(const replica_configuration &config, bool same_ballot = false);

    error_code update_init_info_ballot_and_decree();

    /////////////////////////////////////////////////////////////////
    // group check
    void init_group_check();
    void broadcast_group_check(split_status::type meta_split_status = split_status::NOT_SPLIT);
    void on_group_check_reply(error_code err,
                              const std::shared_ptr<group_check_request> &req,
                              const std::shared_ptr<group_check_response> &resp);

    /////////////////////////////////////////////////////////////////
    // check timer for gc, checkpointing etc.
    void on_checkpoint_timer();
    void init_checkpoint(bool is_emergency);
    error_code background_async_checkpoint(bool is_emergency);
    error_code background_sync_checkpoint();
    void catch_up_with_private_logs(partition_status::type s);
    void on_checkpoint_completed(error_code err);
    void on_copy_checkpoint_ack(error_code err,
                                const std::shared_ptr<replica_configuration> &req,
                                const std::shared_ptr<learn_response> &resp);
    void on_copy_checkpoint_file_completed(error_code err,
                                           size_t sz,
                                           std::shared_ptr<learn_response> resp,
                                           const std::string &chk_dir);

    /////////////////////////////////////////////////////////////////
    // cold backup
<<<<<<< HEAD
    void clear_backup_checkpoint(const std::string &policy_name);
    void background_clear_backup_checkpoint(const std::string &policy_name);
=======
>>>>>>> 1aa539ba
    void generate_backup_checkpoint(cold_backup_context_ptr backup_context);
    void trigger_async_checkpoint_for_backup(cold_backup_context_ptr backup_context);
    void wait_async_checkpoint_for_backup(cold_backup_context_ptr backup_context);
    void local_create_backup_checkpoint(cold_backup_context_ptr backup_context);
    void send_backup_request_to_secondary(const backup_request &request);
    // set all cold_backup_state cancel/pause
    void set_backup_context_cancel();
    void set_backup_context_pause();
    void clear_cold_backup_state();

    /////////////////////////////////////////////////////////////////
    // replica restore from backup
    bool read_cold_backup_metadata(const std::string &file, cold_backup_metadata &backup_metadata);
    bool verify_checkpoint(const cold_backup_metadata &backup_metadata,
                           const std::string &chkpt_dir);
    // checkpoint on cold backup media maybe contain useless file,
    // we should abandon these file base cold_backup_metadata
    bool remove_useless_file_under_chkpt(const std::string &chkpt_dir,
                                         const cold_backup_metadata &metadata);
    dsn::error_code download_checkpoint(const configuration_restore_request &req,
                                        const std::string &remote_chkpt_dir,
                                        const std::string &local_chkpt_dir);
    dsn::error_code find_valid_checkpoint(const configuration_restore_request &req,
                                          /*out*/ std::string &remote_chkpt_dir);
    dsn::error_code restore_checkpoint();

    dsn::error_code skip_restore_partition(const std::string &restore_dir);
    void tell_meta_to_restore_rollback();

    void report_restore_status_to_meta();

    void update_restore_progress();

    std::string query_compact_state() const;

<<<<<<< HEAD
=======
    /////////////////////////////////////////////////////////////////
    // partition split
    // parent partition create child
    void on_add_child(const group_check_request &request);

    // child replica initialize config and state info
    void child_init_replica(gpid parent_gpid, dsn::rpc_address primary_address, ballot init_ballot);

    void parent_prepare_states(const std::string &dir);

    // child copy parent prepare list and call child_learn_states
    void child_copy_prepare_list(learn_state lstate,
                                 std::vector<mutation_ptr> mutation_list,
                                 std::vector<std::string> plog_files,
                                 uint64_t total_file_size,
                                 std::shared_ptr<prepare_list> plist);

    // child learn states(including checkpoint, private logs, in-memory mutations)
    void child_learn_states(learn_state lstate,
                            std::vector<mutation_ptr> mutation_list,
                            std::vector<std::string> plog_files,
                            uint64_t total_file_size,
                            decree last_committed_decree);

    // TODO(heyuchen): total_file_size is used for split perf-counter in further pull request
    // Applies mutation logs that were learned from the parent of this child.
    // This stage follows after that child applies the checkpoint of parent, and begins to apply the
    // mutations.
    // \param last_committed_decree: parent's last_committed_decree when the checkpoint was
    // generated.
    error_code child_apply_private_logs(std::vector<std::string> plog_files,
                                        std::vector<mutation_ptr> mutation_list,
                                        uint64_t total_file_size,
                                        decree last_committed_decree);

    // child catch up parent states while executing async learn task
    void child_catch_up_states();

    // child send notification to primary parent when it finish async learn
    void child_notify_catch_up();

    // primary parent handle child catch_up request
    void parent_handle_child_catch_up(const notify_catch_up_request &request,
                                      notify_cacth_up_response &response);

    // primary parent check if sync_point has been committed
    // sync_point is the first decree after parent send write request to child synchronously
    void parent_check_sync_point_commit(decree sync_point);

    // primary parent register children on meta_server
    void register_child_on_meta(ballot b);
    void on_register_child_on_meta_reply(dsn::error_code ec,
                                         const register_child_request &request,
                                         const register_child_response &response);
    // primary sends register request to meta_server
    void parent_send_register_request(const register_child_request &request);

    // child partition has been registered on meta_server, could be active
    void child_partition_active(const partition_configuration &config);

    // return true if parent status is valid
    bool parent_check_states();

    // parent reset child information when partition split failed
    void parent_cleanup_split_context();
    // child suicide when partition split failed
    void child_handle_split_error(const std::string &error_msg);
    // child handle error while async learn parent states
    void child_handle_async_learn_error();

>>>>>>> 1aa539ba
    void init_table_level_latency_counters();

    /////////////////////////////////////////////////////////////////
    // replica bulk load
    void on_bulk_load(const bulk_load_request &request, /*out*/ bulk_load_response &response);
    void broadcast_group_bulk_load(const bulk_load_request &meta_req);

    error_code do_bulk_load(const std::string &app_name,
                            bulk_load_status::type meta_status,
                            const std::string &cluster_name,
                            const std::string &provider_name);

    void report_bulk_load_states_to_meta(bulk_load_status::type remote_status,
                                         bool report_metadata,
                                         /*out*/ bulk_load_response &response);

    bulk_load_status::type get_bulk_load_status() { return _bulk_load_context._status; }

private:
    friend class ::dsn::replication::replication_checker;
    friend class ::dsn::replication::test::test_checker;
    friend class ::dsn::replication::mutation_queue;
    friend class ::dsn::replication::replica_stub;
    friend class mock_replica;
    friend class throttling_controller_test;
    friend class replica_learn_test;
    friend class replica_duplicator_manager;
    friend class load_mutation;
    friend class replica_split_test;
<<<<<<< HEAD
    friend class replica_split_manager;
=======
    friend class replica_test;
    friend class replica_backup_manager;
    friend class replica_bulk_load_test;
>>>>>>> 1aa539ba

    // replica configuration, updated by update_local_configuration ONLY
    replica_configuration _config;
    uint64_t _create_time_ms;
    uint64_t _last_config_change_time_ms;
    uint64_t _last_checkpoint_generate_time_ms;
    uint64_t _next_checkpoint_interval_trigger_time_ms;

    // prepare list
    prepare_list *_prepare_list;

    // private prepare log (may be empty, depending on config)
    mutation_log_ptr _private_log;

    // local checkpoint timer for gc, checkpoint, etc.
    dsn::task_ptr _checkpoint_timer;

    // application
    std::unique_ptr<replication_app_base> _app;

    // constants
    replica_stub *_stub;
    std::string _dir;
    replication_options *_options;
    app_info _app_info;
    std::map<std::string, std::string> _extra_envs;

    // uniq timestamp generator for this replica.
    //
    // we use it to generate an increasing timestamp for current replica
    // and replicate it to secondary in preparing mutations, and secodaries'
    // timestamp value will also updated if value from primary is larger
    //
    // as the timestamp is recorded in mutation log with mutations, we also update the value
    // when do replaying
    //
    // in addition, as a replica can only be accessed by one thread,
    // so the "thread-unsafe" generator works fine
    uniq_timestamp_us _uniq_timestamp_us;

    // replica status specific states
    primary_context _primary_states;
    secondary_context _secondary_states;
    potential_secondary_context _potential_secondary_states;
    // policy_name --> cold_backup_context
    std::map<std::string, cold_backup_context_ptr> _cold_backup_contexts;
    partition_split_context _split_states;
    bulk_load_context _bulk_load_context;

    // timer task that running in replication-thread
    std::atomic<uint64_t> _cold_backup_running_count;
    std::atomic<uint64_t> _cold_backup_max_duration_time_ms;
    std::atomic<uint64_t> _cold_backup_max_upload_file_size;

    // record the progress of restore
    int64_t _chkpt_total_size;
    std::atomic<int64_t> _cur_download_size;
    std::atomic<int32_t> _restore_progress;
    // _restore_status:
    //      ERR_OK: restore haven't encounter some error
    //      ERR_CORRUPTION : data on backup media is damaged and we can not skip the damage data,
    //                       so should restore rollback
    //      ERR_IGNORE_DAMAGED_DATA : data on backup media is damaged but we can skip the damage
    //                                data, so skip the damaged partition
    dsn::error_code _restore_status;

    bool _inactive_is_transient; // upgrade to P/S is allowed only iff true
    bool _is_initializing;       // when initializing, switching to primary need to update ballot
    bool _deny_client_write;     // if deny all write requests
    throttling_controller _write_qps_throttling_controller;  // throttling by requests-per-second
    throttling_controller _write_size_throttling_controller; // throttling by bytes-per-second

    // duplication
    std::unique_ptr<replica_duplicator_manager> _duplication_mgr;
    bool _duplicating{false};
<<<<<<< HEAD

    // partition split
    std::unique_ptr<replica_split_manager> _split_mgr;
=======

    // backup
    std::unique_ptr<replica_backup_manager> _backup_mgr;

    // partition split
    // _child_gpid = gpid({app_id},{pidx}+{old_partition_count}) for parent partition
    // _child_gpid.app_id = 0 for parent partition not in partition split and child partition
    dsn::gpid _child_gpid{0, 0};
    // ballot when starting partition split and split will stop if ballot changed
    // _child_init_ballot = 0 if partition not in partition split
    ballot _child_init_ballot{0};
    // in normal cases, _partition_version = partition_count-1
    // when replica reject client read write request, partition_version = -1
    std::atomic<int32_t> _partition_version;
>>>>>>> 1aa539ba

    // perf counters
    perf_counter_wrapper _counter_private_log_size;
    perf_counter_wrapper _counter_recent_write_throttling_delay_count;
    perf_counter_wrapper _counter_recent_write_throttling_reject_count;
    std::vector<perf_counter *> _counters_table_level_latency;
    perf_counter_wrapper _counter_dup_disabled_non_idempotent_write_count;
    perf_counter_wrapper _counter_backup_request_qps;

    dsn::task_tracker _tracker;
    // the thread access checker
    dsn::thread_access_checker _checker;
};
typedef dsn::ref_ptr<replica> replica_ptr;
} // namespace replication
} // namespace dsn<|MERGE_RESOLUTION|>--- conflicted
+++ resolved
@@ -63,12 +63,9 @@
 class replica_stub;
 class replication_checker;
 class replica_duplicator_manager;
-<<<<<<< HEAD
+class replica_backup_manager;
 class replica_split_manager;
-=======
-class replica_backup_manager;
-
->>>>>>> 1aa539ba
+
 namespace test {
 class test_checker;
 }
@@ -185,15 +182,14 @@
     bool is_duplicating() const { return _duplicating; }
 
     //
-<<<<<<< HEAD
+    // Backup
+    //
+    replica_backup_manager *get_backup_manager() const { return _backup_mgr.get(); }
+
+    //
     // Partition Split
     //
     replica_split_manager *get_split_manager() const { return _split_mgr.get(); }
-=======
-    // Backup
-    //
-    replica_backup_manager *get_backup_manager() const { return _backup_mgr.get(); }
->>>>>>> 1aa539ba
 
     void update_last_checkpoint_generate_time();
 
@@ -331,11 +327,6 @@
 
     /////////////////////////////////////////////////////////////////
     // cold backup
-<<<<<<< HEAD
-    void clear_backup_checkpoint(const std::string &policy_name);
-    void background_clear_backup_checkpoint(const std::string &policy_name);
-=======
->>>>>>> 1aa539ba
     void generate_backup_checkpoint(cold_backup_context_ptr backup_context);
     void trigger_async_checkpoint_for_backup(cold_backup_context_ptr backup_context);
     void wait_async_checkpoint_for_backup(cold_backup_context_ptr backup_context);
@@ -371,79 +362,6 @@
 
     std::string query_compact_state() const;
 
-<<<<<<< HEAD
-=======
-    /////////////////////////////////////////////////////////////////
-    // partition split
-    // parent partition create child
-    void on_add_child(const group_check_request &request);
-
-    // child replica initialize config and state info
-    void child_init_replica(gpid parent_gpid, dsn::rpc_address primary_address, ballot init_ballot);
-
-    void parent_prepare_states(const std::string &dir);
-
-    // child copy parent prepare list and call child_learn_states
-    void child_copy_prepare_list(learn_state lstate,
-                                 std::vector<mutation_ptr> mutation_list,
-                                 std::vector<std::string> plog_files,
-                                 uint64_t total_file_size,
-                                 std::shared_ptr<prepare_list> plist);
-
-    // child learn states(including checkpoint, private logs, in-memory mutations)
-    void child_learn_states(learn_state lstate,
-                            std::vector<mutation_ptr> mutation_list,
-                            std::vector<std::string> plog_files,
-                            uint64_t total_file_size,
-                            decree last_committed_decree);
-
-    // TODO(heyuchen): total_file_size is used for split perf-counter in further pull request
-    // Applies mutation logs that were learned from the parent of this child.
-    // This stage follows after that child applies the checkpoint of parent, and begins to apply the
-    // mutations.
-    // \param last_committed_decree: parent's last_committed_decree when the checkpoint was
-    // generated.
-    error_code child_apply_private_logs(std::vector<std::string> plog_files,
-                                        std::vector<mutation_ptr> mutation_list,
-                                        uint64_t total_file_size,
-                                        decree last_committed_decree);
-
-    // child catch up parent states while executing async learn task
-    void child_catch_up_states();
-
-    // child send notification to primary parent when it finish async learn
-    void child_notify_catch_up();
-
-    // primary parent handle child catch_up request
-    void parent_handle_child_catch_up(const notify_catch_up_request &request,
-                                      notify_cacth_up_response &response);
-
-    // primary parent check if sync_point has been committed
-    // sync_point is the first decree after parent send write request to child synchronously
-    void parent_check_sync_point_commit(decree sync_point);
-
-    // primary parent register children on meta_server
-    void register_child_on_meta(ballot b);
-    void on_register_child_on_meta_reply(dsn::error_code ec,
-                                         const register_child_request &request,
-                                         const register_child_response &response);
-    // primary sends register request to meta_server
-    void parent_send_register_request(const register_child_request &request);
-
-    // child partition has been registered on meta_server, could be active
-    void child_partition_active(const partition_configuration &config);
-
-    // return true if parent status is valid
-    bool parent_check_states();
-
-    // parent reset child information when partition split failed
-    void parent_cleanup_split_context();
-    // child suicide when partition split failed
-    void child_handle_split_error(const std::string &error_msg);
-    // child handle error while async learn parent states
-    void child_handle_async_learn_error();
-
->>>>>>> 1aa539ba
     void init_table_level_latency_counters();
 
     /////////////////////////////////////////////////////////////////
@@ -473,13 +391,10 @@
     friend class replica_duplicator_manager;
     friend class load_mutation;
     friend class replica_split_test;
-<<<<<<< HEAD
-    friend class replica_split_manager;
-=======
     friend class replica_test;
     friend class replica_backup_manager;
     friend class replica_bulk_load_test;
->>>>>>> 1aa539ba
+    friend class replica_split_manager;
 
     // replica configuration, updated by update_local_configuration ONLY
     replica_configuration _config;
@@ -555,26 +470,12 @@
     // duplication
     std::unique_ptr<replica_duplicator_manager> _duplication_mgr;
     bool _duplicating{false};
-<<<<<<< HEAD
+
+    // backup
+    std::unique_ptr<replica_backup_manager> _backup_mgr;
 
     // partition split
     std::unique_ptr<replica_split_manager> _split_mgr;
-=======
-
-    // backup
-    std::unique_ptr<replica_backup_manager> _backup_mgr;
-
-    // partition split
-    // _child_gpid = gpid({app_id},{pidx}+{old_partition_count}) for parent partition
-    // _child_gpid.app_id = 0 for parent partition not in partition split and child partition
-    dsn::gpid _child_gpid{0, 0};
-    // ballot when starting partition split and split will stop if ballot changed
-    // _child_init_ballot = 0 if partition not in partition split
-    ballot _child_init_ballot{0};
-    // in normal cases, _partition_version = partition_count-1
-    // when replica reject client read write request, partition_version = -1
-    std::atomic<int32_t> _partition_version;
->>>>>>> 1aa539ba
 
     // perf counters
     perf_counter_wrapper _counter_private_log_size;
