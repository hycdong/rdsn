--- conflicted
+++ resolved
@@ -744,12 +744,7 @@
     for (int i = 0; i < resp.keys.size(); i++) {
         tp.add_row_name_and_data(resp.keys[i], resp.values[i]);
     }
-<<<<<<< HEAD
-    tp.output(out);
-    out << std::endl << std::flush;
-=======
     tp.output(out, json ? tp_output_format::kJsonPretty : tp_output_format::kTabular);
->>>>>>> 709ea411
     return dsn::ERR_OK;
 }
 
@@ -800,13 +795,7 @@
     tp_general.add_row_name_and_data("app_id", app_id);
     tp_general.add_row_name_and_data("partition_count", partition_count);
     tp_general.add_row_name_and_data("max_replica_count", max_replica_count);
-<<<<<<< HEAD
-    if (detailed)
-        tp_general.add_row_name_and_data("details", "");
-    tp_general.output(out);
-=======
     mtp.add(std::move(tp_general));
->>>>>>> 709ea411
 
     if (detailed) {
         dsn::utils::table_printer tp_details("replicas");
@@ -885,12 +874,7 @@
         tp_hpc.add_row_name_and_data("unhealthy_partition_count", partition_count - fully_healthy);
         tp_hpc.add_row_name_and_data("write_unhealthy_partition_count", write_unhealthy);
         tp_hpc.add_row_name_and_data("read_unhealthy_partition_count", read_unhealthy);
-<<<<<<< HEAD
-        tp_hpc.output(out);
-        out << std::endl;
-=======
         mtp.add(std::move(tp_hpc));
->>>>>>> 709ea411
     }
     mtp.output(out, json ? tp_output_format::kJsonPretty : tp_output_format::kTabular);
     return dsn::ERR_OK;
