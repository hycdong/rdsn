/*
 * The MIT License (MIT)
 *
 * Copyright (c) 2015 Microsoft Corporation
 *
 * -=- Robust Distributed System Nucleus (rDSN) -=-
 *
 * Permission is hereby granted, free of charge, to any person obtaining a copy
 * of this software and associated documentation files (the "Software"), to deal
 * in the Software without restriction, including without limitation the rights
 * to use, copy, modify, merge, publish, distribute, sublicense, and/or sell
 * copies of the Software, and to permit persons to whom the Software is
 * furnished to do so, subject to the following conditions:
 *
 * The above copyright notice and this permission notice shall be included in
 * all copies or substantial portions of the Software.
 *
 * THE SOFTWARE IS PROVIDED "AS IS", WITHOUT WARRANTY OF ANY KIND, EXPRESS OR
 * IMPLIED, INCLUDING BUT NOT LIMITED TO THE WARRANTIES OF MERCHANTABILITY,
 * FITNESS FOR A PARTICULAR PURPOSE AND NONINFRINGEMENT. IN NO EVENT SHALL THE
 * AUTHORS OR COPYRIGHT HOLDERS BE LIABLE FOR ANY CLAIM, DAMAGES OR OTHER
 * LIABILITY, WHETHER IN AN ACTION OF CONTRACT, TORT OR OTHERWISE, ARISING FROM,
 * OUT OF OR IN CONNECTION WITH THE SOFTWARE OR THE USE OR OTHER DEALINGS IN
 * THE SOFTWARE.
 */

/*
 * Description:
 *     replication ddl client implementation
 *
 * Revision history:
 *     2015-12-30, xiaotz, first version
 */
#include <boost/lexical_cast.hpp>
#include <dsn/utility/error_code.h>

#include <dsn/tool-api/group_address.h>
#include <dsn/dist/replication/replication_ddl_client.h>
#include <dsn/dist/replication/replication_other_types.h>
#include <iostream>
#include <fstream>
#include <iomanip>

#include <sys/socket.h>
#include <netdb.h>
#include <arpa/inet.h>
#include <fmt/format.h>

namespace dsn {
namespace replication {

std::string replication_ddl_client::hostname_from_ip(uint32_t ip)
{
    struct sockaddr_in addr_in;
    addr_in.sin_family = AF_INET;
    addr_in.sin_port = 0;
    addr_in.sin_addr.s_addr = ip;

    char hostname[256];
    int err = getnameinfo((struct sockaddr *)(&addr_in),
                          sizeof(struct sockaddr),
                          hostname,
                          sizeof(hostname),
                          nullptr,
                          0,
                          NI_NAMEREQD);
    if (err != 0) {
        struct in_addr net_addr;
        net_addr.s_addr = ip;
        char ip_str[256];
        inet_ntop(AF_INET, &net_addr, ip_str, sizeof(ip_str));

        if (err == EAI_SYSTEM) {
            dwarn("got error %s when try to resolve %s", strerror(errno), ip_str);
        } else {
            dwarn("return error(%s) when try to resolve %s", gai_strerror(err), ip_str);
        }
        return std::string("UNRESOLVABLE");
    } else {
        return std::string(hostname);
    }
}

std::string replication_ddl_client::hostname_from_ip(const char *ip)
{
    uint32_t ip_addr;
    inet_pton(AF_INET, ip, &ip_addr);
    return hostname_from_ip(ip_addr);
}

std::string replication_ddl_client::hostname_from_ip_port(const char *ip_port)
{
    dsn::rpc_address addr;
    if (!addr.from_string_ipv4(ip_port)) {
        dwarn("invalid ip_port(%s)", ip_port);
        return std::string("UNRESOLVABLE");
    }
    return hostname(addr);
}

std::string replication_ddl_client::hostname(const rpc_address &address)
{
    if (address.type() != HOST_TYPE_IPV4) {
        return std::string("invalid");
    }
    return hostname_from_ip(htonl(address.ip())) + ":" + std::to_string(address.port());
}

std::string replication_ddl_client::list_hostname_from_ip(const char *ip_list)
{
    std::vector<std::string> splitted_ip;
    dsn::utils::split_args(ip_list, splitted_ip, ',');

    if (splitted_ip.empty()) {
        dwarn("invalid ip_list(%s)", ip_list);
        return std::string("UNRESOLVABLE");
    }

    std::stringstream result;
    result << hostname_from_ip(splitted_ip[0].c_str());
    for (int i = 1; i < splitted_ip.size(); ++i) {
        result << "," << hostname_from_ip(splitted_ip[i].c_str());
    }
    return result.str();
}

std::string replication_ddl_client::list_hostname_from_ip_port(const char *ip_port_list)
{
    std::vector<std::string> splitted_ip_port;
    dsn::utils::split_args(ip_port_list, splitted_ip_port, ',');
    if (splitted_ip_port.empty()) {
        dwarn("invalid ip_port_list(%s)", ip_port_list);
        return std::string("UNRESOLVABLE");
    }

    std::stringstream result;
    result << hostname_from_ip_port(splitted_ip_port[0].c_str());
    for (int i = 1; i < splitted_ip_port.size(); ++i) {
        result << "," << hostname_from_ip_port(splitted_ip_port[i].c_str());
    }
    return result.str();
}

replication_ddl_client::replication_ddl_client(const std::vector<dsn::rpc_address> &meta_servers)
{
    _meta_server.assign_group("meta-servers");
    for (auto &m : meta_servers) {
        _meta_server.group_address()->add(m);
    }
}

replication_ddl_client::~replication_ddl_client() { _tracker.cancel_outstanding_tasks(); }

dsn::error_code replication_ddl_client::wait_app_ready(const std::string &app_name,
                                                       int partition_count,
                                                       int max_replica_count)
{
    int sleep_sec = 2;
    while (true) {
        std::this_thread::sleep_for(std::chrono::seconds(sleep_sec));

        std::shared_ptr<configuration_query_by_index_request> query_req(
            new configuration_query_by_index_request());
        query_req->app_name = app_name;

        auto query_task = request_meta<configuration_query_by_index_request>(
            RPC_CM_QUERY_PARTITION_CONFIG_BY_INDEX, query_req);
        query_task->wait();
        if (query_task->error() == ERR_INVALID_STATE) {
            std::cout << app_name << " not ready yet, still waiting..." << std::endl;
            continue;
        }

        if (query_task->error() != dsn::ERR_OK) {
            std::cout << "create app " << app_name
                      << " failed: [query] call server error: " << query_task->error().to_string()
                      << std::endl;
            return query_task->error();
        }

        dsn::configuration_query_by_index_response query_resp;
        ::dsn::unmarshall(query_task->get_response(), query_resp);
        if (query_resp.err != dsn::ERR_OK) {
            std::cout << "create app " << app_name
                      << " failed: [query] received server error: " << query_resp.err.to_string()
                      << std::endl;
            return query_resp.err;
        }
        dassert(partition_count == query_resp.partition_count, "partition count not equal");
        int ready_count = 0;
        for (int i = 0; i < partition_count; i++) {
            const partition_configuration &pc = query_resp.partitions[i];
            if (!pc.primary.is_invalid() && (pc.secondaries.size() + 1 >= max_replica_count)) {
                ready_count++;
            }
        }
        if (ready_count == partition_count) {
            std::cout << app_name << " is ready now: (" << ready_count << "/" << partition_count
                      << ")" << std::endl;
            break;
        }
        std::cout << app_name << " not ready yet, still waiting... (" << ready_count << "/"
                  << partition_count << ")" << std::endl;
    }
    return dsn::ERR_OK;
}

dsn::error_code replication_ddl_client::create_app(const std::string &app_name,
                                                   const std::string &app_type,
                                                   int partition_count,
                                                   int replica_count,
                                                   const std::map<std::string, std::string> &envs,
                                                   bool is_stateless)
{
    if (partition_count < 1) {
        std::cout << "create app " << app_name << " failed: partition_count should >= 1"
                  << std::endl;
        return ERR_INVALID_PARAMETERS;
    }

    if (replica_count < 2) {
        std::cout << "create app " << app_name << " failed: replica_count should >= 2" << std::endl;
        return ERR_INVALID_PARAMETERS;
    }

    if (app_name.empty() ||
        !std::all_of(app_name.cbegin(),
                     app_name.cend(),
                     (bool (*)(int))replication_ddl_client::valid_app_char)) {
        std::cout << "create app " << app_name << " failed: invalid app_name" << std::endl;
        return ERR_INVALID_PARAMETERS;
    }

    if (app_type.empty() ||
        !std::all_of(app_type.cbegin(),
                     app_type.cend(),
                     (bool (*)(int))replication_ddl_client::valid_app_char)) {
        std::cout << "create app " << app_name << " failed: invalid app_type" << std::endl;
        return ERR_INVALID_PARAMETERS;
    }

    std::shared_ptr<configuration_create_app_request> req(new configuration_create_app_request());
    req->app_name = app_name;
    req->options.partition_count = partition_count;
    req->options.replica_count = replica_count;
    req->options.success_if_exist = true;
    req->options.app_type = app_type;
    req->options.envs = envs;
    req->options.is_stateful = !is_stateless;

    auto resp_task = request_meta<configuration_create_app_request>(RPC_CM_CREATE_APP, req);
    resp_task->wait();
    if (resp_task->error() != dsn::ERR_OK) {
        std::cout << "create app " << app_name
                  << " failed: [create] call server error: " << resp_task->error().to_string()
                  << std::endl;
        return resp_task->error();
    }

    dsn::replication::configuration_create_app_response resp;
    ::dsn::unmarshall(resp_task->get_response(), resp);
    if (resp.err != dsn::ERR_OK) {
        std::cout << "create app " << app_name
                  << " failed: [create] received server error: " << resp.err.to_string()
                  << std::endl;
        return resp.err;
    }

    std::cout << "create app " << app_name << " succeed, waiting for app ready" << std::endl;

    dsn::error_code error = wait_app_ready(app_name, partition_count, replica_count);
    if (error == dsn::ERR_OK)
        std::cout << app_name << " is ready now!" << std::endl;
    return error;
}

dsn::error_code replication_ddl_client::drop_app(const std::string &app_name, int reserve_seconds)
{
    if (app_name.empty() ||
        !std::all_of(app_name.cbegin(),
                     app_name.cend(),
                     (bool (*)(int))replication_ddl_client::valid_app_char))
        return ERR_INVALID_PARAMETERS;

    std::shared_ptr<configuration_drop_app_request> req(new configuration_drop_app_request());
    req->app_name = app_name;
    req->options.success_if_not_exist = true;
    req->options.__set_reserve_seconds(reserve_seconds);

    auto resp_task = request_meta<configuration_drop_app_request>(RPC_CM_DROP_APP, req);
    resp_task->wait();
    if (resp_task->error() != dsn::ERR_OK) {
        return resp_task->error();
    }

    dsn::replication::configuration_drop_app_response resp;
    ::dsn::unmarshall(resp_task->get_response(), resp);
    if (resp.err != dsn::ERR_OK) {
        return resp.err;
    }
    return dsn::ERR_OK;
}

dsn::error_code replication_ddl_client::recall_app(int32_t app_id, const std::string &new_app_name)
{
    if (!std::all_of(new_app_name.cbegin(),
                     new_app_name.cend(),
                     (bool (*)(int))replication_ddl_client::valid_app_char))
        return ERR_INVALID_PARAMETERS;

    std::shared_ptr<configuration_recall_app_request> req =
        std::make_shared<configuration_recall_app_request>();
    req->app_id = app_id;
    req->new_app_name = new_app_name;

    auto resp_task = request_meta<configuration_recall_app_request>(RPC_CM_RECALL_APP, req);
    resp_task->wait();
    if (resp_task->error() != dsn::ERR_OK)
        return resp_task->error();

    dsn::replication::configuration_recall_app_response resp;
    dsn::unmarshall(resp_task->get_response(), resp);
    if (resp.err != dsn::ERR_OK)
        return resp.err;
    std::cout << "recall app ok, id(" << resp.info.app_id << "), "
              << "name(" << resp.info.app_name << "), "
              << "partition_count(" << resp.info.partition_count << "), wait it ready" << std::endl;
    return wait_app_ready(
        resp.info.app_name, resp.info.partition_count, resp.info.max_replica_count);
}

dsn::error_code replication_ddl_client::list_apps(const dsn::app_status::type status,
                                                  std::vector<::dsn::app_info> &apps)
{
    std::shared_ptr<configuration_list_apps_request> req(new configuration_list_apps_request());
    req->status = status;

    auto resp_task = request_meta<configuration_list_apps_request>(RPC_CM_LIST_APPS, req);
    resp_task->wait();
    if (resp_task->error() != dsn::ERR_OK) {
        return resp_task->error();
    }

    dsn::replication::configuration_list_apps_response resp;
    ::dsn::unmarshall(resp_task->get_response(), resp);
    if (resp.err != dsn::ERR_OK) {
        return resp.err;
    }

    apps = resp.infos;

    return dsn::ERR_OK;
}

dsn::error_code replication_ddl_client::list_apps(const dsn::app_status::type status,
                                                  bool show_all,
                                                  bool detailed,
                                                  const std::string &file_name)
{
    std::vector<::dsn::app_info> apps;
    auto r = list_apps(status, apps);
    if (r != dsn::ERR_OK) {
        return r;
    }

    // print configuration_list_apps_response
    std::streambuf *buf;
    std::ofstream of;

    if (!file_name.empty()) {
        of.open(file_name);
        buf = of.rdbuf();
    } else {
        buf = std::cout.rdbuf();
    }
    std::ostream out(buf);

    size_t max_app_name_size = 20;
    for (int i = 0; i < apps.size(); i++) {
        dsn::app_info info = apps[i];
        max_app_name_size = std::max(max_app_name_size, info.app_name.size() + 2);
    }

    std::vector<std::vector<std::string>> table;
    std::vector<std::string> head{"app_id",
                                  "status",
                                  "app_name",
                                  "app_type",
                                  "partition_count",
                                  "replica_count",
                                  "is_stateful",
                                  "create_time",
                                  "drop_time",
                                  "drop_expire",
                                  "envs_count"};
    table.emplace_back(std::move(head));
    int available_app_count = 0;
    for (int i = 0; i < apps.size(); i++) {
        dsn::app_info info = apps[i];
        if (!show_all && info.status != app_status::AS_AVAILABLE) {
            continue;
        }
        std::string status_str = enum_to_string(info.status);
        status_str = status_str.substr(status_str.find("AS_") + 3);
        std::string create_time = "-";
        if (info.create_second > 0) {
            char buf[20];
            dsn::utils::time_ms_to_date_time((uint64_t)info.create_second * 1000, buf, 20);
            buf[10] = '_';
            create_time = buf;
        }
        std::string drop_time = "-";
        std::string drop_expire_time = "-";
        if (info.status == app_status::AS_AVAILABLE) {
            available_app_count++;
        } else if (info.status == app_status::AS_DROPPED && info.expire_second > 0) {
            if (info.drop_second > 0) {
                char buf[20];
                dsn::utils::time_ms_to_date_time((uint64_t)info.drop_second * 1000, buf, 20);
                buf[10] = '_';
                drop_time = buf;
            }
            if (info.expire_second > 0) {
                char buf[20];
                dsn::utils::time_ms_to_date_time((uint64_t)info.expire_second * 1000, buf, 20);
                buf[10] = '_';
                drop_expire_time = buf;
            }
        }
        std::vector<std::string> row;
        row.push_back(std::to_string(info.app_id));
        row.push_back(status_str);
        row.push_back(info.app_name);
        row.push_back(info.app_type);
        row.push_back(std::to_string(info.partition_count));
        row.push_back(std::to_string(info.max_replica_count));
        row.push_back(info.is_stateful ? "true" : "false");
        row.push_back(create_time);
        row.push_back(drop_time);
        row.push_back(drop_expire_time);
        row.push_back(std::to_string(info.envs.size()));
        table.emplace_back(std::move(row));
    }
    bool pr = print_table(table, out);
    dassert(pr, "bad table format");
    out << std::endl;

    if (detailed && available_app_count > 0) {
        std::vector<std::vector<std::string>> detail_table;
        std::vector<std::string> detail_head{"app_id",
                                             "app_name",
                                             "partition_count",
                                             "fully_healthy",
                                             "unhealthy",
                                             "write_unhealthy",
                                             "read_unhealthy"};
        detail_table.emplace_back(std::move(detail_head));
        for (auto &info : apps) {
            if (info.status != app_status::AS_AVAILABLE) {
                continue;
            }
            int32_t app_id;
            int32_t partition_count;
            std::vector<partition_configuration> partitions;
            r = list_app(info.app_name, app_id, partition_count, partitions);
            if (r != dsn::ERR_OK) {
                derror("list app(%s) failed, err = %s", info.app_name.c_str(), r.to_string());
                return r;
            }
            dassert(info.app_id == app_id, "invalid app_id, %d VS %d", info.app_id, app_id);
            dassert(info.partition_count == partition_count,
                    "invalid partition_count, %d VS %d",
                    info.partition_count,
                    partition_count);
            int fully_healthy = 0;
            int write_unhealthy = 0;
            int read_unhealthy = 0;
            for (int i = 0; i < partitions.size(); i++) {
                const dsn::partition_configuration &p = partitions[i];
                int replica_count = 0;
                if (!p.primary.is_invalid()) {
                    replica_count++;
                }
                replica_count += p.secondaries.size();
                if (!p.primary.is_invalid()) {
                    if (replica_count >= p.max_replica_count)
                        fully_healthy++;
                    else if (replica_count < 2)
                        write_unhealthy++;
                } else {
                    write_unhealthy++;
                    read_unhealthy++;
                }
            }
            std::vector<std::string> row;
            row.push_back(std::to_string(info.app_id));
            row.push_back(info.app_name);
            row.push_back(std::to_string(info.partition_count));
            row.push_back(std::to_string(fully_healthy));
            row.push_back(std::to_string(info.partition_count - fully_healthy));
            row.push_back(std::to_string(write_unhealthy));
            row.push_back(std::to_string(read_unhealthy));
            detail_table.emplace_back(std::move(row));
        }
        out << "[App Healthy Info]" << std::endl;
        pr = print_table(detail_table, out);
        dassert(pr, "bad table format");
        out << std::endl;
    }

    return dsn::ERR_OK;
}

dsn::error_code replication_ddl_client::list_nodes(
    const dsn::replication::node_status::type status,
    std::map<dsn::rpc_address, dsn::replication::node_status::type> &nodes)
{
    std::shared_ptr<configuration_list_nodes_request> req(new configuration_list_nodes_request());
    req->status = status;

    auto resp_task = request_meta<configuration_list_nodes_request>(RPC_CM_LIST_NODES, req);
    resp_task->wait();
    if (resp_task->error() != dsn::ERR_OK) {
        return resp_task->error();
    }

    dsn::replication::configuration_list_nodes_response resp;
    ::dsn::unmarshall(resp_task->get_response(), resp);
    if (resp.err != dsn::ERR_OK) {
        return resp.err;
    }

    for (const dsn::replication::node_info &n : resp.infos) {
        nodes[n.address] = n.status;
    }

    return dsn::ERR_OK;
}

struct list_nodes_helper
{
    std::string node_name;
    std::string node_status;
    int primary_count;
    int secondary_count;
    list_nodes_helper(const std::string &n, const std::string &s)
        : node_name(n), node_status(s), primary_count(0), secondary_count(0)
    {
    }
};

dsn::error_code replication_ddl_client::list_nodes(const dsn::replication::node_status::type status,
                                                   bool detailed,
                                                   const std::string &file_name,
                                                   bool resolve_ip)
{
#define RESOLVE(value) (resolve_ip ? hostname_from_ip_port(value.c_str()) : value)
    std::map<dsn::rpc_address, dsn::replication::node_status::type> nodes;
    auto r = list_nodes(status, nodes);
    if (r != dsn::ERR_OK) {
        return r;
    }

    std::map<dsn::rpc_address, list_nodes_helper> tmp_map;
    int node_name_width = 0;
    for (auto &kv : nodes) {
        std::string status_str = enum_to_string(kv.second);
        status_str = status_str.substr(status_str.find("NS_") + 3);
        auto result = tmp_map.emplace(
            kv.first, list_nodes_helper(RESOLVE(kv.first.to_std_string()), status_str));
        node_name_width = std::max(node_name_width, (int)result.first->second.node_name.size());
    }

    if (detailed) {
        std::vector<::dsn::app_info> apps;
        r = list_apps(dsn::app_status::AS_AVAILABLE, apps);
        if (r != dsn::ERR_OK) {
            return r;
        }

        for (auto &app : apps) {
            int32_t app_id;
            int32_t partition_count;
            std::vector<partition_configuration> partitions;
            r = list_app(app.app_name, app_id, partition_count, partitions);
            if (r != dsn::ERR_OK) {
                return r;
            }

            for (int i = 0; i < partitions.size(); i++) {
                const dsn::partition_configuration &p = partitions[i];
                if (!p.primary.is_invalid()) {
                    auto find = tmp_map.find(p.primary);
                    if (find != tmp_map.end()) {
                        find->second.primary_count++;
                    }
                }
                for (int j = 0; j < p.secondaries.size(); j++) {
                    auto find = tmp_map.find(p.secondaries[j]);
                    if (find != tmp_map.end()) {
                        find->second.secondary_count++;
                    }
                }
            }
        }
    }

    // print configuration_list_nodes_response
    std::streambuf *buf;
    std::ofstream of;

    if (!file_name.empty()) {
        of.open(file_name);
        buf = of.rdbuf();
    } else {
        buf = std::cout.rdbuf();
    }
    std::ostream out(buf);

    if (detailed) {
        out << std::setw(node_name_width + 5) << std::left << "address" << std::setw(20)
            << std::left << "status" << std::setw(20) << std::left << "replica_count"
            << std::setw(20) << std::left << "primary_count" << std::setw(20) << std::left
            << "secondary_count" << std::endl;
        for (auto &kv : tmp_map) {
            out << std::setw(node_name_width + 5) << std::left << kv.second.node_name
                << std::setw(20) << std::left << kv.second.node_status << std::setw(20) << std::left
                << kv.second.primary_count + kv.second.secondary_count << std::setw(20) << std::left
                << kv.second.primary_count << std::setw(20) << std::left
                << kv.second.secondary_count << std::endl;
        }
    } else {
        out << std::setw(node_name_width + 5) << std::left << "address" << std::setw(20)
            << std::left << "status" << std::endl;
        for (auto &kv : tmp_map) {
            out << std::setw(node_name_width + 5) << std::left << kv.second.node_name
                << std::setw(20) << std::left << kv.second.node_status << std::endl;
        }
    }
    out << std::endl << std::flush;

    return dsn::ERR_OK;
#undef RESOLVE
}

dsn::error_code replication_ddl_client::cluster_name(int64_t timeout_ms, std::string &cluster_name)
{
    std::shared_ptr<configuration_cluster_info_request> req(
        new configuration_cluster_info_request());

    auto resp_task =
        request_meta<configuration_cluster_info_request>(RPC_CM_CLUSTER_INFO, req, timeout_ms);
    resp_task->wait();
    if (resp_task->error() != dsn::ERR_OK) {
        return resp_task->error();
    }

    configuration_cluster_info_response resp;
    ::dsn::unmarshall(resp_task->get_response(), resp);
    if (resp.err != dsn::ERR_OK) {
        return resp.err;
    }

    std::string zk_root;
    for (int i = 0; i < resp.keys.size(); ++i) {
        if (resp.keys[i] == "zookeeper_root") {
            zk_root = resp.values[i];
        }
    }

    cluster_name.clear();
    if (!zk_root.empty() && zk_root.find("/pegasus/") == 0) {
        cluster_name = zk_root.substr(9);
    }

    return cluster_name.empty() ? dsn::ERR_UNKNOWN : dsn::ERR_OK;
}

dsn::error_code replication_ddl_client::cluster_info(const std::string &file_name, bool resolve_ip)
{
    std::shared_ptr<configuration_cluster_info_request> req(
        new configuration_cluster_info_request());

    auto resp_task = request_meta<configuration_cluster_info_request>(RPC_CM_CLUSTER_INFO, req);
    resp_task->wait();
    if (resp_task->error() != dsn::ERR_OK) {
        return resp_task->error();
    }

    configuration_cluster_info_response resp;
    ::dsn::unmarshall(resp_task->get_response(), resp);
    if (resp.err != dsn::ERR_OK) {
        return resp.err;
    }

    // print configuration_cluster_info_response
    std::streambuf *buf;
    std::ofstream of;

    if (!file_name.empty()) {
        of.open(file_name);
        buf = of.rdbuf();
    } else {
        buf = std::cout.rdbuf();
    }
    std::ostream out(buf);

    size_t width = 0;
    for (int i = 0; i < resp.keys.size(); i++) {
        if (resp.keys[i].size() > width)
            width = resp.keys[i].size();
    }

    if (resolve_ip) {
        for (int i = 0; i < resp.keys.size(); ++i) {
            if (resp.keys[i] == "meta_servers") {
                resp.values[i] = list_hostname_from_ip_port(resp.values[i].c_str());
            } else if (resp.keys[i] == "primary_meta_server") {
                resp.values[i] = hostname_from_ip_port(resp.values[i].c_str());
            }
        }
    }

    for (int i = 0; i < resp.keys.size(); i++) {
        out << std::setw(width) << std::left << resp.keys[i] << " : " << resp.values[i]
            << std::endl;
    }
    out << std::endl << std::flush;
    return dsn::ERR_OK;
}

dsn::error_code replication_ddl_client::list_app(const std::string &app_name,
                                                 bool detailed,
                                                 const std::string &file_name,
                                                 bool resolve_ip)
{
#define RESOLVE(value) (resolve_ip ? hostname_from_ip_port(value.c_str()) : value)
    int32_t app_id = 0;
    int32_t partition_count = 0;
    int32_t max_replica_count = 0;
    std::vector<partition_configuration> partitions;
    dsn::error_code err = list_app(app_name, app_id, partition_count, partitions);
    if (err != dsn::ERR_OK) {
        return err;
    }
    if (!partitions.empty()) {
        max_replica_count = partitions[0].max_replica_count;
    }

    // print configuration_query_by_index_response
    std::streambuf *buf;
    std::ofstream of;

    if (!file_name.empty()) {
        of.open(file_name);
        buf = of.rdbuf();
    } else {
        buf = std::cout.rdbuf();
    }
    std::ostream out(buf);

    int width = strlen("max_replica_count");
    out << std::setw(width) << std::left << "app_name"
        << " : " << app_name << std::endl;
    out << std::setw(width) << std::left << "app_id"
        << " : " << app_id << std::endl;
    out << std::setw(width) << std::left << "partition_count"
        << " : " << partition_count << std::endl;
    out << std::setw(width) << std::left << "max_replica_count"
        << " : " << max_replica_count << std::endl;
    if (detailed) {
        std::map<rpc_address, std::pair<int, int>> node_stat;
        out << std::setw(width) << std::left << "details"
            << " : " << std::endl;
        out << std::setw(10) << std::left << "pidx" << std::setw(10) << std::left << "ballot"
            << std::setw(20) << std::left << "replica_count" << std::setw(40) << std::left
            << "primary" << std::setw(40) << std::left << "secondaries" << std::endl;
        int total_prim_count = 0;
        int total_sec_count = 0;
        int fully_healthy = 0;
        int write_unhealthy = 0;
        int read_unhealthy = 0;
        for (int i = 0; i < partitions.size(); i++) {
            const dsn::partition_configuration &p = partitions[i];
            int replica_count = 0;
            if (!p.primary.is_invalid()) {
                replica_count++;
                node_stat[p.primary].first++;
                total_prim_count++;
            }
            replica_count += p.secondaries.size();
            total_sec_count += p.secondaries.size();
            if (!p.primary.is_invalid()) {
                if (replica_count >= p.max_replica_count)
                    fully_healthy++;
                else if (replica_count < 2)
                    write_unhealthy++;
            } else {
                write_unhealthy++;
                read_unhealthy++;
            }
            std::stringstream oss;
            oss << replica_count << "/" << p.max_replica_count;
            out << std::setw(10) << std::left << p.pid.get_partition_index() << std::setw(10)
                << std::left << p.ballot << std::setw(20) << std::left << oss.str() << std::setw(40)
                << std::left << (p.primary.is_invalid() ? "-" : RESOLVE(p.primary.to_std_string()))
                << std::left << "[";
            for (int j = 0; j < p.secondaries.size(); j++) {
                if (j != 0)
                    out << ",";
                out << RESOLVE(p.secondaries[j].to_std_string());
                node_stat[p.secondaries[j]].second++;
            }
            out << "]" << std::endl;
        }
        out << std::endl;
        out << std::setw(40) << std::left << "node" << std::setw(10) << std::left << "primary"
            << std::setw(10) << std::left << "secondary" << std::setw(10) << std::left << "total"
            << std::endl;
        for (auto &kv : node_stat) {
            out << std::setw(40) << std::left << RESOLVE(kv.first.to_std_string()) << std::setw(10)
                << std::left << kv.second.first << std::setw(10) << std::left << kv.second.second
                << std::setw(10) << std::left << (kv.second.first + kv.second.second) << std::endl;
        }
        out << std::setw(40) << std::left << "" << std::setw(10) << std::left << total_prim_count
            << std::setw(10) << std::left << total_sec_count << std::setw(10) << std::left
            << total_prim_count + total_sec_count << std::endl;
        out << std::endl;
        width = strlen("write_unhealthy_partition_count");
        out << std::setw(width) << std::left << "fully_healthy_partition_count"
            << " : " << fully_healthy << std::endl;
        out << std::setw(width) << std::left << "unhealthy_partition_count"
            << " : " << (partition_count - fully_healthy) << std::endl;
        out << std::setw(width) << std::left << "write_unhealthy_partition_count"
            << " : " << write_unhealthy << std::endl;
        out << std::setw(width) << std::left << "read_unhealthy_partition_count"
            << " : " << read_unhealthy << std::endl;
    }
    out << std::endl;
    return dsn::ERR_OK;
#undef RESOLVE
}

dsn::error_code replication_ddl_client::list_app(const std::string &app_name,
                                                 int32_t &app_id,
                                                 int32_t &partition_count,
                                                 std::vector<partition_configuration> &partitions)
{
    if (app_name.empty() ||
        !std::all_of(app_name.cbegin(),
                     app_name.cend(),
                     (bool (*)(int))replication_ddl_client::valid_app_char))
        return ERR_INVALID_PARAMETERS;

    std::shared_ptr<configuration_query_by_index_request> req(
        new configuration_query_by_index_request());
    req->app_name = app_name;

    auto resp_task = request_meta<configuration_query_by_index_request>(
        RPC_CM_QUERY_PARTITION_CONFIG_BY_INDEX, req);

    resp_task->wait();
    if (resp_task->error() != dsn::ERR_OK) {
        return resp_task->error();
    }

    dsn::configuration_query_by_index_response resp;
    dsn::unmarshall(resp_task->get_response(), resp);
    if (resp.err != dsn::ERR_OK) {
        return resp.err;
    }

    app_id = resp.app_id;
    partition_count = resp.partition_count;
    partitions = resp.partitions;

    return dsn::ERR_OK;
}

dsn::replication::configuration_meta_control_response
replication_ddl_client::control_meta_function_level(meta_function_level::type level)
{
    std::shared_ptr<configuration_meta_control_request> req =
        std::make_shared<configuration_meta_control_request>();
    req->level = level;

    auto response_task = request_meta<configuration_meta_control_request>(RPC_CM_CONTROL_META, req);
    response_task->wait();
    configuration_meta_control_response resp;
    if (response_task->error() != dsn::ERR_OK) {
        resp.err = response_task->error();
    } else {
        dsn::unmarshall(response_task->get_response(), resp);
    }
    return resp;
}

dsn::error_code
replication_ddl_client::send_balancer_proposal(const configuration_balancer_request &request)
{
    std::shared_ptr<configuration_balancer_request> req =
        std::make_shared<configuration_balancer_request>(request);

    auto response_task = request_meta<configuration_balancer_request>(RPC_CM_PROPOSE_BALANCER, req);
    response_task->wait();
    if (response_task->error() != dsn::ERR_OK)
        return response_task->error();
    dsn::replication::configuration_balancer_response resp;
    dsn::unmarshall(response_task->get_response(), resp);
    return resp.err;
}

dsn::error_code replication_ddl_client::do_recovery(const std::vector<rpc_address> &replica_nodes,
                                                    int wait_seconds,
                                                    bool skip_bad_nodes,
                                                    bool skip_lost_partitions,
                                                    const std::string &outfile)
{
    std::streambuf *buf;
    std::ofstream of;

    if (!outfile.empty()) {
        of.open(outfile);
        buf = of.rdbuf();
    } else {
        buf = std::cout.rdbuf();
    }
    std::ostream out(buf);

    std::shared_ptr<configuration_recovery_request> req =
        std::make_shared<configuration_recovery_request>();
    req->recovery_set.clear();
    for (const dsn::rpc_address &node : replica_nodes) {
        if (std::find(req->recovery_set.begin(), req->recovery_set.end(), node) !=
            req->recovery_set.end()) {
            out << "duplicate replica node " << node.to_string() << ", just ingore it" << std::endl;
        } else {
            req->recovery_set.push_back(node);
        }
    }
    if (req->recovery_set.empty()) {
        out << "node set for recovery it empty" << std::endl;
        return ERR_INVALID_PARAMETERS;
    }
    req->skip_bad_nodes = skip_bad_nodes;
    req->skip_lost_partitions = skip_lost_partitions;

    out << "Wait seconds: " << wait_seconds << std::endl;
    out << "Skip bad nodes: " << (skip_bad_nodes ? "true" : "false") << std::endl;
    out << "Skip lost partitions: " << (skip_lost_partitions ? "true" : "false") << std::endl;
    out << "Node list:" << std::endl;
    out << "=============================" << std::endl;
    for (auto &node : req->recovery_set) {
        out << node.to_string() << std::endl;
    }
    out << "=============================" << std::endl;

    auto response_task = request_meta<configuration_recovery_request>(
        RPC_CM_START_RECOVERY, req, wait_seconds * 1000);
    bool wait_done = false;
    for (int i = 0; i < wait_seconds; ++i) {
        wait_done = response_task->wait(1000);
        if (wait_done)
            break;
        else
            out << "Wait recovery for " << i << " seconds" << std::endl;
    }

    if (!wait_done || response_task->get_response() == NULL) {
        out << "Wait recovery failed, administrator should check the meta for progress"
            << std::endl;
        return dsn::ERR_TIMEOUT;
    } else {
        configuration_recovery_response resp;
        dsn::unmarshall(response_task->get_response(), resp);
        out << "Recover result: " << resp.err.to_string() << std::endl;
        if (!resp.hint_message.empty()) {
            out << "=============================" << std::endl;
            out << resp.hint_message;
            out << "=============================" << std::endl;
        }
        return resp.err;
    }
}

dsn::error_code replication_ddl_client::do_restore(const std::string &backup_provider_name,
                                                   const std::string &cluster_name,
                                                   const std::string &policy_name,
                                                   int64_t timestamp,
                                                   const std::string &old_app_name,
                                                   int32_t old_app_id,
                                                   const std::string &new_app_name,
                                                   bool skip_bad_partition)
{
    std::shared_ptr<configuration_restore_request> req =
        std::make_shared<configuration_restore_request>();

    req->cluster_name = cluster_name;
    req->policy_name = policy_name;
    req->app_name = old_app_name;
    req->app_id = old_app_id;
    req->new_app_name = new_app_name;
    req->backup_provider_name = backup_provider_name;
    req->time_stamp = timestamp;
    req->skip_bad_partition = skip_bad_partition;

    auto resp_task = request_meta<configuration_restore_request>(RPC_CM_START_RESTORE, req);
    bool finish = false;
    while (!finish) {
        std::cout << "sleep 1 second to wait complete..." << std::endl;
        finish = resp_task->wait(1000);
    }

    if (resp_task->error() != ERR_OK) {
        return resp_task->error();
    } else {
        configuration_create_app_response resp;
        dsn::unmarshall(resp_task->get_response(), resp);
        if (resp.err == ERR_OBJECT_NOT_FOUND) {
            std::cout << "app metadata is damaged on cold backup media, restore app failed"
                      << std::endl;
            return ERR_OK;
        } else if (resp.err == ERR_OK) {
            std::cout << "\t"
                      << "new app_id = " << resp.appid << std::endl;
        }
        return resp.err;
    }
}

dsn::error_code replication_ddl_client::add_backup_policy(const std::string &policy_name,
                                                          const std::string &backup_provider_type,
                                                          const std::vector<int32_t> &app_ids,
                                                          int64_t backup_interval_seconds,
                                                          int32_t backup_history_cnt,
                                                          const std::string &start_time)
{
    std::shared_ptr<configuration_add_backup_policy_request> req =
        std::make_shared<configuration_add_backup_policy_request>();
    req->policy_name = policy_name;
    req->backup_provider_type = backup_provider_type;
    req->app_ids = app_ids;
    req->backup_interval_seconds = backup_interval_seconds;
    req->backup_history_count_to_keep = backup_history_cnt;
    req->start_time = start_time;
    auto resp_task =
        request_meta<configuration_add_backup_policy_request>(RPC_CM_ADD_BACKUP_POLICY, req);
    resp_task->wait();

    if (resp_task->error() != ERR_OK) {
        return resp_task->error();
    }

    configuration_add_backup_policy_response resp;
    ::dsn::unmarshall(resp_task->get_response(), resp);

    if (resp.err != ERR_OK) {
        return resp.err;
    } else {
        std::cout << "add backup policy succeed, policy_name = " << policy_name << std::endl;
    }
    return ERR_OK;
}

dsn::error_code replication_ddl_client::disable_backup_policy(const std::string &policy_name)
{
    std::shared_ptr<configuration_modify_backup_policy_request> req =
        std::make_shared<configuration_modify_backup_policy_request>();
    req->policy_name = policy_name;
    req->__set_is_disable(true);

    auto resp_task =
        request_meta<configuration_modify_backup_policy_request>(RPC_CM_MODIFY_BACKUP_POLICY, req);

    resp_task->wait();
    if (resp_task->error() != ERR_OK) {
        return resp_task->error();
    }

    configuration_modify_backup_policy_response resp;
    ::dsn::unmarshall(resp_task->get_response(), resp);
    if (resp.err != ERR_OK) {
        return resp.err;
    } else {
        std::cout << "disable policy result: " << resp.err.to_string() << std::endl;
        if (!resp.hint_message.empty()) {
            std::cout << "=============================" << std::endl;
            std::cout << resp.hint_message << std::endl;
            std::cout << "=============================" << std::endl;
        }
        return resp.err;
    }
}

dsn::error_code replication_ddl_client::enable_backup_policy(const std::string &policy_name)
{
    std::shared_ptr<configuration_modify_backup_policy_request> req =
        std::make_shared<configuration_modify_backup_policy_request>();
    req->policy_name = policy_name;
    req->__set_is_disable(false);

    auto resp_task =
        request_meta<configuration_modify_backup_policy_request>(RPC_CM_MODIFY_BACKUP_POLICY, req);

    resp_task->wait();
    if (resp_task->error() != ERR_OK) {
        return resp_task->error();
    }

    configuration_modify_backup_policy_response resp;
    ::dsn::unmarshall(resp_task->get_response(), resp);
    if (resp.err != ERR_OK) {
        return resp.err;
    } else if (resp.err == ERR_BUSY) {
        std::cout << "policy is under backup, please try disable later" << std::endl;
        return ERR_OK;
    } else {
        std::cout << "enable policy result: " << resp.err.to_string() << std::endl;
        if (!resp.hint_message.empty()) {
            std::cout << "=============================" << std::endl;
            std::cout << resp.hint_message << std::endl;
            std::cout << "=============================" << std::endl;
        }
        return resp.err;
    }
}

// help functions

template <typename T>
// make sure T support cout << T;
std::string print_set(const std::set<T> &set)
{
    std::stringstream ss;
    ss << "{";
    auto begin = set.begin();
    auto end = set.end();
    for (auto it = begin; it != end; it++) {
        if (it != begin) {
            ss << ", ";
        }
        ss << *it;
    }
    ss << "}";
    return ss.str();
}

static void print_policy_entry(const policy_entry &entry)
{
    int width = strlen("backup_provider_type");

    std::cout << "    " << std::setw(width) << std::left << "name"
              << " : " << entry.policy_name << std::endl
              << "    " << std::setw(width) << std::left << "backup_provider_type"
              << " : " << entry.backup_provider_type << std::endl
              << "    " << std::setw(width) << std::left << "backup_interval"
              << " : " << entry.backup_interval_seconds << "s" << std::endl
              << "    " << std::setw(width) << std::left << "app_ids"
              << " : " << print_set(entry.app_ids) << std::endl;

    std::string status = (entry.is_disable) ? std::string("disabled") : std::string("enabled");
    std::cout << "    " << std::setw(width) << std::left << "start_time"
              << " : " << entry.start_time << std::endl
              << "    " << std::setw(width) << std::left << "status"
              << " : " << status << std::endl
              << "    " << std::setw(width) << std::left << "backup_history_count"
              << " : " << entry.backup_history_count_to_keep << std::endl;
}

static void print_backup_entry(const backup_entry &bentry)
{
    int width = strlen("start_time");

    char start_time[30] = {'\0'};
    char end_time[30] = {'\0'};
    ::dsn::utils::time_ms_to_date_time(bentry.start_time_ms, start_time, 30);
    if (bentry.end_time_ms == 0) {
        end_time[0] = '-';
        end_time[1] = '\0';
    } else {
        ::dsn::utils::time_ms_to_date_time(bentry.end_time_ms, end_time, 30);
    }

    std::cout << "    " << std::setw(width) << std::left << "id"
              << " : " << bentry.backup_id << std::endl
              << "    " << std::setw(width) << std::left << "start_time"
              << " : " << start_time << std::endl
              << "    " << std::setw(width) << std::left << "end_time"
              << " : " << end_time << std::endl
              << "    " << std::setw(width) << std::left << "app_ids"
              << " : " << print_set(bentry.app_ids) << std::endl;
}

dsn::error_code replication_ddl_client::ls_backup_policy()
{
    std::shared_ptr<configuration_query_backup_policy_request> req =
        std::make_shared<configuration_query_backup_policy_request>();
    req->policy_names.clear();
    req->backup_info_count = 0;

    auto resp_task =
        request_meta<configuration_query_backup_policy_request>(RPC_CM_QUERY_BACKUP_POLICY, req);
    resp_task->wait();

    if (resp_task->error() != ERR_OK) {
        return resp_task->error();
    }
    configuration_query_backup_policy_response resp;
    ::dsn::unmarshall(resp_task->get_response(), resp);

    if (resp.err != ERR_OK) {
        return resp.err;
    } else {
        for (int32_t idx = 0; idx < resp.policys.size(); idx++) {
            std::cout << "[" << idx + 1 << "]" << std::endl;
            print_policy_entry(resp.policys[idx]);
            std::cout << std::endl;
        }
    }
    return ERR_OK;
}

dsn::error_code
replication_ddl_client::query_backup_policy(const std::vector<std::string> &policy_names,
                                            int backup_info_cnt)
{
    std::shared_ptr<configuration_query_backup_policy_request> req =
        std::make_shared<configuration_query_backup_policy_request>();
    req->policy_names = policy_names;
    req->backup_info_count = backup_info_cnt;

    auto resp_task =
        request_meta<configuration_query_backup_policy_request>(RPC_CM_QUERY_BACKUP_POLICY, req);
    resp_task->wait();

    if (resp_task->error() != ERR_OK) {
        return resp_task->error();
    }

    configuration_query_backup_policy_response resp;
    ::dsn::unmarshall(resp_task->get_response(), resp);

    if (resp.err != ERR_OK) {
        return resp.err;
    } else {
        for (int32_t idx = 0; idx < resp.policys.size(); idx++) {
            if (idx != 0) {
                std::cout << "************************" << std::endl;
            }
            const policy_entry &pentry = resp.policys[idx];
            std::cout << "policy_info:" << std::endl;
            print_policy_entry(pentry);
            std::cout << std::endl << "backup_infos:" << std::endl;
            const std::vector<backup_entry> &backup_infos = resp.backup_infos[idx];
            for (int idx = 0; idx < backup_infos.size(); idx++) {
                std::cout << "[" << (idx + 1) << "]" << std::endl;
                print_backup_entry(backup_infos[idx]);
            }
        }
    }
    return ERR_OK;
}

dsn::error_code
replication_ddl_client::update_backup_policy(const std::string &policy_name,
                                             const std::vector<int32_t> &add_appids,
                                             const std::vector<int32_t> &removal_appids,
                                             int64_t new_backup_interval_sec,
                                             int32_t backup_history_count_to_keep,
                                             const std::string &start_time)
{
    std::shared_ptr<configuration_modify_backup_policy_request> req =
        std::make_shared<configuration_modify_backup_policy_request>();
    req->policy_name = policy_name;
    if (!add_appids.empty()) {
        req->__set_add_appids(add_appids);
    }
    if (!removal_appids.empty()) {
        req->__set_removal_appids(removal_appids);
    }
    if (new_backup_interval_sec > 0) {
        req->__set_new_backup_interval_sec(new_backup_interval_sec);
    }

    if (backup_history_count_to_keep > 0) {
        req->__set_backup_history_count_to_keep(backup_history_count_to_keep);
    }

    if (!start_time.empty()) {
        req->__set_start_time(start_time);
    }
    auto resp_task =
        request_meta<configuration_modify_backup_policy_request>(RPC_CM_MODIFY_BACKUP_POLICY, req);
    resp_task->wait();

    if (resp_task->error() != ERR_OK) {
        return resp_task->error();
    }

    configuration_modify_backup_policy_response resp;
    ::dsn::unmarshall(resp_task->get_response(), resp);
    if (resp.err != ERR_OK) {
        return resp.err;
    } else {
        std::cout << "Modify policy result: " << resp.err.to_string() << std::endl;
        if (!resp.hint_message.empty()) {
            std::cout << "=============================" << std::endl;
            std::cout << resp.hint_message << std::endl;
            std::cout << "=============================" << std::endl;
        }
        return resp.err;
    }
}

dsn::error_code replication_ddl_client::query_restore(int32_t restore_app_id, bool detailed)
{
    if (restore_app_id <= 0) {
        return ERR_INVALID_PARAMETERS;
    }
    std::shared_ptr<configuration_query_restore_request> req =
        std::make_shared<configuration_query_restore_request>();
    req->restore_app_id = restore_app_id;

    auto resp_task =
        request_meta<configuration_query_restore_request>(RPC_CM_QUERY_RESTORE_STATUS, req);

    resp_task->wait();

    if (resp_task->error() != ERR_OK) {
        return resp_task->error();
    }

    configuration_query_restore_response response;
    ::dsn::unmarshall(resp_task->get_response(), response);
    if (response.err == ERR_OK) {
        int overall_progress = 0;
        for (const auto &p : response.restore_progress) {
            overall_progress += p;
        }
        overall_progress = overall_progress / response.restore_progress.size();
        overall_progress = overall_progress / 10;

        if (detailed) {
            int width = strlen("restore_status");
            std::cout << std::setw(width) << std::left << "pid" << std::setw(width) << std::left
                      << "progress(%)" << std::setw(width) << std::left << "restore_status"
                      << std::endl;
            for (int idx = 0; idx < response.restore_status.size(); idx++) {
                std::string restore_status = std::string("unknown");
                if (response.restore_status[idx] == ::dsn::ERR_OK) {
                    restore_status = (response.restore_progress[idx] == 1000) ? "ok" : "ongoing";
                } else if (response.restore_status[idx] == ERR_IGNORE_BAD_DATA) {
                    restore_status = "skip";
                }
                int progress = response.restore_progress[idx] / 10;
                std::cout << std::setw(width) << std::left << idx << std::setw(width) << std::left
                          << progress << std::setw(width) << std::left << restore_status
                          << std::endl;
            }

            std::cout << std::endl
                      << "the overall progress of restore is " << overall_progress << "%"
                      << std::endl;

            std::cout << std::endl << "annotations:" << std::endl;
            std::cout << "    ok : mean restore complete" << std::endl;
            std::cout << "    ongoing : mean restore is under going" << std::endl;
            std::cout
                << "    skip : data on cold backup media is damaged, but skip the damaged partition"
                << std::endl;
            std::cout << "    unknown : invalid, should login server and check it" << std::endl;
        } else {
            std::cout << "the overall progress of restore is " << overall_progress << "%"
                      << std::endl;
        }
    } else if (response.err == ERR_APP_NOT_EXIST) {
        std::cout << "invalid restore_app_id(" << restore_app_id << ")" << std::endl;
    } else if (response.err == ERR_APP_DROPPED) {
        std::cout << "restore failed, because some partition's data is damaged on cold backup media"
                  << std::endl;
    }
    return ERR_OK;
}

bool replication_ddl_client::valid_app_char(int c)
{
    return (bool)std::isalnum(c) || c == '_' || c == '.' || c == ':';
}

void replication_ddl_client::end_meta_request(const rpc_response_task_ptr &callback,
                                              int retry_times,
                                              error_code err,
                                              dsn::message_ex *request,
                                              dsn::message_ex *resp)
{
    if (err != dsn::ERR_OK && retry_times < 2) {
        rpc::call(_meta_server,
                  request,
                  &_tracker,
                  [this, retry_times, callback](
                      error_code err, dsn::message_ex *request, dsn::message_ex *response) mutable {
                      end_meta_request(callback, retry_times + 1, err, request, response);
                  });
    } else {
        callback->enqueue(err, (message_ex *)resp);
    }
}

dsn::error_code replication_ddl_client::get_app_envs(const std::string &app_name,
                                                     std::map<std::string, std::string> &envs)
{
    std::vector<::dsn::app_info> apps;
    auto r = list_apps(dsn::app_status::AS_AVAILABLE, apps);
    if (r != dsn::ERR_OK) {
        return r;
    }

    for (auto &app : apps) {
        if (app.app_name == app_name) {
            envs = app.envs;
            return dsn::ERR_OK;
        }
    }

    return dsn::ERR_OBJECT_NOT_FOUND;
}

::dsn::error_code replication_ddl_client::set_app_envs(const std::string &app_name,
                                                       const std::vector<std::string> &keys,
                                                       const std::vector<std::string> &values)
{
    std::shared_ptr<configuration_update_app_env_request> req =
        std::make_shared<configuration_update_app_env_request>();
    req->__set_app_name(app_name);
    req->__set_op(app_env_operation::type::APP_ENV_OP_SET);
    req->__set_keys(keys);
    req->__set_values(values);

    auto resp_task = request_meta<configuration_update_app_env_request>(RPC_CM_UPDATE_APP_ENV, req);
    resp_task->wait();

    if (resp_task->error() != ERR_OK) {
        return resp_task->error();
    }
    configuration_update_app_env_response response;
    dsn::unmarshall(resp_task->get_response(), response);
    if (response.err != ERR_OK) {
        return response.err;
    } else {
        std::cout << "set app envs succeed" << std::endl;
        if (!response.hint_message.empty()) {
            std::cout << "=============================" << std::endl;
            std::cout << response.hint_message << std::endl;
            std::cout << "=============================" << std::endl;
        }
    }
    return ERR_OK;
}

::dsn::error_code replication_ddl_client::del_app_envs(const std::string &app_name,
                                                       const std::vector<std::string> &keys)
{
    std::shared_ptr<configuration_update_app_env_request> req =
        std::make_shared<configuration_update_app_env_request>();
    req->__set_app_name(app_name);
    req->__set_op(app_env_operation::type::APP_ENV_OP_DEL);
    req->__set_keys(keys);

    auto resp_task = request_meta<configuration_update_app_env_request>(RPC_CM_UPDATE_APP_ENV, req);
    resp_task->wait();

    if (resp_task->error() != ERR_OK) {
        return resp_task->error();
    }
    configuration_update_app_env_response response;
    ::dsn::unmarshall(resp_task->get_response(), response);
    if (response.err != ERR_OK) {
        return response.err;
    } else {
        std::cout << "del app envs succeed" << std::endl;
        if (!response.hint_message.empty()) {
            std::cout << "=============================" << std::endl;
            std::cout << response.hint_message << std::endl;
            std::cout << "=============================" << std::endl;
        }
    }
    return ERR_OK;
}

::dsn::error_code replication_ddl_client::clear_app_envs(const std::string &app_name,
                                                         bool clear_all,
                                                         const std::string &prefix)
{
    std::shared_ptr<configuration_update_app_env_request> req =
        std::make_shared<configuration_update_app_env_request>();
    req->__set_app_name(app_name);
    req->__set_op(app_env_operation::type::APP_ENV_OP_CLEAR);
    if (clear_all) {
        req->__set_clear_prefix("");
    } else {
        dassert(!prefix.empty(), "prefix can not be empty");
        req->__set_clear_prefix(prefix);
    }

    auto resp_task = request_meta<configuration_update_app_env_request>(RPC_CM_UPDATE_APP_ENV, req);
    resp_task->wait();

    if (resp_task->error() != ERR_OK) {
        return resp_task->error();
    }
    configuration_update_app_env_response response;
    ::dsn::unmarshall(resp_task->get_response(), response);
    if (response.err != ERR_OK) {
        return response.err;
    } else {
        std::cout << "clear app envs succeed" << std::endl;
        if (!response.hint_message.empty()) {
            std::cout << "=============================" << std::endl;
            std::cout << response.hint_message << std::endl;
            std::cout << "=============================" << std::endl;
        }
    }
    return ERR_OK;
}

<<<<<<< HEAD
error_code replication_ddl_client::app_partition_split(const std::string &app_name,
                                                       int new_partition_count)
{
    if (new_partition_count < 1) {
        fmt::print("Failed to split partition for app {}, new partition count should >= 1\n",
                   app_name);
        return ERR_INVALID_PARAMETERS;
    }

    if (app_name.empty() ||
        !std::all_of(app_name.cbegin(),
                     app_name.cend(),
                     (bool (*)(int))replication_ddl_client::valid_app_char)) {
        fmt::print("Failed to partition split, app_name {} is invalid\n", app_name);
        return ERR_INVALID_PARAMETERS;
    }

    auto req = std::make_shared<app_partition_split_request>();
    req->app_name = app_name;
    req->new_partition_count = new_partition_count;

    auto resp_task = request_meta<app_partition_split_request>(RPC_CM_APP_PARTITION_SPLIT, req);
=======
bool replication_ddl_client::print_table(const std::vector<std::vector<std::string>> &table,
                                         std::ostream &output,
                                         const std::string &column_delimiter)
{
    if (table.empty())
        return true;

    int row_count = table.size();
    int column_count = table[0].size();
    std::vector<int> column_widths(column_count);
    for (int r = 0; r < row_count; ++r) {
        const std::vector<std::string> &row = table[r];
        if ((int)row.size() != column_count)
            return false;
        for (int c = 0; c < column_count; ++c) {
            int w = row[c].size();
            if (w > column_widths[c])
                column_widths[c] = w;
        }
    }

    for (int r = 0; r < row_count; ++r) {
        const std::vector<std::string> &row = table[r];
        for (int c = 0; c < column_count; ++c) {
            if (c == 0) {
                output << std::setw(column_widths[c]) << std::left << row[c];
            } else {
                output << column_delimiter;
                output << std::setw(column_widths[c]) << std::left << row[c];
            }
        }
        output << std::endl;
    }

    return true;
}

dsn::error_code
replication_ddl_client::ddd_diagnose(gpid pid, std::vector<ddd_partition_info> &ddd_partitions)
{
    std::shared_ptr<ddd_diagnose_request> req(new ddd_diagnose_request());
    req->pid = pid;

    auto resp_task = request_meta<ddd_diagnose_request>(RPC_CM_DDD_DIAGNOSE, req);

>>>>>>> a25bc1c0
    resp_task->wait();
    if (resp_task->error() != dsn::ERR_OK) {
        return resp_task->error();
    }

<<<<<<< HEAD
    app_partition_split_response resp;
    dsn::unmarshall(resp_task->get_response(), resp);
    if (resp.err == ERR_INVALID_PARAMETERS && new_partition_count != resp.partition_count * 2) {
        fmt::print("there are {} partitions in {}, new_partition_count should be {}\n",
                   resp.partition_count,
                   app_name,
                   resp.partition_count * 2);
    }
    return resp.err;
=======
    ddd_diagnose_response resp;
    dsn::unmarshall(resp_task->get_response(), resp);
    if (resp.err != dsn::ERR_OK) {
        return resp.err;
    }

    ddd_partitions = std::move(resp.partitions);

    return dsn::ERR_OK;
>>>>>>> a25bc1c0
}
}
} // namespace<|MERGE_RESOLUTION|>--- conflicted
+++ resolved
@@ -1523,30 +1523,6 @@
     return ERR_OK;
 }
 
-<<<<<<< HEAD
-error_code replication_ddl_client::app_partition_split(const std::string &app_name,
-                                                       int new_partition_count)
-{
-    if (new_partition_count < 1) {
-        fmt::print("Failed to split partition for app {}, new partition count should >= 1\n",
-                   app_name);
-        return ERR_INVALID_PARAMETERS;
-    }
-
-    if (app_name.empty() ||
-        !std::all_of(app_name.cbegin(),
-                     app_name.cend(),
-                     (bool (*)(int))replication_ddl_client::valid_app_char)) {
-        fmt::print("Failed to partition split, app_name {} is invalid\n", app_name);
-        return ERR_INVALID_PARAMETERS;
-    }
-
-    auto req = std::make_shared<app_partition_split_request>();
-    req->app_name = app_name;
-    req->new_partition_count = new_partition_count;
-
-    auto resp_task = request_meta<app_partition_split_request>(RPC_CM_APP_PARTITION_SPLIT, req);
-=======
 bool replication_ddl_client::print_table(const std::vector<std::vector<std::string>> &table,
                                          std::ostream &output,
                                          const std::string &column_delimiter)
@@ -1591,14 +1567,43 @@
     req->pid = pid;
 
     auto resp_task = request_meta<ddd_diagnose_request>(RPC_CM_DDD_DIAGNOSE, req);
-
->>>>>>> a25bc1c0
+    ddd_diagnose_response resp;
+    dsn::unmarshall(resp_task->get_response(), resp);
+    if (resp.err != dsn::ERR_OK) {
+        return resp.err;
+    }
+
+    ddd_partitions = std::move(resp.partitions);
+
+    return dsn::ERR_OK;
+}
+
+error_code replication_ddl_client::app_partition_split(const std::string &app_name,
+                                                       int new_partition_count)
+{
+    if (new_partition_count < 1) {
+        fmt::print("Failed to split partition for app {}, new partition count should >= 1\n",
+                   app_name);
+        return ERR_INVALID_PARAMETERS;
+    }
+
+    if (app_name.empty() ||
+        !std::all_of(app_name.cbegin(),
+                     app_name.cend(),
+                     (bool (*)(int))replication_ddl_client::valid_app_char)) {
+        fmt::print("Failed to partition split, app_name {} is invalid\n", app_name);
+        return ERR_INVALID_PARAMETERS;
+    }
+
+    auto req = std::make_shared<app_partition_split_request>();
+    req->app_name = app_name;
+    req->new_partition_count = new_partition_count;
+
+    auto resp_task = request_meta<app_partition_split_request>(RPC_CM_APP_PARTITION_SPLIT, req);
     resp_task->wait();
     if (resp_task->error() != dsn::ERR_OK) {
         return resp_task->error();
     }
-
-<<<<<<< HEAD
     app_partition_split_response resp;
     dsn::unmarshall(resp_task->get_response(), resp);
     if (resp.err == ERR_INVALID_PARAMETERS && new_partition_count != resp.partition_count * 2) {
@@ -1608,17 +1613,6 @@
                    resp.partition_count * 2);
     }
     return resp.err;
-=======
-    ddd_diagnose_response resp;
-    dsn::unmarshall(resp_task->get_response(), resp);
-    if (resp.err != dsn::ERR_OK) {
-        return resp.err;
-    }
-
-    ddd_partitions = std::move(resp.partitions);
-
-    return dsn::ERR_OK;
->>>>>>> a25bc1c0
 }
 }
 } // namespace