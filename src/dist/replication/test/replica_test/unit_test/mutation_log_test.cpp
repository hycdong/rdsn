--- conflicted
+++ resolved
@@ -355,14 +355,7 @@
         std::vector<mutation_ptr> mutations;
 
         { // writing logs
-<<<<<<< HEAD
-            mutation_log_ptr mlog = new mutation_log_private(
-                _log_dir, 1024, get_gpid(), _replica.get(), 1024, 512, 10000);
-
-            EXPECT_EQ(mlog->open(nullptr, nullptr), ERR_OK);
-=======
             mutation_log_ptr mlog = create_private_log();
->>>>>>> 1aa539ba
 
             for (int i = 0; i < num_entries; i++) {
                 mutation_ptr mu = create_test_mutation("hello!", 2 + i);
@@ -401,14 +394,7 @@
         std::vector<mutation_ptr> mutations;
 
         { // writing logs
-<<<<<<< HEAD
-            mutation_log_ptr mlog = new mutation_log_private(
-                _log_dir, private_log_file_size_mb, get_gpid(), _replica.get(), 1024, 512, 10000);
-            EXPECT_EQ(mlog->open(nullptr, nullptr), ERR_OK);
-
-=======
             mutation_log_ptr mlog = create_private_log(private_log_file_size_mb);
->>>>>>> 1aa539ba
             for (int i = 0; i < num_entries; i++) {
                 mutation_ptr mu = create_test_mutation("hello!", 2 + i);
                 mutations.push_back(mu);
@@ -417,12 +403,7 @@
         }
 
         { // reading logs
-<<<<<<< HEAD
-            mutation_log_ptr mlog =
-                new mutation_log_private(_log_dir, 4, get_gpid(), _replica.get(), 1024, 512, 10000);
-=======
             mutation_log_ptr mlog = create_private_log(private_log_file_size_mb);
->>>>>>> 1aa539ba
 
             std::vector<std::string> log_files;
             ASSERT_TRUE(utils::filesystem::get_subfiles(mlog->dir(), log_files, false));
@@ -466,14 +447,7 @@
     std::vector<mutation_ptr> mutations;
 
     { // writing logs
-<<<<<<< HEAD
-        mutation_log_ptr mlog =
-            new mutation_log_private(_log_dir, 4, get_gpid(), _replica.get(), 1024, 512, 10000);
-
-        EXPECT_EQ(mlog->open(nullptr, nullptr), ERR_OK);
-=======
         mutation_log_ptr mlog = create_private_log(4);
->>>>>>> 1aa539ba
 
         for (int i = 0; i < 1000; i++) {
             mutation_ptr mu = create_test_mutation("hello!", 2 + i);
