/*
 * The MIT License (MIT)
 *
 * Copyright (c) 2015 Microsoft Corporation
 *
 * -=- Robust Distributed System Nucleus (rDSN) -=-
 *
 * Permission is hereby granted, free of charge, to any person obtaining a copy
 * of this software and associated documentation files (the "Software"), to deal
 * in the Software without restriction, including without limitation the rights
 * to use, copy, modify, merge, publish, distribute, sublicense, and/or sell
 * copies of the Software, and to permit persons to whom the Software is
 * furnished to do so, subject to the following conditions:
 *
 * The above copyright notice and this permission notice shall be included in
 * all copies or substantial portions of the Software.
 *
 * THE SOFTWARE IS PROVIDED "AS IS", WITHOUT WARRANTY OF ANY KIND, EXPRESS OR
 * IMPLIED, INCLUDING BUT NOT LIMITED TO THE WARRANTIES OF MERCHANTABILITY,
 * FITNESS FOR A PARTICULAR PURPOSE AND NONINFRINGEMENT. IN NO EVENT SHALL THE
 * AUTHORS OR COPYRIGHT HOLDERS BE LIABLE FOR ANY CLAIM, DAMAGES OR OTHER
 * LIABILITY, WHETHER IN AN ACTION OF CONTRACT, TORT OR OTHERWISE, ARISING FROM,
 * OUT OF OR IN CONNECTION WITH THE SOFTWARE OR THE USE OR OTHER DEALINGS IN
 * THE SOFTWARE.
 */

#pragma once

#include <dsn/dist/replication/replication_app_base.h>
#include <dsn/dist/replication/mutation_duplicator.h>
#include <dsn/dist/fmt_logging.h>
#include <dsn/utility/filesystem.h>

#include "dist/replication/lib/replica.h"
#include "dist/replication/lib/replica_stub.h"

namespace dsn {
namespace replication {

class mock_replication_app_base : public replication_app_base
{
public:
    explicit mock_replication_app_base(replica *replica) : replication_app_base(replica) {}

    error_code start(int, char **) override { return ERR_NOT_IMPLEMENTED; }
    error_code stop(bool) override { return ERR_NOT_IMPLEMENTED; }
    error_code sync_checkpoint() override { return ERR_OK; }
    error_code async_checkpoint(bool) override { return ERR_NOT_IMPLEMENTED; }
    error_code prepare_get_checkpoint(blob &) override { return ERR_NOT_IMPLEMENTED; }
    error_code get_checkpoint(int64_t, const blob &, learn_state &) override
    {
        return ERR_NOT_IMPLEMENTED;
    }
    error_code storage_apply_checkpoint(chkpt_apply_mode, const learn_state &) override
    {
        return ERR_OK;
    }
    error_code copy_checkpoint_to_dir(const char *checkpoint_dir,
                                      /*output*/ int64_t *last_decree) override
    {
        *last_decree = _decree;
        return ERR_OK;
    }
    int on_request(message_ex *request) override { return 0; }
    std::string query_compact_state() const { return ""; };

    // we mock the followings
    void update_app_envs(const std::map<std::string, std::string> &envs) override { _envs = envs; }
    void query_app_envs(std::map<std::string, std::string> &out) override { out = _envs; }
    decree last_durable_decree() const override { return 0; }

    // TODO(heyuchen): implement this function in further pull request
    void set_partition_version(int32_t partition_version) override {}

private:
    std::map<std::string, std::string> _envs;
    decree _decree = 5;
};

class mock_replica : public replica
{
public:
    mock_replica(replica_stub *stub, gpid gpid, const app_info &app, const char *dir)
        : replica(stub, gpid, app, dir, false)
    {
        _app = make_unique<replication::mock_replication_app_base>(this);
    }

    ~mock_replica() override
    {
        _config.status = partition_status::PS_INACTIVE;
        _app.reset(nullptr);
    }

    void init_private_log(const std::string &log_dir)
    {
        utils::filesystem::remove_path(log_dir);

        _private_log =
            new mutation_log_private(log_dir,
                                     _options->log_private_file_size_mb,
                                     get_gpid(),
                                     this,
                                     _options->log_private_batch_buffer_kb * 1024,
                                     _options->log_private_batch_buffer_count,
                                     _options->log_private_batch_buffer_flush_interval_ms);

        error_code err =
            _private_log->open(nullptr, [this](error_code err) { dcheck_eq_replica(err, ERR_OK); });
        dcheck_eq_replica(err, ERR_OK);
    }

    void init_private_log(mutation_log_ptr log) { _private_log = std::move(log); }

    replica_duplicator_manager &get_replica_duplicator_manager() { return *_duplication_mgr; }

    void as_primary() { _config.status = partition_status::PS_PRIMARY; }

    void as_secondary() { _config.status = partition_status::PS_SECONDARY; }

    void mock_max_gced_decree(decree d) { _max_gced_decree = d; }

    decree max_gced_decree_no_lock() const override
    {
        if (_max_gced_decree == (invalid_decree - 1)) {
            // if the value is not fake, return the real value from replica.
            return replica::max_gced_decree_no_lock();
        }
        return _max_gced_decree;
    }
<<<<<<< HEAD

=======
>>>>>>> 1aa539ba
    /// helper functions
    void set_replica_config(replica_configuration &config) { _config = config; }
    void set_partition_status(partition_status::type status) { _config.status = status; }
    void set_last_committed_decree(decree d) { _prepare_list->reset(d); }
    prepare_list *get_plist() { return _prepare_list; }
    void prepare_list_truncate(decree d) { _prepare_list->truncate(d); }
    void prepare_list_commit_hard(decree d) { _prepare_list->commit(d, COMMIT_TO_DECREE_HARD); }
    decree get_app_last_committed_decree() { return _app->last_committed_decree(); }
    void set_app_last_committed_decree(decree d) { _app->_last_committed_decree = d; }
<<<<<<< HEAD
    void set_primary_partition_configuration(partition_configuration &pconfig)
    {
        _primary_states.membership = pconfig;
    }
=======
>>>>>>> 1aa539ba

private:
    decree _max_gced_decree{invalid_decree - 1};
};
typedef dsn::ref_ptr<mock_replica> mock_replica_ptr;

inline std::unique_ptr<mock_replica> create_mock_replica(replica_stub *stub,
                                                         int appid = 1,
                                                         int partition_index = 1,
                                                         const char *dir = "./")
{
    gpid gpid(appid, partition_index);
    app_info app_info;
    app_info.app_type = "replica";
    app_info.app_name = "temp";

    return make_unique<mock_replica>(stub, gpid, app_info, dir);
}

class mock_replica_stub : public replica_stub
{
public:
    mock_replica_stub() = default;

    ~mock_replica_stub() override = default;

    void add_replica(replica *r) { _replicas[r->get_gpid()] = replica_ptr(r); }

    mock_replica *add_primary_replica(int appid, int part_index = 1)
    {
        auto r = add_non_primary_replica(appid, part_index);
        r->as_primary();
        return r;
    }

    mock_replica *add_non_primary_replica(int appid, int part_index = 1)
    {
        auto r = create_mock_replica(this, appid, part_index).release();
        add_replica(r);
        mock_replicas[gpid(appid, part_index)] = r;
        return r;
    }

    mock_replica *find_replica(int appid, int part_index = 1)
    {
        return mock_replicas[gpid(appid, part_index)];
    }

    void set_state_connected() { _state = replica_node_state::NS_Connected; }

    void set_rpc_address(const rpc_address &address) { _primary_address = address; }

    rpc_address get_meta_server_address() const override { return rpc_address("127.0.0.2", 12321); }

    std::map<gpid, mock_replica *> mock_replicas;

    /// helper functions
    mock_replica_ptr generate_replica(app_info info,
                                      gpid pid,
                                      partition_status::type status = partition_status::PS_INACTIVE,
                                      ballot b = 5)
    {
        replica_configuration config;
        config.ballot = b;
        config.pid = pid;
        config.status = status;

        mock_replica_ptr rep = new mock_replica(this, pid, std::move(info), "./");
        rep->set_replica_config(config);
        _replicas[pid] = rep;

        return rep;
    }

    void generate_replicas_base_dir_nodes_for_app(app_info mock_app,
                                                  int primary_count_for_disk = 1,
                                                  int secondary_count_for_disk = 2)
    {
        const auto &dir_nodes = _fs_manager._dir_nodes;
        for (auto &dir_node : dir_nodes) {
            const auto &replica_iter = dir_node->holding_replicas.find(mock_app.app_id);
            if (replica_iter == dir_node->holding_replicas.end()) {
                continue;
            }
            const std::set<gpid> &pids = replica_iter->second;
            for (const gpid &pid : pids) {
                // generate primary replica and secondary replica.
                if (primary_count_for_disk-- > 0) {
                    add_replica(generate_replica(
                        mock_app, pid, partition_status::PS_PRIMARY, mock_app.app_id));
                } else if (secondary_count_for_disk-- > 0) {
                    add_replica(generate_replica(
                        mock_app, pid, partition_status::PS_SECONDARY, mock_app.app_id));
                }
            }
        }
    }

    void set_log(mutation_log_ptr log) { _log = log; }
};

class mock_log_file : public log_file
{
public:
    mock_log_file(const std::string path, int index)
        : log_file(path.c_str(), nullptr, index, 0, false)
    {
    }

    void set_file_size(int size) { _end_offset = _start_offset + size; }
};
typedef dsn::ref_ptr<mock_log_file> mock_log_file_ptr;

class mock_mutation_log_private : public mutation_log_private
{
public:
    mock_mutation_log_private(dsn::gpid pid, dsn::replication::replica *r)
        : mutation_log_private("", 10, pid, r, 10, 10, 500)
    {
    }

    dsn::task_ptr append(dsn::replication::mutation_ptr &mu,
                         dsn::task_code callback_code,
                         dsn::task_tracker *tracker,
                         dsn::aio_handler &&callback,
                         int hash = 0,
                         int64_t *pending_size = nullptr) override
    {
        _mu_list.push_back(mu);
        return nullptr;
    }

    void get_in_memory_mutations(decree start_decree,
                                 ballot start_ballot,
                                 std::vector<mutation_ptr> &mutation_list) const override
    {
        for (auto &mu : _mu_list) {
            ballot current_ballot =
                (start_ballot == invalid_ballot) ? invalid_ballot : mu->get_ballot();
            if ((mu->get_decree() >= start_decree && start_ballot == current_ballot) ||
                current_ballot > start_ballot) {
                mutation_list.push_back(mu);
            }
        }
    }

    static error_code replay(std::vector<std::string> &log_files,
                             replay_callback callback,
                             /*out*/ int64_t &end_offset)
    {
        return dsn::ERR_OK;
    }

    void add_log_file(dsn::replication::log_file_ptr lf) { _log_files[lf->index()] = lf; }

private:
    std::vector<dsn::replication::mutation_ptr> _mu_list;
};
typedef dsn::ref_ptr<mock_mutation_log_private> mock_mutation_log_private_ptr;

class mock_mutation_log_shared : public mutation_log_shared
{
public:
    mock_mutation_log_shared(const std::string &dir) : mutation_log_shared(dir, 1000, false) {}

    ::dsn::task_ptr append(mutation_ptr &mu,
                           dsn::task_code callback_code,
                           dsn::task_tracker *tracker,
                           aio_handler &&callback,
                           int hash = 0,
                           int64_t *pending_size = nullptr)
    {
        _mu_list.push_back(mu);
        return nullptr;
    }

    void flush() {}
    void flush_once() {}

private:
    std::vector<dsn::replication::mutation_ptr> _mu_list;
};
typedef dsn::ref_ptr<mock_mutation_log_shared> mock_mutation_log_shared_ptr;

struct mock_mutation_duplicator : public mutation_duplicator
{
    explicit mock_mutation_duplicator(replica_base *r) : mutation_duplicator(r) {}

    void duplicate(mutation_tuple_set mut, callback cb) override { _func(mut, cb); }

    typedef std::function<void(mutation_tuple_set, callback)> duplicate_function;
    static void mock(duplicate_function hook) { _func = std::move(hook); }
    static duplicate_function _func;
};
typedef dsn::ref_ptr<mock_mutation_log_shared> mock_mutation_log_shared_ptr;

} // namespace replication
} // namespace dsn<|MERGE_RESOLUTION|>--- conflicted
+++ resolved
@@ -128,10 +128,7 @@
         }
         return _max_gced_decree;
     }
-<<<<<<< HEAD
-
-=======
->>>>>>> 1aa539ba
+
     /// helper functions
     void set_replica_config(replica_configuration &config) { _config = config; }
     void set_partition_status(partition_status::type status) { _config.status = status; }
@@ -141,13 +138,10 @@
     void prepare_list_commit_hard(decree d) { _prepare_list->commit(d, COMMIT_TO_DECREE_HARD); }
     decree get_app_last_committed_decree() { return _app->last_committed_decree(); }
     void set_app_last_committed_decree(decree d) { _app->_last_committed_decree = d; }
-<<<<<<< HEAD
     void set_primary_partition_configuration(partition_configuration &pconfig)
     {
         _primary_states.membership = pconfig;
     }
-=======
->>>>>>> 1aa539ba
 
 private:
     decree _max_gced_decree{invalid_decree - 1};
