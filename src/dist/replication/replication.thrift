--- conflicted
+++ resolved
@@ -703,10 +703,7 @@
     2:map<i32, list<duplication_entry>>                dup_map;
 }
 
-<<<<<<< HEAD
-
 /////////////////// split-related structs ////////////////////
-
 
 // Request to split the table. It is sent from client to meta.
 struct app_partition_split_request
@@ -736,7 +733,6 @@
     2:dsn.gpid          child_gpid;
     3:i64               child_ballot;
     4:dsn.rpc_address   child_address;
-
 }
 
 struct notify_cacth_up_response
@@ -800,7 +796,8 @@
     1:dsn.error_code    err;
     2:i32               partition_count;
     3:i64               ballot;
-=======
+}
+
 struct ddd_diagnose_request
 {
     // app_id == -1 means return all partitions of all apps
@@ -831,7 +828,6 @@
 {
     1:dsn.error_code           err;
     2:list<ddd_partition_info> partitions;
->>>>>>> a25bc1c0
 }
 
 /*
