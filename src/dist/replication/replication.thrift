include "../../dsn.thrift"
include "../../dsn.layer2.thrift"

namespace cpp dsn.replication

struct mutation_header
{
    1:dsn.gpid             pid;
    2:i64                  ballot;
    3:i64                  decree;
    4:i64                  log_offset;
    5:i64                  last_committed_decree;
    6:i64                  timestamp;
}

struct mutation_update
{
    1:dsn.task_code  code;

    //the serialization type of data, this need to store in log and replicate to secondaries by primary
    2:i32            serialization_type;
    3:dsn.blob       data;
}

struct mutation_data
{
    1:mutation_header        header;
    2:list<mutation_update>  updates;
}

enum partition_status
{
    PS_INVALID,
    PS_INACTIVE,
    PS_ERROR,
    PS_PRIMARY,
    PS_SECONDARY,
    PS_POTENTIAL_SECONDARY,
    PS_PARTITION_SPLIT,
}

struct replica_configuration
{
    1:dsn.gpid            pid;
    2:i64                 ballot;
    3:dsn.rpc_address     primary;
    4:partition_status    status = partition_status.PS_INVALID;
    5:i64                 learner_signature;
    // only be used during partition split when primary send prepare message to secondary
    // 1. true - secondary should copy mutation in this prepare message synchronously,
    //           and _sync_to_child in mutation structure should set true
    // 2. false - secondary copy mutation in this prepare message asynchronously
    // NOTICE: it should always be false when update_local_configuration
    6:optional bool       split_sync_to_child = false;
}

struct prepare_msg
{
    1:replica_configuration config;
    2:mutation_data         mu;
}

enum read_semantic
{
    ReadInvalid,
    ReadLastUpdate,
    ReadOutdated,
    ReadSnapshot,
}

struct read_request_header
{
    1:dsn.gpid pid;
    2:dsn.task_code       code;
    3:read_semantic       semantic = read_semantic.ReadLastUpdate;
    4:i64                 version_decree = -1;
}

struct write_request_header
{
    1:dsn.gpid pid;
    2:dsn.task_code       code;
}

struct rw_response_header
{
    1:dsn.error_code      err;
}

struct prepare_ack
{
    1:dsn.gpid pid;
    2:dsn.error_code      err;
    3:i64                 ballot;
    4:i64                 decree;
    5:i64                 last_committed_decree_in_app;
    6:i64                 last_committed_decree_in_prepare_list;
}

enum learn_type
{
    LT_INVALID,
    LT_CACHE,
    LT_APP,
    LT_LOG,
}

struct learn_state
{
    1:i64            from_decree_excluded;
    2:i64            to_decree_included;
    3:dsn.blob       meta;
    4:list<string>   files;

    // Used by duplication. Holds the start_decree of this round of learn.
    5:optional i64   learn_start_decree;
}

enum learner_status
{
    LearningInvalid,
    LearningWithoutPrepare,
    LearningWithPrepareTransient,
    LearningWithPrepare,
    LearningSucceeded,
    LearningFailed,
}

struct learn_request
{
    1:dsn.gpid pid;
    2:dsn.rpc_address     learner; // learner's address
    3:i64                 signature; // learning signature
    4:i64                 last_committed_decree_in_app; // last committed decree of learner's app
    5:i64                 last_committed_decree_in_prepare_list; // last committed decree of learner's prepare list
    6:dsn.blob            app_specific_learn_request; // learning request data by app.prepare_learn_request()

    // Used by duplication to determine if learner has enough logs on disk to
    // be duplicated (ie. max_gced_decree < confirmed_decree), if not,
    // learnee will copy the missing logs.
    7:optional i64        max_gced_decree;
}

struct learn_response
{
    1:dsn.error_code        err; // error code
    2:replica_configuration config; // learner's replica config
    3:i64                   last_committed_decree; // learnee's last committed decree
    4:i64                   prepare_start_decree; // prepare start decree
    5:learn_type            type = learn_type.LT_INVALID; // learning type: CACHE, LOG, APP
    6:learn_state           state; // learning data, including memory data and files
    7:dsn.rpc_address       address; // learnee's address
    8:string                base_local_dir; // base dir of files on learnee
}

struct learn_notify_response
{
    1:dsn.gpid pid;
    2:dsn.error_code        err; // error code
    3:i64                   signature; // learning signature
}

struct group_check_request
{
    1:dsn.layer2.app_info   app;
    2:dsn.rpc_address       node;
    3:replica_configuration config;
    4:i64                   last_committed_decree;
<<<<<<< HEAD
    5:dsn.gpid              child_gpid;
=======

    // Used to sync duplication progress between primaries
    // and secondaries, so that secondaries can be allowed to GC
    // their WALs after this decree.
    5:optional i64          confirmed_decree;
>>>>>>> ca636f20
}

struct group_check_response
{
    1:dsn.gpid pid;
    2:dsn.error_code      err;
    3:i64                 last_committed_decree_in_app;
    4:i64                 last_committed_decree_in_prepare_list;
    5:learner_status      learner_status_ = learner_status.LearningInvalid;
    6:i64                 learner_signature;
    7:dsn.rpc_address     node;
}

/////////////////// meta server messages ////////////////////
enum config_type
{
    CT_INVALID,
    CT_ASSIGN_PRIMARY,
    CT_UPGRADE_TO_PRIMARY,
    CT_ADD_SECONDARY,
    CT_UPGRADE_TO_SECONDARY, // not used by meta server
    CT_DOWNGRADE_TO_SECONDARY,
    CT_DOWNGRADE_TO_INACTIVE,
    CT_REMOVE,
    CT_ADD_SECONDARY_FOR_LB,
    CT_PRIMARY_FORCE_UPDATE_BALLOT,
    CT_DROP_PARTITION,
    CT_REGISTER_CHILD
}

enum node_status
{
    NS_INVALID,
    NS_ALIVE,
    NS_UNALIVE,
}

struct node_info
{
    1:node_status      status = node_status.NS_INVALID;
    2:dsn.rpc_address  address;
}

// primary | secondary(upgrading) (w/ new config) => meta server
// also served as proposals from meta server to replica servers
struct configuration_update_request
{
    1:dsn.layer2.app_info                 info;
    2:dsn.layer2.partition_configuration  config;
    3:config_type              type = config_type.CT_INVALID;
    4:dsn.rpc_address          node;
    5:dsn.rpc_address          host_node; // deprecated, only used by stateless apps
}

// meta server (config mgr) => primary | secondary (downgrade) (w/ new config)
struct configuration_update_response
{
    1:dsn.error_code           err;
    2:dsn.layer2.partition_configuration  config;
}

// client => meta server
struct replica_server_info
{
    // replica server can report its geo position
    // possible tags may be:
    // geo_tags["host"] = hostid;
    // geo_tags["rack"] = rackid
    // geo_tags["datacenter"] = datacenterid
    // geo_tags["city"] = cityid
    1:map<string, string> geo_tags;
    2:i64 total_capacity_mb;
}

struct configuration_query_by_node_request
{
    1:dsn.rpc_address  node;
    2:optional list<replica_info> stored_replicas;
    3:optional replica_server_info info;
}

struct configuration_query_by_node_response
{
    1:dsn.error_code err;
    2:list<configuration_update_request> partitions;
    3:optional list<replica_info> gc_replicas;
}

struct create_app_options
{
    1:i32              partition_count;
    2:i32              replica_count;
    3:bool             success_if_exist;
    4:string           app_type;
    5:bool             is_stateful;
    6:map<string, string>  envs;
}

struct configuration_create_app_request
{
    1:string                   app_name;
    2:create_app_options       options;
}

struct drop_app_options
{
    1:bool             success_if_not_exist;
    2:optional i64     reserve_seconds;
}

struct configuration_drop_app_request
{
    1:string                   app_name;
    2:drop_app_options         options;
}

struct configuration_list_apps_request
{
    1:dsn.layer2.app_status    status = app_status.AS_INVALID;
}

struct configuration_list_nodes_request
{
    1:node_status              status = node_status.NS_INVALID;
}

struct configuration_cluster_info_request
{
}

struct configuration_recall_app_request
{
    1:i32 app_id;
    2:string new_app_name;
}

// meta server => client
struct configuration_create_app_response
{
    1:dsn.error_code   err;
    2:i32              appid;
}

enum meta_function_level
{
    // there are 4 ways to modify the meta-server's status:
    // 0. DDL operation: create/drop/recall table
    // 1. downgrade primary when dectect it is not alive
    // 2. accept primary's update-request to kickoff some secondaries
    // 3. make balancer proposal, which further trigger 2
    // according to these ways, we give meta several active level.

    fl_stopped = 100, //we don't take any action to modify the meta's status, even the DDL operations are not responsed
    fl_blind = 200, //only DDL operations are responsed, 1 2 3 are just ignored
    fl_freezed = 300, //0 1 are responsed, 2 3 ignored
    fl_steady = 400, //0 1 2 are responsed, don't do any balancer
    fl_lively = 500, //full functional
    fl_invalid = 10000
}

// if the level is invalid, we just response the old level of meta without updating it
struct configuration_meta_control_request
{
    1:meta_function_level level;
}

struct configuration_meta_control_response
{
    1:dsn.error_code err;
    2:meta_function_level old_level;
}

struct configuration_proposal_action
{
    1:dsn.rpc_address target;
    2:dsn.rpc_address node;
    3:config_type type;

    // depricated now
    // new fields of this struct should start with 5
    // 4:i64 period_ts;
}

enum balancer_request_type
{
    move_primary,
    copy_primary,
    copy_secondary,
}

struct configuration_balancer_request
{
    1:dsn.gpid gpid;
    2:list<configuration_proposal_action> action_list;
    3:optional bool force = false;
    4:optional balancer_request_type balance_type;
}

struct configuration_balancer_response
{
    1:dsn.error_code err;
}

struct configuration_drop_app_response
{
    1:dsn.error_code   err;
}

struct configuration_list_apps_response
{
    1:dsn.error_code              err;
    2:list<dsn.layer2.app_info>   infos;
}

struct configuration_list_nodes_response
{
    1:dsn.error_code   err;
    2:list<node_info>  infos;
}

struct configuration_cluster_info_response
{
    1:dsn.error_code   err;
    2:list<string>     keys;
    3:list<string>     values;
}

struct configuration_recall_app_response
{
    1:dsn.error_code err;
    2:dsn.layer2.app_info info;
}

struct query_replica_decree_request
{
    1:dsn.gpid pid;
    2:dsn.rpc_address     node;
}

struct query_replica_decree_response
{
    1:dsn.error_code      err;
    2:i64                 last_decree;
}

struct replica_info
{
    1:dsn.gpid               pid;
    2:i64                    ballot;
    3:partition_status       status;
    4:i64                    last_committed_decree;
    5:i64                    last_prepared_decree;
    6:i64                    last_durable_decree;
    7:string                 app_type;
    8:string                 disk_tag;
}

struct query_replica_info_request
{
    1:dsn.rpc_address     node;
}

struct query_replica_info_response
{
    1:dsn.error_code      err;
    2:list<replica_info>  replicas;
}

struct query_app_info_request
{
    1:dsn.rpc_address meta_server;
}

struct query_app_info_response
{
    1:dsn.error_code err;
    2:list<dsn.layer2.app_info> apps;
}

struct configuration_recovery_request
{
    1:list<dsn.rpc_address> recovery_set;
    2:bool skip_bad_nodes;
    3:bool skip_lost_partitions;
}

struct configuration_recovery_response
{
    1:dsn.error_code err;
    2:string hint_message;
}

struct policy_info
{
    1:string        policy_name;
    2:string        backup_provider_type;
}

// using configuration_create_app_response to response
struct configuration_restore_request
{
    1:string            cluster_name;
    2:string            policy_name;
    3:i64               time_stamp;   // namely backup_id
    4:string            app_name;
    5:i32               app_id;
    6:string            new_app_name;
    7:string            backup_provider_name;
    8:bool              skip_bad_partition;
}

// if backup_id == 0, means clear all backup resources (including backup contexts and
// checkpoint dirs) of this policy.
struct backup_request
{
    1:dsn.gpid              pid;
    2:policy_info           policy;
    3:string                app_name;
    4:i64                   backup_id;
}

struct backup_response
{
    1:dsn.error_code    err;
    2:dsn.gpid          pid;
    3:i32               progress;  // the progress of the cold_backup
    4:string            policy_name;
    5:i64               backup_id;
    6:i64               checkpoint_total_size;
}

struct configuration_modify_backup_policy_request
{
    1:string                    policy_name;
    2:optional list<i32>        add_appids;
    3:optional list<i32>        removal_appids;
    4:optional i64              new_backup_interval_sec;
    5:optional i32              backup_history_count_to_keep;
    6:optional bool             is_disable;
    7:optional string           start_time; // restrict the start time of each backup, hour:minute
}

struct configuration_modify_backup_policy_response
{
    1:dsn.error_code        err;
    2:string                hint_message;
}

struct configuration_add_backup_policy_request
{
    1:string            backup_provider_type;
    2:string            policy_name;
    3:list<i32>         app_ids;
    4:i64               backup_interval_seconds;
    5:i32               backup_history_count_to_keep;
    6:string            start_time;
}

struct configuration_add_backup_policy_response
{
    1:dsn.error_code        err;
    2:string                hint_message;
}

struct policy_entry
{
    1:string        policy_name;
    2:string        backup_provider_type;
    3:string        backup_interval_seconds;
    4:set<i32>      app_ids;
    5:i32           backup_history_count_to_keep;
    6:string        start_time;
    7:bool          is_disable;
}

struct backup_entry
{
    1:i64           backup_id;
    2:i64           start_time_ms;
    3:i64           end_time_ms;
    4:set<i32>      app_ids;
}

struct configuration_query_backup_policy_request
{
    1:list<string>      policy_names;
    2:i32               backup_info_count;
}

struct configuration_query_backup_policy_response
{
    1:dsn.error_code            err;
    2:list<policy_entry>        policys;
    3:list<list<backup_entry>>  backup_infos;
    4:optional string           hint_msg;
}

struct configuration_report_restore_status_request
{
    1:dsn.gpid  pid;
    2:dsn.error_code    restore_status;
    3:i32        progress; //[0~1000]
    4:optional string   reason;
}

struct configuration_report_restore_status_response
{
    1:dsn.error_code    err;
}

struct configuration_query_restore_request
{
    1:i32   restore_app_id;
}

struct configuration_query_restore_response
{
    1:dsn.error_code        err;
    2:list<dsn.error_code>  restore_status;
    3:list<i32>             restore_progress;
}

enum app_env_operation
{
    APP_ENV_OP_INVALID,
    APP_ENV_OP_SET,
    APP_ENV_OP_DEL,
    APP_ENV_OP_CLEAR
}

struct configuration_update_app_env_request
{
    1:string app_name;
    2:app_env_operation op = app_env_operation.APP_ENV_OP_INVALID;
    3:optional list<string> keys;           // used for set and del
    4:optional list<string> values;         // only used for set
    5:optional string clear_prefix;         // only used for clear
                                            // if clear_prefix is empty then we clear all envs
                                            // else clear the env that key = "clear_prefix.xxx"
}

struct configuration_update_app_env_response
{
    1:dsn.error_code err;
    2:string hint_message;
}

/////////////////// duplication-related structs ////////////////////

//  - INIT  -> START
//  - START -> PAUSE
//  - START -> REMOVED
//  - PAUSE -> START
//  - PAUSE -> REMOVED
enum duplication_status
{
    DS_INIT = 0,
    DS_START,
    DS_PAUSE,
    DS_REMOVED,
}

// This request is sent from client to meta.
struct duplication_add_request
{
    1:string  app_name;
    2:string  remote_cluster_address;

    // True means to initialize the duplication in DS_PAUSE.
    3:bool    freezed;
}

struct duplication_add_response
{
    // Possible errors:
    // - ERR_INVALID_PARAMETERS:
    //   the address of remote cluster is not well configured in meta sever.
    1:dsn.error_code   err;
    2:i32              appid;
    3:i32              dupid;
}

// This request is sent from client to meta.
struct duplication_status_change_request
{
    1:string                    app_name;
    2:i32                       dupid;
    3:duplication_status        status;
}

struct duplication_status_change_response
{
    // Possible errors:
    // - ERR_APP_NOT_EXIST: app is not found
    // - ERR_OBJECT_NOT_FOUND: duplication is not found
    // - ERR_BUSY: busy for updating state
    // - ERR_INVALID_PARAMETERS: illegal request
    1:dsn.error_code   err;
    2:i32              appid;
}

struct duplication_entry
{
    1:i32                  dupid;
    2:duplication_status   status;
    3:string               remote_address;
    4:i64                  create_ts;

    // partition_index => confirmed decree
    5:map<i32, i64>        progress;
}

// This request is sent from client to meta.
struct duplication_query_request
{
    1:string                    app_name;
}

struct duplication_query_response
{
    // Possible errors:
    // - ERR_APP_NOT_EXIST: app is not found
    1:dsn.error_code             err;
    3:i32                        appid;
    4:list<duplication_entry>    entry_list;
}

struct duplication_confirm_entry
{
    1:i32       dupid;
    2:i64       confirmed_decree;
}

// This is an internal RPC sent from replica server to meta.
// It's a server-level RPC.
// After starts up, the replica server periodically collects and uploads confirmed points
// to meta server, so that clients can directly query through meta for the current progress
// of a duplication.
// Moreover, if a primary replica is detected to be crashed, the duplication will be restarted
// on the new primary, continuing from the progress persisted on meta.
// Another function of this rpc is that it synchronizes duplication metadata updates
// (like addition or removal of duplication) between meta and replica.
struct duplication_sync_request
{
    // the address of of the replica server who sends this request
    // TODO(wutao1): remove this field and get the source address by dsn_msg_from_address
    1:dsn.rpc_address                                   node;

    2:map<dsn.gpid, list<duplication_confirm_entry>>    confirm_list;
}

struct duplication_sync_response
{
    // Possible errors:
    // - ERR_OBJECT_NOT_FOUND: node is not found
    1:dsn.error_code                                   err;

    // appid -> map<dupid, dup_entry>
    // this rpc will not return the apps that were not assigned duplication.
    2:map<i32, map<i32, duplication_entry>>            dup_map;
}

struct ddd_diagnose_request
{
    // app_id == -1 means return all partitions of all apps
    // app_id != -1 && partition_id == -1 means return all partitions of specified app
    // app_id != -1 && partition_id != -1 means return specified partition
    1:dsn.gpid pid;
}

struct ddd_node_info
{
    1:dsn.rpc_address node;
    2:i64             drop_time_ms;
    3:bool            is_alive; // if the node is alive now
    4:bool            is_collected; // if replicas has been collected from this node
    5:i64             ballot; // collected && ballot == -1 means replica not exist on this node
    6:i64             last_committed_decree;
    7:i64             last_prepared_decree;
}

struct ddd_partition_info
{
    1:dsn.layer2.partition_configuration config;
    2:list<ddd_node_info>                dropped;
    3:string                             reason;
}

struct ddd_diagnose_response
{
    1:dsn.error_code           err;
    2:list<ddd_partition_info> partitions;
}

/////////////////// split-related structs ////////////////////

// Request to split the table. It is sent from client to meta.
struct app_partition_split_request
{
    1:string                 app_name;
    2:i32                    new_partition_count;
}

struct app_partition_split_response
{
    // Possible errors:
    // - ERR_INVALID_PARAMETERS:
    //   if the given new_partition_count != old_partition_count * 2
    // - ERR_APP_NOT_EXIST
    //   if the specified table is not available.
    // - ERR_BUSY:
    //   if there's ongoing split already.
    1:dsn.error_code         err;
    2:i32                    app_id;
    3:i32                    partition_count;
}

// child -> primary parent, notify itself has caught up parent
struct notify_catch_up_request
{
    1:dsn.gpid          primary_parent_gpid;
    2:dsn.gpid          child_gpid;
    3:i64               child_ballot;
    4:dsn.rpc_address   child_address;
}

struct notify_cacth_up_response
{
    // Possible errors:
    // - ERR_OBJECT_NOT_FOUND: replica can not be found
    // - ERR_INVALID_STATE: replica is not primary or ballot not match or child_gpid not match
    1:dsn.error_code    err;
}

// primary -> all replica in group, update replicas partition count
struct update_group_partition_count_request
{
    1:dsn.layer2.app_info   app;
    2:dsn.rpc_address       target_address;
    3:replica_configuration config;
    4:i64                   last_committed_decree;
}

struct update_group_partition_count_response
{
    // Possible errors:
    // - ERR_OBJECT_NOT_FOUND: replica can not be found
    // - ERR_VERSION_OUTDATED: request is out-dated
    1:dsn.error_code    err;
}

// primary -> meta server
// update child partition configuration on meta when finish partition split
struct register_child_request
{
    1:dsn.layer2.app_info                   app;
    2:dsn.layer2.partition_configuration    parent_config;
    3:dsn.layer2.partition_configuration    child_config;
    4:dsn.rpc_address                       primary_address;
}

struct register_child_response
{
    // Possible errors:
    // - ERR_INVALID_VERSION: request is out-dated
    // - ERR_CHILD_REGISTERED: child has been registered
    // - ERR_IO_PENDING: meta is executing another remote sync task
    1:dsn.error_code                        err;
    2:dsn.layer2.app_info                   app;
    3:dsn.layer2.partition_configuration    parent_config;
    4:dsn.layer2.partition_configuration    child_config;
}

// primary -> meta server
// query child partition state during partition split
struct query_child_state_request
{
    1:dsn.gpid          parent_gpid;
}

struct query_child_state_response
{
    // Possible errors:
    // - ERR_TRY_AGAIN: meta is executing another remote sync task
    1:dsn.error_code    err;
    2:i32               partition_count;
    3:i64               ballot;
}

/*
service replica_s
{
    rw_response_header client_write(1:write_request_header req);
    rw_response_header client_read(1:read_request_header req);
    prepare_ack prepare(1:prepare_msg request);
    void config_proposal(1:configuration_update_request proposal);
    learn_response learn(1:learn_request request);
    learn_notify_response learn_completion_notification(1:group_check_response report);
    void add_learner(1:group_check_request request);
    void remove(1:replica_configuration request);
    group_check_response group_check(1:group_check_request request);
    query_replica_decree_response query_decree(1:query_replica_decree_request req);
    query_replica_info_response query_replica_info(1:query_replica_info_request req);
}

service meta_s
{
    configuration_create_app_response create_app(1:configuration_create_app_request req);
    configuration_drop_app_response drop_app(1:configuration_drop_app_request req);
    configuration_recall_app_response recall_app(1:configuration_recall_app_request req);
    configuration_list_nodes_response list_nodes(1:configuration_list_nodes_request req);
    configuration_list_apps_response list_apps(1:configuration_list_apps_request req);

    configuration_query_by_node_response query_configuration_by_node(1:configuration_query_by_node_request query);
    configuration_query_by_index_response query_configuration_by_index(1:configuration_query_by_index_request query);
    configuration_sync_response config_sync(1:configuration_sync_request req);
    configuration_meta_control_response control_meta(1:configuration_meta_control_request req); // depreciated
    configuration_meta_control_response control_meta_level(1:configuration_meta_control_request req);
}
*/<|MERGE_RESOLUTION|>--- conflicted
+++ resolved
@@ -166,15 +166,12 @@
     2:dsn.rpc_address       node;
     3:replica_configuration config;
     4:i64                   last_committed_decree;
-<<<<<<< HEAD
-    5:dsn.gpid              child_gpid;
-=======
-
     // Used to sync duplication progress between primaries
     // and secondaries, so that secondaries can be allowed to GC
     // their WALs after this decree.
     5:optional i64          confirmed_decree;
->>>>>>> ca636f20
+    // Used to deliver child gpid from primaries to secondaries
+    6:optional dsn.gpid     child_gpid;
 }
 
 struct group_check_response
