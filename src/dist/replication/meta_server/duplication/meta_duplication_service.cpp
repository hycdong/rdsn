--- conflicted
+++ resolved
@@ -147,8 +147,6 @@
         response.__set_hint(fmt::format("get_duplication_cluster_id({}) failed, error: {}",
                                         request.remote_cluster_name,
                                         remote_cluster_id.get_error()));
-<<<<<<< HEAD
-=======
         return;
     }
     std::vector<std::string> clusters;
@@ -157,7 +155,6 @@
         clusters.end()) {
         response.err = ERR_INVALID_PARAMETERS;
         response.__set_hint("failed to find cluster address in config [pegasus.clusters]");
->>>>>>> 1aa539ba
         return;
     }
 
