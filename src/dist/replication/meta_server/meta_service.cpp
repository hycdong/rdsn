--- conflicted
+++ resolved
@@ -323,16 +323,13 @@
     register_rpc_handler_with_rpc_holder(
         RPC_CM_UPDATE_APP_ENV, "update_app_env(set/del/clear)", &meta_service::update_app_env);
     register_rpc_handler_with_rpc_holder(
-<<<<<<< HEAD
         RPC_CM_APP_PARTITION_SPLIT, "app_partition_split", &meta_service::on_app_partition_split);
     register_rpc_handler_with_rpc_holder(RPC_CM_REGISTER_CHILD_REPLICA,
                                          "register_child_on_meta",
                                          &meta_service::on_register_child_on_meta);
     register_rpc_handler_with_rpc_holder(
         RPC_CM_QUERY_CHILD_STATE, "query_child_state", &meta_service::on_query_child_state);
-=======
-        RPC_CM_DDD_DIAGNOSE, "ddd_diagnose", &meta_service::ddd_diagnose);
->>>>>>> a25bc1c0
+    register_rpc_handler_with_rpc_holder(RPC_CM_DDD_DIAGNOSE, "ddd_diagnose", &meta_service::ddd_diagnose);
 }
 
 int meta_service::check_leader(dsn::message_ex *req)
@@ -743,7 +740,15 @@
     }
 }
 
-<<<<<<< HEAD
+void meta_service::ddd_diagnose(ddd_diagnose_rpc rpc)
+{
+    auto &response = rpc.response();
+    RPC_CHECK_STATUS(rpc.dsn_request(), response);
+
+    get_balancer()->get_ddd_partitions(rpc.request().pid, response.partitions);
+    response.err = ERR_OK;
+}
+
 /// ==================================== ///
 /// ============== split =============== ///
 /// ==================================== ///
@@ -785,16 +790,6 @@
                          _split_svc->on_query_child_state(std::move(rpc));
                      },
                      server_state::sStateHash);
-=======
-void meta_service::ddd_diagnose(ddd_diagnose_rpc rpc)
-{
-    auto &response = rpc.response();
-    RPC_CHECK_STATUS(rpc.dsn_request(), response);
-
-    get_balancer()->get_ddd_partitions(rpc.request().pid, response.partitions);
-    response.err = ERR_OK;
-}
->>>>>>> a25bc1c0
 }
 
 } // namespace replication
