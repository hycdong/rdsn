--- conflicted
+++ resolved
@@ -1483,21 +1483,14 @@
         case config_type::CT_ADD_SECONDARY_FOR_LB:
             dassert(false, "invalid execution work flow");
             break;
-<<<<<<< HEAD
-        case config_type::CT_REGISTER_CHILD:
-=======
         case config_type::CT_REGISTER_CHILD: {
->>>>>>> 1aa539ba
             ns->put_partition(gpid, true);
             for (auto &secondary : config_request->config.secondaries) {
                 auto secondary_node = get_node_state(_nodes, secondary, false);
                 secondary_node->put_partition(gpid, false);
             }
             break;
-<<<<<<< HEAD
-=======
-        }
->>>>>>> 1aa539ba
+        }
         default:
             dassert(false, "");
             break;
