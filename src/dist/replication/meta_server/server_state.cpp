/*

 * The MIT License (MIT)
 *
 * Copyright (c) 2015 Microsoft Corporation
 * 
 * -=- Robust Distributed System Nucleus (rDSN) -=- 
 *
 * Permission is hereby granted, free of charge, to any person obtaining a copy
 * of this software and associated documentation files (the "Software"), to deal
 * in the Software without restriction, including without limitation the rights
 * to use, copy, modify, merge, publish, distribute, sublicense, and/or sell
 * copies of the Software, and to permit persons to whom the Software is
 * furnished to do so, subject to the following conditions:
 *
 * The above copyright notice and this permission notice shall be included in
 * all copies or substantial portions of the Software.
 *
 * THE SOFTWARE IS PROVIDED "AS IS", WITHOUT WARRANTY OF ANY KIND, EXPRESS OR
 * IMPLIED, INCLUDING BUT NOT LIMITED TO THE WARRANTIES OF MERCHANTABILITY,
 * FITNESS FOR A PARTICULAR PURPOSE AND NONINFRINGEMENT. IN NO EVENT SHALL THE
 * AUTHORS OR COPYRIGHT HOLDERS BE LIABLE FOR ANY CLAIM, DAMAGES OR OTHER
 * LIABILITY, WHETHER IN AN ACTION OF CONTRACT, TORT OR OTHERWISE, ARISING FROM,
 * OUT OF OR IN CONNECTION WITH THE SOFTWARE OR THE USE OR OTHER DEALINGS IN
 * THE SOFTWARE.
 */

/*
 * Description:
 *     What is this file about?
 *
 * Revision history:
 *     xxxx-xx-xx, author, first version
 *     xxxx-xx-xx, author, fix bug about xxx
 */

# include "server_state.h"
# include <dsn/internal/factory_store.h>
# include <sstream>
# include <cinttypes>
# include <boost/lexical_cast.hpp>

# include <rapidjson/document.h>
# include <rapidjson/prettywriter.h>
# include <rapidjson/writer.h>
# include <rapidjson/stringbuffer.h>

# ifdef __TITLE__
# undef __TITLE__
# endif
# define __TITLE__ "meta.server.state"

# include "dump_file.h"

int32_t server_state::_default_max_replica_count = 3;

void init_partition_configuration(/*out*/partition_configuration& pc, /*in*/const app_state& app, int32_t max_replica_count)
{
    pc.ballot = 0;
    pc.pid.set_app_id(app.info.app_id);
    pc.last_committed_decree = 0;
    pc.max_replica_count = max_replica_count;
    pc.primary.set_invalid();
    pc.secondaries.clear();
    pc.last_drops.clear();
}

void maintain_drops(/*inout*/ std::vector<rpc_address>& drops, const rpc_address& node, bool is_add)
{
    auto it = std::find(drops.begin(), drops.end(), node);
    if (is_add)
    {
        if (it != drops.end())
            drops.erase(it);
    }
    else
    {
        if (it == drops.end())
        {
            drops.push_back(node);
            if (drops.size() > 3)
                drops.erase(drops.begin());
        }
        else
        {
            dassert(false, "the node cannot be in drops set before this update", node.to_string());
        }
    }
}

std::string join_path(const std::string& input1, const std::string& input2)
{
    size_t pos1 = input1.size(); // last_valid_pos + 1
    while (pos1 > 0 && input1[pos1-1] == '/') pos1--;
    size_t pos2 = 0; // first non '/' position
    while (pos2 < input2.size() && input2[pos2] == '/') pos2++;
    return input1.substr(0, pos1) + "/" + input2.substr(pos2);
}

/// server state member functions
server_state::server_state()
    : ::dsn::serverlet<server_state>("meta.server.state"), _cli_json_state_handle(nullptr), _cli_dump_handle(nullptr)
{
    _node_live_count = 0;
    _node_live_percentage_threshold_for_update = 65;
    _freeze = true;
    _storage = nullptr;    
}

server_state::~server_state()
{
    if (_storage != nullptr)
    {
        delete _storage;
        _storage = nullptr;
    }
    if (_cli_json_state_handle != nullptr)
    {
        dsn_cli_deregister(_cli_json_state_handle);
        _cli_json_state_handle = nullptr;
    }
}

error_code server_state::dump_from_remote_storage(const char *format, const char *local_path, bool sync_immediately)
{
    error_code ec;
    std::shared_ptr<dump_file> file = dump_file::open_file(local_path, true);
    if (file == nullptr)
    {
        derror("open file failed, file(%s)", local_path);
        return ERR_FILE_OPERATION_FAILED;
    }

    if (sync_immediately && ((ec=sync_apps_from_remote_storage())!=ERR_OK)) {
        if (ec == ERR_OBJECT_NOT_FOUND) {
            dwarn("remote storage is empty, just stop the dump");
            return ERR_OK;
        }
        else {
            derror("sync from remote storage failed, err(%s)", ec.to_string());
            return ec;
        }
    }

    file->append_buffer(format, strlen(format));

    size_t apps_count = _apps.size();
    for (size_t i=0; i!=apps_count; ++i)
    {
        app_state snapshot;
        {
            zauto_read_lock l(_lock);
            snapshot = _apps[i];
        }
        if (snapshot.info.status != app_status::AS_AVAILABLE)
        {
            snapshot.info.partition_count = 0;
            snapshot.partitions.clear();
        }

        if (strcmp(format, "json") == 0)
        {
            binary_writer writer;
            marshall(writer, snapshot, DSF_THRIFT_JSON);
            file->append_buffer(writer.get_buffer());
        }
        else if (strcmp(format, "binary") == 0)
        {
            binary_writer writer;
            marshall(writer, snapshot, DSF_THRIFT_BINARY);
            file->append_buffer(writer.get_buffer());
        }
        else
            return ERR_INVALID_PARAMETERS;
    }
    return ERR_OK;
}

error_code server_state::restore_from_local_storage(const char* local_path, bool write_back_to_remote_storage)
{
    error_code ec;

    std::shared_ptr<dump_file> file = dump_file::open_file(local_path, false);
    if (file == nullptr)
    {
        derror("open file failed, file(%s)", local_path);
        return ERR_FILE_OPERATION_FAILED;
    }

    blob data;
    dassert(file->read_next_buffer(data)==1, "read format header fail");
    _apps.clear();

    binary_reader reader(data);
    if ( memcmp(data.data(), "json", 4)==0 )
    {
        while ( true )
        {
            int ans = file->read_next_buffer(data);
            dassert(ans != -1, "read file failed");
            if (ans == 0) //file end
                break;

            _apps.push_back( app_state() );
            app_state& app = _apps.back();

            unmarshall(reader, app, DSF_THRIFT_JSON);

            app.partitions.resize(app.info.partition_count);
            for (unsigned int i=0; i!=app.info.partition_count; ++i)
            {
                ans = file->read_next_buffer(data);
                dassert(ans == 1, "unexpect read buffer, ret(%d)", ans);

                binary_reader reader(data);
                unmarshall(reader, app.partitions[i], DSF_THRIFT_JSON);

                dassert(app.partitions[i].pid.get_partition_index()==i, "uncorrect partition data, gpid(%d.%d), appname(%s)", app.info.app_id, i, app.info.app_name.c_str());
            }
        }
    }
    else if ( memcmp(data.data(), "binary", 6)==0 )
    {
        while (true)
        {
            int ans = file->read_next_buffer(data);
            dassert(ans != -1, "read file failed");
            if (ans == 0) break;

            _apps.push_back( app_state() );
            binary_reader reader(data);
            unmarshall(reader, _apps.back(), DSF_THRIFT_BINARY);
        }
    }
    else
    {
        dassert(false, "unsupported format");
    }

    if (write_back_to_remote_storage)
    {
        ec = sync_apps_to_remote_storage();
    }

    for (app_state& app: _apps)
    {
        while (app.info.status != app_status::AS_DROPPED && app.available_partitions.atom().load() != app.info.partition_count)
            std::this_thread::sleep_for(std::chrono::seconds(1));
    }
    return ec;
}

DEFINE_TASK_CODE(LPC_META_STATE_SVC_CALLBACK, TASK_PRIORITY_COMMON, THREAD_POOL_META_SERVER);

error_code server_state::initialize()
{
    _default_max_replica_count = (int32_t)dsn_config_get_value_uint64(
        "meta_server",
        "default_max_replica_count",
        3,
        "the default value of max_replica_count for all apps");

    _min_live_node_count_for_unfreeze = (int32_t)dsn_config_get_value_uint64(
        "meta_server", 
        "min_live_node_count_for_unfreeze",
        3,
        "minimum live node count without which the state is freezed"
        );

    const char* cluster_root = dsn_config_get_value_string(
        "meta_server",
        "cluster_root",
        "/",
        "cluster root of meta server"
        );
    const char* meta_state_service_type = dsn_config_get_value_string(
        "meta_server",
        "meta_state_service_type",
        "meta_state_service_simple",
        "meta_state_service provider type"
        );
    const char* meta_state_service_parameters = dsn_config_get_value_string(
        "meta_server",
        "meta_state_service_parameters",
        "",
        "meta_state_service provider parameters"
        );

    // prepare parameters
    std::vector<std::string> args;
    dsn::utils::split_args(meta_state_service_parameters, args);
    int argc = static_cast<int>(args.size());
    std::vector<const char*> args_ptr;
    args_ptr.resize(argc);
    for (int i = argc - 1; i >= 0; i--)
    {
        args_ptr[i] = args[i].c_str();
    }

    // create storage
    _storage = dsn::utils::factory_store< ::dsn::dist::meta_state_service>::create(
        meta_state_service_type,
        PROVIDER_TYPE_MAIN
        );
    error_code err = _storage->initialize(argc, argc > 0 ? &args_ptr[0] : nullptr);
    if (err != ERR_OK)
    {
        derror("init meta_state_service failed, err = %s", err.to_string());
        return err;
    }

    // prepare cluster root
    std::vector<std::string> slices;
    utils::split_args(cluster_root, slices, '/');
    std::string current = "";
    for (unsigned int i = 0; i != slices.size(); ++i)
    {
        current = join_path(current, slices[i]);
        task_ptr tsk = _storage->create_node(current, LPC_META_STATE_SVC_CALLBACK,
            [&err](error_code ec)
            {
                err = ec;
            }
        );
        tsk->wait();
        if (err != ERR_OK && err != ERR_NODE_ALREADY_EXIST)
        {
            derror("create node failed, node_path = %s, err = %s", current.c_str(), err.to_string());
            return err;
        }
    }
    _cluster_root = current.empty() ? "/" : current;
    _apps_root = join_path(_cluster_root, "apps");
    dassert(_cli_json_state_handle == nullptr, "server state is initialized twice");
    _cli_json_state_handle = dsn_cli_app_register("info", "get info of nodes and apps on meta_server", "", this, &static_cli_json_state, &static_cli_json_state_cleanup);
    dassert(_cli_json_state_handle != nullptr, "register cil handler failed, maybe it has been registered");

    _cli_dump_handle = dsn_cli_app_register(
        "dump",
        "dump app_states of meta server to local file",
        "usage: -f|--format [json|binary] -t|--target target_file",
        this,
        &static_cli_dump_app_states,
        &static_cli_dump_app_states_cleanup
    );
    dassert(_cli_dump_handle != nullptr, "register cli handler failed");

    ddebug("init server_state succeed, cluster_root = %s", _cluster_root.c_str());
    return ERR_OK;
}

error_code server_state::on_become_leader()
{
    _apps.clear();
    _nodes.clear();
    _pending_requests.clear();
    auto err = sync_apps_from_remote_storage();
    if (err == ERR_OBJECT_NOT_FOUND)
        err = initialize_apps();
    return err;
}

std::string server_state::get_app_path(const app_state &app) const
{
    return _apps_root + "/" + boost::lexical_cast<std::string>(app.info.app_id);
}

std::string server_state::get_partition_path(const app_state &app, int partition_id) const
{
    std::stringstream oss;
    oss << _apps_root << "/" << app.info.app_id
        << "/" << partition_id;
    return oss.str();
}

std::string server_state::get_partition_path(const gpid& gpid) const
{
    std::stringstream oss;
    oss << _apps_root << "/" << gpid.get_app_id()
        << "/" << gpid.get_partition_index();
    return oss.str();
}

error_code server_state::initialize_apps()
{
    const char* sections[10240];
    int scount, used_count = sizeof(sections)/sizeof(const char*);
    scount = dsn_config_get_all_sections(sections, &used_count);
    dassert(scount == used_count, "too many sections (>10240) defined in config files");

    ddebug("start to do initialize");

    for (int i = 0; i < used_count; i++)
    {
        if (strstr(sections[i], "meta_server.apps") == sections[i] 
            // legacy hack
            || strcmp(sections[i], "replication.app") == 0)
        {
            const char* s = sections[i];

            app_state app;
            app.info.app_id = 1 + _apps.size();
            app.info.app_name = dsn_config_get_value_string(s,
                "app_name", "", "app name");
            dassert(app.info.app_name.length() > 0, "'[%s] app_name' not specified", s);
            app.info.app_type = dsn_config_get_value_string(s,
                "app_type", "", "app type-name");
            dassert(app.info.app_type.length() > 0, "'[%s] app_type' not specified", s);
            app.info.partition_count = (int)dsn_config_get_value_uint64(s,
                "partition_count", 1, "how many partitions the app should have");
            app.info.status = app_status::AS_CREATING;
            app.available_partitions.atom().store(0);

            app.info.is_stateful = dsn_config_get_value_bool(s, "stateful",
                true, "whether this is a stateful app");

            // TODO: setup envs

            _apps.push_back(app);

            partition_configuration pc;
            init_partition_configuration(pc, app,
                dsn_config_get_value_uint64(s, "max_replica_count", 3, "max replica count in app"));

            std::vector<partition_configuration>& partitions = _apps.back().partitions;
            partitions.resize(app.info.partition_count, pc);
            for (unsigned int i = 0; i != partitions.size(); ++i)
                partitions[i].pid.set_partition_index(i);
        }
    }

    error_code err = sync_apps_to_remote_storage();
    if (err != ERR_OK)
    {
        _apps.clear();
        return err;
    }

    return ERR_OK;
}

error_code server_state::sync_apps_to_remote_storage()
{
    // create  cluster_root/apps node
    std::string& apps_path = _apps_root;
    error_code err;
    auto t = _storage->create_node(apps_path, LPC_META_STATE_SVC_CALLBACK,
        [&err](error_code ec)
        { err = ec; }
    );
    t->wait();

    if (err != ERR_NODE_ALREADY_EXIST && err != ERR_OK)
    {
        derror("create root node /apps in meta store failed, err = %s",
            err.to_string());
        return err;
    }

    // the caller of sync_apps_to_remote_storage must ensure the
    // app_status is creating
    err = ERR_OK;
    clientlet tracker(1);
    for (const app_state& app: _apps)
    {
        std::string path = get_app_path(app);
        binary_writer writer;

        marshall(writer, app, DSF_THRIFT_JSON);

        _storage->create_node(path,
            LPC_META_STATE_SVC_CALLBACK,
            [&err, path](error_code ec)
            {
                if (ec != ERR_OK && ec != ERR_NODE_ALREADY_EXIST)
                {
                    dwarn("create app node failed, path(%s) reason(%s)", path.c_str(), ec.to_string());
                    err = ec;
                }
                else
                {
                    ddebug("create app node %s ok", path.c_str());
                }
            },
            writer.get_buffer(),
            &tracker);
    }

    dsn_task_tracker_wait_all(tracker.tracker());
    if (err != ERR_OK)
        return err;

    for (app_state& app: _apps)
    {
        if (app.info.status == app_status::AS_DROPPED)
            continue;
        for (unsigned int i=0; i!=app.info.partition_count; ++i)
            init_app_partition_node(app.info.app_id, i);
    }
    return ERR_OK;
}

error_code server_state::sync_apps_from_remote_storage()
{
    ddebug("start to do sync");
    error_code err = ERR_OK;
    clientlet tracker(1);
    // get all apps

    std::string& app_root = _apps_root;
    _storage->get_children(app_root, LPC_META_STATE_SVC_CALLBACK,
        [&](error_code ec, const std::vector<std::string>& apps)
        {
            if (ec == ERR_OK)
            {
                // get app info
                for (auto& s : apps)
                {
                    auto app_path = join_path(app_root, s);
                    _storage->get_data(
                        app_path,
                        LPC_META_STATE_SVC_CALLBACK,
                        [this, app_path, &err, &tracker](error_code ec, const blob& value)
                    {
                        if (ec == ERR_OK)
                        {
                            app_state state;
                            binary_reader reader(value);
                            unmarshall(reader, state, DSF_THRIFT_JSON);

                            int app_id = state.info.app_id;
                            dassert(app_id != 0, "invalid app id");

                            {
                                zauto_write_lock l(_lock);
                                if (app_id > _apps.size())
                                {
                                    _apps.resize(app_id);
                                }

                                if (state.info.status == app_status::AS_DROPPED)
                                {
                                    _apps[app_id - 1].info.status = app_status::AS_DROPPED;
                                    return;
                                }
                                else
                                {
                                    state.info.status = app_status::AS_CREATING;
                                    state.available_partitions.atom().store(0);
                                    _apps[app_id - 1] = state;
                                    _apps[app_id - 1].partitions.resize(state.info.partition_count);
                                }
                            }

                            // get partition info
                            for (int i = 0; i < state.info.partition_count; i++)
                            {
                                auto par_path = join_path(app_path, boost::lexical_cast<std::string>(i));
                                _storage->get_data(
                                    par_path,
                                    LPC_META_STATE_SVC_CALLBACK,
                                    [this, app_id, i, par_path, &err](error_code ec, const blob& value)
                                    {
                                        if (ec == ERR_OK)
                                        {
                                            partition_configuration pc;
                                            binary_reader reader(value);
                                            unmarshall(reader, pc, DSF_THRIFT_JSON);

                                            zauto_write_lock l(_lock);
                                            _apps[app_id - 1].partitions[i] = pc;
                                            dassert(pc.pid.get_app_id() == app_id && pc.pid.get_partition_index() == i, "invalid partition config");

                                            _apps[app_id -1].available_partitions.atom()++;
                                        }
                                        else if (ec == ERR_OBJECT_NOT_FOUND)
                                        {
                                            dwarn("partition node %s not exist on remote storage, may half create before", par_path.c_str());
                                            init_partition_configuration(_apps[app_id - 1].partitions[i],
                                                _apps[app_id - 1],
                                                _default_max_replica_count);
                                            _apps[app_id - 1].partitions[i].pid.set_partition_index(i);
                                            init_app_partition_node(app_id, i);
                                        }
                                        else
                                        {
                                            derror("get partition node failed, reason(%s)", ec.to_string());
                                            err = ec;
                                        }
                                    },
                                    &tracker
                                    );
                            }
                        }
                        else
                        {
                            derror("get app info from meta state service failed, path = %s, err = %s",
                                app_path.c_str(), ec.to_string());
                            err = ec;
                        }
                    },
                        &tracker
                        );
                }
            }
            else
            {
                derror("get app list from meta state service failed, path = %s, err = %s",
                    app_root.c_str(), ec.to_string());
                err = ec;
            }
        },
        &tracker
        );

    // wait for all those tasks completed
    dsn_task_tracker_wait_all(tracker.tracker());

    if (err == ERR_OK)
    {
        if (_apps.size() == 0)
            return ERR_OBJECT_NOT_FOUND;

        //all the app is creating right now
        for (app_state& app: _apps)
        {
            if (app.available_partitions.atom().load() == app.info.partition_count)
            {
                app.info.status = app_status::AS_AVAILABLE;
            }
        }

        for (app_state& app: _apps) 
        {
            for (int i = 0; i < app.info.partition_count; i++)
            {
                auto& ps = app.partitions[i];

                if (ps.primary.is_invalid() == false)
                {
                    _nodes[ps.primary].primaries.insert(ps.pid);
                    _nodes[ps.primary].partitions.insert(ps.pid);
                }

                for (auto& ep : ps.secondaries)
                {
                    dassert(ep.is_invalid() == false, "");
                    _nodes[ep].partitions.insert(ps.pid);
                }
            }
        }

        for (auto& node : _nodes)
        {
            node.second.address = node.first;
            node.second.is_alive = true;
            _node_live_count++;
        }

        for (auto& app : _apps)
        {
            for (auto& par : app.partitions)
            {
                check_consistency(par.pid);
            }
        }
    }

    return err;
}

void server_state::get_node_state(/*out*/ node_states& nodes)
{
    zauto_read_lock l(_lock);
    for (auto it = _nodes.begin(); it != _nodes.end(); ++it)
    {
        nodes.push_back(std::make_pair(it->first, it->second.is_alive));
    }
}

void server_state::set_node_state(const node_states& nodes, /*out*/ machine_fail_updates* pris)
{
    zauto_write_lock l(_lock);

    auto old_lc = _node_live_count;
    
    for (auto& itr : nodes)
    {
        dassert(itr.first.is_invalid() == false, "");

        auto it = _nodes.find(itr.first);
        if (it != _nodes.end())
        {
            bool old = it->second.is_alive;
            it->second.is_alive = itr.second;
            
            if (!old && itr.second)
                _node_live_count++;
            else if (old && !itr.second)
            {
                _node_live_count--;

                if (pris)
                {
                    for (auto& pri : it->second.primaries)
                    {
                        app_state& app = _apps[pri.get_app_id() - 1];
                        partition_configuration& old = app.partitions[pri.get_partition_index()];

                        dassert(old.primary == it->first, "");

                        auto request = std::shared_ptr<configuration_update_request>(new configuration_update_request());
                        request->node = old.primary;
                        request->type = config_type::CT_DOWNGRADE_TO_INACTIVE;
                        request->config = old;
                        request->config.ballot++;
                        request->config.primary.set_invalid();

                        (*pris)[pri] = request;
                    }

                    for (auto& pri : it->second.partitions)
                    {
                        app_state& app = _apps[pri.get_app_id() - 1];                        

                        // skip primary
                        if (!app.info.is_stateful)
                        {
                            partition_configuration& old = app.partitions[pri.get_partition_index()];
                            auto request = std::shared_ptr<configuration_update_request>(new configuration_update_request());
                            request->type = config_type::CT_REMOVE;
                            request->host_node = it->first;

                            for (int i = 0; i < (int)old.secondaries.size(); i++)
                            {
                                if (old.secondaries[i] == it->first)
                                {
                                    request->node = old.last_drops[i];
                                    break;
                                }
                            }

                            dassert(!request->node.is_invalid(), "");
                            
                            request->config = old;

                            (*pris)[pri] = request;
                        }
                    }
                }
            }   
        }   
        else
        {
            node_state n;
            n.address = itr.first;
            n.is_alive = itr.second;

            _nodes[itr.first] = n;

            if (n.is_alive)
                _node_live_count++;
        }
    }

    if (_node_live_count != old_lc)
    {
        _freeze = set_freeze();
        dinfo("live replica server # changes from %d to %d, freeze = %s", old_lc, _node_live_count, _freeze ? "true":"false");
    }
}

void server_state::apply_cache_nodes()
{
    node_states alive_list;
    for (auto& node: _cache_alive_nodes)
        alive_list.push_back( std::make_pair(node, true) );
    set_node_state(alive_list, nullptr);
}

void server_state::unfree_if_possible_on_start()
{
    zauto_write_lock l(_lock);
    _freeze = set_freeze();
    dinfo("live replica server # is %d, freeze = %s", _node_live_count, _freeze ? "true" : "false");
}

void server_state::set_config_change_subscriber_for_test(config_change_subscriber subscriber)
{
    _config_change_subscriber = subscriber;
}

// partition server & client => meta server
void server_state::query_configuration_by_node(const configuration_query_by_node_request& request, /*out*/ configuration_query_by_node_response& response)
{
    zauto_read_lock l(_lock);

    auto it = _nodes.find(request.node);
    if (it == _nodes.end())
    {
        response.err = ERR_OBJECT_NOT_FOUND;
    }
    else
    {
        response.err = ERR_OK;

        for (auto& p : it->second.partitions)
        {
            configuration_update_request req;
            req.config = _apps[p.get_app_id() - 1].partitions[p.get_partition_index()];
            req.info = _apps[p.get_app_id() - 1].info;
            response.partitions.push_back(req);
        }
    }
}

void server_state::query_configuration_by_gpid(gpid id, /*out*/ partition_configuration& config)
{
    zauto_read_lock l(_lock);
    config = _apps[id.get_app_id() - 1].partitions[id.get_partition_index()];
}

void server_state::query_configuration_by_index(const configuration_query_by_index_request& request, /*out*/ configuration_query_by_index_response& response)
{
    zauto_read_lock l(_lock);
    int32_t index = get_app_index(request.app_name.c_str());
    if ( -1 == index) {
        response.err = ERR_OBJECT_NOT_FOUND;
        return;
    }

    app_state& app = _apps[index];
    if ( app.info.status != app_status::AS_AVAILABLE ) {
        response.err = ERR_INVALID_STATE;
        return;
    }

    response.err = ERR_OK;
    response.app_id = app.info.app_id;
    response.partition_count = app.info.partition_count;
    response.is_stateful = app.info.is_stateful;

    for (const int32_t& index: request.partition_indices) {
        if (index>=0 && index<app.partitions.size())
            response.partitions.push_back( app.partitions[index]);
    }
    if (response.partitions.empty())
        response.partitions = app.partitions;
}

int32_t server_state::get_app_index(const char *app_name) const
{
    for (const app_state& app: _apps)
        if ( strcmp(app.info.app_name.c_str(), app_name) == 0 && app.info.status != app_status::AS_DROPPED)
            return app.info.app_id-1;
    return -1;
}

DEFINE_TASK_CODE(LPC_META_SERVER_STATE_UPDATE_CALLBACK, TASK_PRIORITY_HIGH, THREAD_POOL_META_SERVER)
DEFINE_TASK_CODE(LPC_CM_UPDATE_CONFIGURATION, TASK_PRIORITY_HIGH, THREAD_POOL_META_SERVER)

void server_state::init_app_partition_node(int app_id, int partition_index)
{
    auto on_create_app_partition = [this, app_id, partition_index](error_code ec)
    {
        app_state& app = _apps[app_id - 1];
        if (ERR_OK==ec || ERR_NODE_ALREADY_EXIST==ec)
        {
            int avail_count = ++app.available_partitions.atom();
            if (avail_count == app.info.partition_count)
            {
                ddebug("partition init finished, the app(name:%s, id:%d) is available", app.info.app_name.c_str(), app.info.app_id);
                zauto_write_lock l(_lock);
                app.info.status = app_status::AS_AVAILABLE;
            }
            else
            {
                dinfo("available partition are %d, add partition node gpid(%d.%d) ok", avail_count, app_id, partition_index);
            }
        }
        else if (ERR_TIMEOUT == ec)
        {
            dwarn("create partition node failed, gpid(%d.%d), retry later", app_id, partition_index);
            //TODO: add parameter of the retry time interval in config file
            tasking::enqueue(LPC_META_SERVER_STATE_UPDATE_CALLBACK,
                             this,
                             std::bind(&server_state::init_app_partition_node, this, app_id, partition_index),
                             0,
                             std::chrono::milliseconds(1000));
        }
        else
        {
            dassert(false, "we can't handle this error in init app partition nodes err(%s), gpid(%d.%d)", ec.to_string(), app_id, partition_index);
        }
    };

    app_state& app = _apps[app_id - 1];
    std::string app_partition_path = get_partition_path(app, partition_index);
    binary_writer writer;
    marshall(writer, app.partitions[partition_index], DSF_THRIFT_JSON);
    _storage->create_node(app_partition_path,
        LPC_META_SERVER_STATE_UPDATE_CALLBACK,
        on_create_app_partition,
        writer.get_buffer()
        );
}

void server_state::initialize_app(app_state& app, dsn_message_t msg)
{
    if (msg) dsn_msg_add_ref(msg);
    auto on_create_app_root = [this, msg, &app](error_code ec)
    {
        configuration_create_app_response resp;
        if (ERR_OK==ec || ERR_NODE_ALREADY_EXIST==ec)
        {
            dinfo("create app on storage service ok, name: %s, appid %" PRId32 "", app.info.app_name.c_str(), app.info.app_id);
            resp.appid = app.info.app_id;
            resp.err = ERR_OK;
            if (msg) reply(msg, resp);
            for (unsigned int i=0; i!=app.info.partition_count; ++i)
            {
                init_app_partition_node(app.info.app_id, i);
            }
        }
        else if (ERR_TIMEOUT == ec)
        {
            dwarn("the storage service is not available currently, just ignore this request");
            {
                zauto_write_lock l(_lock);
                app.info.status = app_status::AS_CREATE_FAILED;
            }
        }
        else
        {
            dassert(false, "we can't handle this right now, err(%s)", ec.to_string());
        }
        if (msg) dsn_msg_release_ref(msg);
    };

    binary_writer writer;
    std::string app_dir = get_app_path(app);
    marshall(writer, app, DSF_THRIFT_JSON);
    _storage->create_node(
        app_dir,
        LPC_META_SERVER_STATE_UPDATE_CALLBACK,
        on_create_app_root,
        writer.get_buffer()
        );
}

void server_state::create_app(configuration_create_app_request& request, /*out*/ configuration_create_app_response& response)
{
    int32_t index;
    bool will_create_app = false;

    ddebug("create app request, name(%s), type(%s), partition_count(%d), replica_count(%d), stateful(%s), envs(%d kvs)",
           request.app_name.c_str(),
           request.options.app_type.c_str(),
           request.options.partition_count,
           request.options.replica_count,
           request.options.is_stateful ? "true" : "false",
           (int)request.options.envs.size()
        );

    auto option_match_check = [](const create_app_options& opt, const app_state& exist_app) {
        return opt.partition_count==exist_app.info.partition_count &&
               opt.app_type==exist_app.info.app_type;
    };

    {
        zauto_write_lock l(_lock);
        index = get_app_index(request.app_name.c_str());
        /* so we can't store the data on meta_state_service with app_name, but app_id */
        if (index != -1 && _apps[index].info.status!= app_status::AS_DROPPED)
        {
            app_state& exist_app = _apps[index];
            response.appid = exist_app.info.app_id;

            switch (exist_app.info.status)
            {
            case app_status::AS_AVAILABLE:
                if (!request.options.success_if_exist || !option_match_check(request.options, exist_app))
                    response.err = ERR_INVALID_PARAMETERS;
                else {
                    response.err = ERR_OK;                    
                }
                break;
            case app_status::AS_CREATING:
                response.err = ERR_BUSY_CREATING;
                break;
            case app_status::AS_CREATE_FAILED:
                exist_app.info.status = app_status::AS_CREATING;
                will_create_app = true;
                response.err = ERR_IO_PENDING;
                break;
            case app_status::AS_DROPPING:
            case app_status::AS_DROP_FAILED:
                response.err = ERR_BUSY_DROPPING;
            default:
                break;
            }
        }
        else 
        {
            will_create_app = true;            
            index = _apps.size();
            response.err = ERR_IO_PENDING;
            response.appid = index;

            _apps.push_back(app_state());
            app_state& app = _apps.back();

            //the app_id is started from 1!!!
            app.info.app_id = index + 1;
            app.info.app_name = request.app_name;
            app.info.envs = request.options.envs;
            app.info.is_stateful = request.options.is_stateful;
            app.info.app_type = request.options.app_type;
            app.info.partition_count = request.options.partition_count;
            app.available_partitions.atom().store(0);

            partition_configuration pc;
            init_partition_configuration(pc, app, request.options.replica_count);

            app.partitions.resize(app.info.partition_count, pc);
            for (int i = 0; i != app.partitions.size(); ++i)
                app.partitions[i].pid.set_partition_index(i);

            app.info.status = app_status::AS_CREATING;
        }
    }

    if ( will_create_app ) 
    {
        initialize_app(_apps[index], nullptr);
    }
}

void server_state::do_app_drop(app_state& app, dsn_message_t msg)
{
    binary_writer writer;
    marshall(writer, app, DSF_THRIFT_JSON);

    std::string app_path = get_app_path(app);

    if (msg) dsn_msg_add_ref(msg);
    auto after_set_app_dropped = [this, &app, msg](error_code ec) {
        configuration_drop_app_response response;
        if (ERR_OK == ec || ERR_OBJECT_NOT_FOUND == ec)
        {
            {
                zauto_write_lock l(_lock);
<<<<<<< HEAD
                app.info.status = app_status::AS_DROPPED;
=======
                app.status = AS_DROPPED;
                for (partition_configuration& pc: app.partitions) {
                    if (!pc.primary.is_invalid() && _nodes.find(pc.primary)!=_nodes.end()) {
                        _nodes[pc.primary].primaries.erase(pc.gpid);
                        pc.primary.set_invalid();
                    }
                    for (dsn::rpc_address& addr: pc.secondaries) {
                        if (_nodes.find(addr) != _nodes.end()) {
                            _nodes[addr].partitions.erase(pc.gpid);
                        }
                    }
                    pc.secondaries.clear();
                    ++pc.ballot;
                }
>>>>>>> de6815eb
            }
            response.err = ERR_OK;
            if (msg) reply(msg, response);
            dinfo("drop table(id:%d, name:%s) finished", app.info.app_id, app.info.app_name.c_str());
        }
        else if (ERR_TIMEOUT == ec)
        {
            dinfo("drop table(id:%d, name:%s) timeout, ignore request", app.info.app_id, app.info.app_name.c_str());
            zauto_write_lock l(_lock);
            app.info.status = app_status::AS_DROP_FAILED;
        }
        else
        {
            dassert(false, "we can't handle this, error(%s)", ec.to_string());
        }
        if (msg) dsn_msg_release_ref(msg);
    };    
    _storage->set_data(app_path,
        writer.get_buffer(),
        LPC_META_SERVER_STATE_UPDATE_CALLBACK,
        after_set_app_dropped);
}

void server_state::drop_app(configuration_drop_app_request& request, /*out*/ configuration_drop_app_response& response)
{
    int32_t index;
    bool do_dropping = false;

    ddebug("drop app request, name(%s)", request.app_name.c_str());

    {
        zauto_write_lock l(_lock);
        index = get_app_index(request.app_name.c_str());
        if (index == -1 || _apps[index].info.status == app_status::AS_DROPPED)
        {
            response.err = request.options.success_if_not_exist?ERR_OK:ERR_APP_NOT_EXIST;
        }
        else
        {
            switch (_apps[index].info.status)
            {
            case app_status::AS_AVAILABLE:
            case app_status::AS_DROP_FAILED:
            case app_status::AS_CREATE_FAILED:
                do_dropping = true;
                response.err = ERR_IO_PENDING;
                _apps[index].info.status = app_status::AS_DROPPING;
                break;
            case app_status::AS_CREATING:
                response.err = ERR_BUSY_CREATING;
                break;
            case app_status::AS_DROPPING:
                response.err = ERR_BUSY_DROPPING;
                break;
            default:
                break;
            }
        }
    }

    if (do_dropping)
    {
        do_app_drop(_apps[index], nullptr);
    }
}

void server_state::list_apps(configuration_list_apps_request& request, /*out*/ configuration_list_apps_response& response)
{
    ddebug("list app request, status(%d)", request.status);
    {
        zauto_read_lock l(_lock);
        for (const app_state& app: _apps)
        {
            if ( request.status == app_status::AS_INVALID || request.status == app.info.status)
            {
                dsn::app_info info;
                info.app_id = app.info.app_id;
                info.status = app.info.status;
                info.app_type = app.info.app_type;
                info.app_name = app.info.app_name;
                info.partition_count = app.info.partition_count;
                info.is_stateful = app.info.is_stateful;
                info.envs = app.info.envs;
                response.infos.push_back(info);
            }
        }
        response.err = dsn::ERR_OK;
    }
}

void server_state::list_nodes(configuration_list_nodes_request& request, /*out*/ configuration_list_nodes_response& response)
{
    {
        zauto_read_lock l(_lock);
        for (auto& node: _nodes)
        {
            node_status::type status = node.second.is_alive ? node_status::NS_ALIVE : node_status::NS_UNALIVE;
            if (request.status == node_status::NS_INVALID || request.status == status)
            {
                dsn::replication::node_info info;
                info.status = status;
                info.address = node.first;
                response.infos.push_back(info);
            }
        }
        response.err = dsn::ERR_OK;
    }
}

void server_state::update_configuration_on_remote(std::shared_ptr<storage_work_item>& wi)
{
    std::string partition_path = get_partition_path(wi->req->config.pid);
    binary_writer writer;
    marshall(writer, wi->req->config, DSF_THRIFT_JSON);

    _storage->set_data(
        partition_path,
        writer.get_buffer(),
        LPC_META_SERVER_STATE_UPDATE_CALLBACK,
        [this, wi](error_code ec)
        {
            gpid gpid = wi->req->config.pid;
            if (ec == ERR_OK)
            {
                {
                    zauto_lock l(_pending_requests_lock);
                    _pending_requests[gpid][wi->ballot] = *wi;
                }
                exec_pending_requests(gpid);
            }
            else if (ec == ERR_TIMEOUT)
            {
                // well, if we have message need to resposne,
                // we just ignore it. After all, the sender will
                // resend it
                if (wi->msg)
                {
                    dsn_msg_release_ref(wi->msg);
                }
                else
                {
                    tasking::enqueue(LPC_META_SERVER_STATE_UPDATE_CALLBACK,
                        this,
                        std::bind(&server_state::update_configuration_on_remote, this, wi),
                        0,
                        std::chrono::milliseconds(1000));
                }
            }
            else
            {
                dassert(false, "we can't handle this, err(%s)", ec.to_string());
            }
        }
        );
}

void server_state::update_configuration(
    std::shared_ptr<configuration_update_request>& req,
    dsn_message_t request_msg, 
    std::function<void()> callback)
{
    bool write;
<<<<<<< HEAD
    configuration_update_response response; 

    {
        zauto_read_lock l(_lock);
        app_state& app = _apps[req->config.pid.get_app_id() - 1];
        partition_configuration& old = app.partitions[req->config.pid.get_partition_index()];

        // update for stateful service (via replication framework)
        if (app.info.is_stateful)
        {
            if (is_partition_config_equal(old, req->config))
            {
                // duplicate request
                dwarn("received duplicate update configuration request from %s, gpid = %d.%d, ballot = %" PRId64,
                    req->node.to_string(), old.pid.get_app_id(), old.pid.get_partition_index(), old.ballot);
                write = false;
                response.err = ERR_OK;
                response.config = old;
            }
            else if (old.ballot + 1 != req->config.ballot)
            {
                dwarn("received invalid update configuration request from %s, gpid = %d.%d, ballot = %" PRId64 ", cur_ballot = %" PRId64,
                    req->node.to_string(), old.pid.get_app_id(), old.pid.get_partition_index(), req->config.ballot, old.ballot);
                write = false;
                response.err = ERR_INVALID_VERSION;
                response.config = old;
            }
            else
            {
                write = true;
                req->config.last_drops = old.last_drops;
=======
    bool retry;
    int delay_ms = 0;

    configuration_update_response response;
    {
        zauto_write_lock l(_lock);
        app_state& app = _apps[req->config.gpid.app_id - 1];
        partition_configuration& old = app.partitions[req->config.gpid.pidx];

        //For a dropped table on meta server, all the update configuration request is invalid
        if (app.status == AS_DROPPED)
        {
            dwarn("app_id(%d) is dropped, update request(from:%s, cfg_type:%s, ballot:%s) is ignored",
                  app.app_id, req->node.to_string(), enum_to_string(req->type), req->config.ballot);
            write = false;
            retry = false;

            response.err = ERR_INVALID_VERSION;
            response.config = old;
        }
        else if (is_partition_config_equal(old, req->config))
        {
            // duplicate request
            dwarn("received duplicate update configuration request from %s, gpid = %d.%d, ballot = %" PRId64,
                  req->node.to_string(), old.gpid.app_id, old.gpid.pidx, old.ballot);
            write = false;
            retry = false;
            response.err = ERR_OK;
            response.config = old;
        }
        else if (old.ballot + 1 != req->config.ballot)
        {
            dwarn("received invalid update configuration request from %s, gpid = %d.%d, ballot = %" PRId64 ", cur_ballot = %" PRId64,
                  req->node.to_string(), old.gpid.app_id, old.gpid.pidx, req->config.ballot, old.ballot);
            write = false;
            if (nullptr == request_msg)
            {
                //for meta server's remove primary request, we must always try to execute it
                req->config.ballot = old.ballot + 1;
                retry = true;
            }
            response.err = ERR_INVALID_VERSION;
            response.config = old;
        }
        else if (_pending_requests.find(req->config.gpid) != _pending_requests.end())
        {
            dwarn("A pending request exists, ignore the request. configuration request from %s, gpid = %d.%d, ballot = %" PRId64,
                  req->node.to_string(), old.gpid.app_id, old.gpid.pidx, req->config.ballot);
            if (nullptr == request_msg)
            {
                //for meta server's remove primary request, we must always try to execute it
                retry = true;
                delay_ms = 1000;
            }
            else
            {
                //for request from replica server, we just adandon it.
                //because we asssume the replica server will resend this
                return;
>>>>>>> de6815eb
            }
        }

        // update for stateless services
        else
        {            
            if (req->config.ballot != old.ballot)
            {
                dwarn("received invalid update configuration request from %s, gpid = %d.%d, ballot = %" PRId64 ", cur_ballot = %" PRId64,
                    req->node.to_string(), old.pid.get_app_id(), old.pid.get_partition_index(), req->config.ballot, old.ballot);
                write = false;
                response.err = ERR_INVALID_VERSION;
                response.config = old;
            }
            else
            {
                partition_configuration_stateless pcs(old);

                // remove
                if (config_type::CT_REMOVE == req->type)
                {
                    // not found
                    if (std::find(pcs.host_replicas().begin(), pcs.host_replicas().end(), req->host_node) == pcs.host_replicas().end() ||
                        std::find(pcs.worker_replicas().begin(), pcs.worker_replicas().end(), req->node) == pcs.worker_replicas().end())
                    {
                        write = false;
                        response.err = ERR_OK;
                        response.config = old;
                    }
                    else
                    {
                        write = true;
                    }
                }
                
                // add
                else
                {
                    // added already
                    if (std::find(pcs.host_replicas().begin(), pcs.host_replicas().end(), req->host_node) != pcs.host_replicas().end())
                    {
                        write = false;
                        response.err = ERR_OK;
                        response.config = old;
                    }

                    else
                    {
                        write = true;
                    }
                }

            }
        }
    }

    if (!write)
    {
        if (request_msg)
        {
            reply(request_msg, response);
        }
        else if (retry)
        {
            tasking::enqueue(
                LPC_CM_UPDATE_CONFIGURATION,
                nullptr,
                [this, cb = std::move(callback), req_ptr = std::move(req)]() mutable
                {
                    this->update_configuration(req_ptr, nullptr, cb);
                },
                0,
                std::chrono::milliseconds(delay_ms));
        }
        else
        {
            dwarn("meta state update failed and request msg is nullptr");
        }
    }
    else
    {
        if (request_msg)
        {
            dsn_msg_add_ref(request_msg);
        }

        if (req->info.is_stateful)
        {
            // maintain dropouts
            switch (req->type)
            {
            case config_type::CT_ASSIGN_PRIMARY:
            case config_type::CT_ADD_SECONDARY:
            case config_type::CT_UPGRADE_TO_SECONDARY:
                maintain_drops(req->config.last_drops, req->node, true);
                break;
            case config_type::CT_DOWNGRADE_TO_INACTIVE:
            case config_type::CT_REMOVE:
                //only maintain last drops for primary
                if (req->config.primary.is_invalid())
                    maintain_drops(req->config.last_drops, req->node, false);
                break;
            }
        }

        std::shared_ptr<storage_work_item> wi(new storage_work_item());
        wi->ballot = req->config.ballot;
        wi->req = req;
        wi->msg = request_msg;
        wi->callback = callback;
        update_configuration_on_remote(wi);
    }
}

void server_state::exec_pending_requests(gpid gpid)
{
    do
    {
        storage_work_item wi;
        {
            zauto_lock l(_pending_requests_lock);
            auto& part = _pending_requests[gpid];
            if (part.size() == 0)
                return;

            storage_work_item& fwi = part.begin()->second;
            {
                zauto_read_lock l2(_lock);
                app_state& app = _apps[gpid.get_app_id() - 1];
                partition_configuration& old = app.partitions[gpid.get_partition_index()];

                // ballot for stateful services is updated on membership update
                if ((app.info.is_stateful && old.ballot + 1 != fwi.ballot)

                // ballot for stateless service is updated on binary update
                    || (!app.info.is_stateful && old.ballot != fwi.ballot)
                    )
                {
                    return;
                }
            }

            wi = fwi;
            part.erase(part.begin());
        }
        
        configuration_update_response resp;
        {
            zauto_write_lock l(_lock);
            update_configuration_internal(*wi.req, resp);
        }

        if (wi.msg)
        {
            reply(wi.msg, resp);
            dsn_msg_release_ref(wi.msg);
        }

        if (wi.callback)
        {
            wi.callback();
        }
    } while (true);
}

void server_state::update_configuration_internal(const configuration_update_request& request, /*out*/ configuration_update_response& response)
{
<<<<<<< HEAD
    app_state& app = _apps[request.config.pid.get_app_id() - 1];
    partition_configuration& old = app.partitions[request.config.pid.get_partition_index()];
=======
    app_state& app = _apps[request.config.gpid.app_id - 1];
    partition_configuration& old = app.partitions[request.config.gpid.pidx];
    if (app.status == AS_DROPPED)
    {
        response.err = ERR_INVALID_VERSION;
        response.config = old;
        dwarn("table is dropped when trying to update config(node: %s, config_type: %s, ballot: %" PRId64 ")",
              request.node.to_string(), enum_to_string(request.type), request.config.ballot);
    }
    else if (old.ballot + 1 != request.config.ballot)
    {
        dassert(false, "");
    }
    else
    {
        response.err = ERR_OK;
        response.config = request.config;
        
        auto it = _nodes.find(request.node);
        dassert(it != _nodes.end(), "");
        node_state& node = it->second;
>>>>>>> de6815eb

    if (app.info.is_stateful)
    {
        if (old.ballot + 1 != request.config.ballot)
        {
            response.err = ERR_INVALID_VERSION;
            response.config = old;
        }
        else
        {
            // TODO: update _storage first

            response.err = ERR_OK;
            response.config = request.config;

            auto it = _nodes.find(request.node);
            dassert(it != _nodes.end(), "");
            node_state& node = it->second;

            switch (request.type)
            {
            case config_type::CT_ASSIGN_PRIMARY:
# ifndef NDEBUG
                dassert(old.primary != request.node, "");
                dassert(std::find(old.secondaries.begin(), old.secondaries.end(), request.node) == old.secondaries.end(), "");
# endif
                node.partitions.insert(old.pid);
                node.primaries.insert(old.pid);
                break;
            case config_type::CT_UPGRADE_TO_PRIMARY:
# ifndef NDEBUG
                dassert(old.primary != request.node, "");
                dassert(std::find(old.secondaries.begin(), old.secondaries.end(), request.node) != old.secondaries.end(), "");
# endif
                node.partitions.insert(old.pid);
                node.primaries.insert(old.pid);
                break;
            case config_type::CT_ADD_SECONDARY:
                dassert(false, "invalid execution flow");
                break;
            case config_type::CT_DOWNGRADE_TO_SECONDARY:
# ifndef NDEBUG
                dassert(old.primary == request.node, "");
                dassert(std::find(old.secondaries.begin(), old.secondaries.end(), request.node) == old.secondaries.end(), "");
# endif
                node.primaries.erase(old.pid);
                break;
            case config_type::CT_DOWNGRADE_TO_INACTIVE:
            case config_type::CT_REMOVE:
# ifndef NDEBUG
                dassert(old.primary == request.node ||
                    std::find(old.secondaries.begin(), old.secondaries.end(), request.node) != old.secondaries.end(), "");
# endif
                if (request.node == old.primary)
                {
                    node.primaries.erase(old.pid);
                }
                node.partitions.erase(old.pid);
                break;
            case config_type::CT_UPGRADE_TO_SECONDARY:
# ifndef NDEBUG
                dassert(old.primary != request.node, "");
                dassert(std::find(old.secondaries.begin(), old.secondaries.end(), request.node) == old.secondaries.end(), "");
# endif
                node.partitions.insert(old.pid);
                break;
            default:
                dassert(false, "invalid config type 0x%x", static_cast<int>(request.type));
            }

            // maintain dropouts
            auto drops = old.last_drops;
            switch (request.type)
            {
            case config_type::CT_ASSIGN_PRIMARY:
            case config_type::CT_ADD_SECONDARY:
            case config_type::CT_UPGRADE_TO_SECONDARY:
                maintain_drops(drops, request.node, true);
                break;
            case config_type::CT_DOWNGRADE_TO_INACTIVE:
            case config_type::CT_REMOVE:
                if (request.config.primary.is_invalid())
                    maintain_drops(drops, request.node, false);
                break;
            }

            // update to new config        
            old = request.config;
            old.last_drops = drops;

            std::stringstream cf;
            cf << "{primary:" << request.config.primary.to_string() << ", secondaries = [";
            for (auto& s : request.config.secondaries)
            {
                cf << s.to_string() << ",";
            }
            cf << "], drops = [";
            for (auto& s : drops)
            {
                cf << s.to_string() << ",";
            }
            cf << "]}";

            ddebug("%d.%d meta update ok to ballot %" PRId64 ", type = %s, node = %s, config = %s",
                request.config.pid.get_app_id(),
                request.config.pid.get_partition_index(),
                request.config.ballot,
                enum_to_string(request.type),
                request.node.to_string(),
                cf.str().c_str()
                );
        }
    }
    else
    {
        if (request.config.ballot != old.ballot)
        {
            dwarn("received invalid update configuration request from %s, gpid = %d.%d, ballot = %" PRId64 ", cur_ballot = %" PRId64,
                request.node.to_string(), old.pid.get_app_id(), old.pid.get_partition_index(), request.config.ballot, old.ballot);
            response.err = ERR_INVALID_VERSION;
            response.config = old;
        }
        else
        {
            partition_configuration_stateless pcs(old);

            // remove
            if (config_type::CT_REMOVE == request.type)
            {
                // remove working node address
                auto it1 = std::remove(pcs.worker_replicas().begin(), pcs.worker_replicas().end(), request.node);
                dassert(it1 != pcs.worker_replicas().end(), "node must exit in the given vector");
                pcs.worker_replicas().erase(it1);

                // remove host node address
                it1 = std::remove(pcs.host_replicas().begin(), pcs.host_replicas().end(), request.host_node);
                dassert(it1 != pcs.host_replicas().end(), "node must exit in the given vector");
                pcs.host_replicas().erase(it1);

                auto it = _nodes.find(request.host_node);
                dassert(it != _nodes.end(), "");
                it->second.partitions.erase(request.config.pid);
            }

            // add
            else
            {
                // add
                if (std::find(pcs.host_replicas().begin(), pcs.host_replicas().end(), request.host_node) == pcs.host_replicas().end())
                {
                    pcs.worker_replicas().emplace_back(request.node);
                    pcs.host_replicas().emplace_back(request.host_node);

                    auto it = _nodes.find(request.host_node);
                    dassert(it != _nodes.end(), "");
                    it->second.partitions.insert(request.config.pid);
                }
            }
            response.err = ERR_OK;
            response.config = old;

            std::stringstream cf;
            cf << "{replicas = [";
            for (size_t i = 0; i < pcs.host_replicas().size(); i++)
            {
                cf << pcs.host_replicas()[i].to_string() << " (work-port = " << pcs.worker_replicas()[i].port() << "),";
            }
            cf << "]}";

            ddebug("%d.%d meta update ok to ballot %" PRId64 ", type = %s, node = %s, config = %s",
                response.config.pid.get_app_id(),
                response.config.pid.get_partition_index(),
                response.config.ballot,
                enum_to_string(request.type),
                request.node.to_string(),
                cf.str().c_str()
                );
        }
    }

#ifndef NDEBUG
    check_consistency(request.config.pid);
#endif

    if (_config_change_subscriber)
    {
        _config_change_subscriber(_apps);
    }
}

void server_state::check_consistency(gpid gpid)
{
    app_state& app = _apps[gpid.get_app_id() - 1];
    partition_configuration& config = app.partitions[gpid.get_partition_index()];

    if (app.info.is_stateful)
    {
        if (config.primary.is_invalid() == false)
        {
            auto it = _nodes.find(config.primary);
            dassert(it != _nodes.end(), "");
            dassert(it->second.primaries.find(gpid) != it->second.primaries.end(), "");
            dassert(it->second.partitions.find(gpid) != it->second.partitions.end(), "");

            auto it2 = std::find(config.last_drops.begin(), config.last_drops.end(), config.primary);
            dassert(it2 == config.last_drops.end(), "");
        }

        for (auto& ep : config.secondaries)
        {
            auto it = _nodes.find(ep);
            dassert(it != _nodes.end(), "");
            dassert(it->second.partitions.find(gpid) != it->second.partitions.end(), "");

            auto it2 = std::find(config.last_drops.begin(), config.last_drops.end(), ep);
            dassert(it2 == config.last_drops.end(), "");
        }
    }

    // stateless
    else
    {
        partition_configuration_stateless pcs(config);
        dassert(pcs.host_replicas().size() == pcs.worker_replicas().size(), "");
        for (auto& ep : pcs.host_replicas())
        {
            auto it = _nodes.find(ep);
            dassert(it != _nodes.end(), "");
            dassert(it->second.partitions.find(gpid) != it->second.partitions.end(), "");
        }
    }

    int lc = 0;
    for (auto& ep : _nodes)
    {
        if (ep.second.is_alive)
            lc++;
    }    
    dassert(_node_live_count == lc, "");
}

void server_state::json_state(std::stringstream& out) const
{
    zauto_read_lock _(_lock);
    JSON_DICT_ENTRIES(out, *this, _nodes, _apps);
}

void server_state::static_cli_json_state(void* context, int argc, const char** argv, dsn_cli_reply* reply)
{
    auto _server_state = reinterpret_cast<server_state*>(context);
    std::stringstream out;
    _server_state->json_state(out);
    auto danglingstring = new std::string(std::move(out.str()));
    reply->message = danglingstring->c_str();
    reply->size = danglingstring->size();
    reply->context = danglingstring;
}

void server_state::static_cli_json_state_cleanup(dsn_cli_reply reply)
{
    dassert(reply.context != nullptr, "corrupted cli reply context");
    auto danglingstring = reinterpret_cast<std::string*>(reply.context);
    dassert(reply.message == danglingstring->c_str(), "corrupted cli reply message");
    delete danglingstring;
}

void server_state::static_cli_dump_app_states(void *context, int argc, const char **argv, dsn_cli_reply *reply)
{
    server_state* _this = reinterpret_cast<server_state*>(context);
    std::string* dump_result;
    if (argc != 4)
    {
        dump_result = new std::string("invalid command parameter");
    }
    else
    {
        const char* format = nullptr;
        const char* target_file = nullptr;
        for (int i=0; i<argc; i+=2)
        {
            if (strcmp(argv[i], "-f") == 0 || strcmp(argv[i], "--format") == 0)
                format = argv[i+1];
            else if (strcmp(argv[i], "-t") == 0 || strcmp(argv[i], "--target") == 0)
                target_file = argv[i+1];
        }

        if (format==nullptr || target_file==nullptr)
        {
            dump_result = new std::string("invalid command parameter");
        }
        else {
            error_code ec = _this->dump_from_remote_storage(format, target_file, false);
            dump_result = new std::string("execute result: ");
            dump_result->append(ec.to_string());
        }
    }

    reply->message = dump_result->c_str();
    reply->size = dump_result->size();
    reply->context = dump_result;
}

void server_state::static_cli_dump_app_states_cleanup(dsn_cli_reply reply)
{
    dassert(reply.context != nullptr, "corrupted cli context");
    std::string* dump_result = reinterpret_cast<std::string*>(reply.context);
    delete dump_result;
}<|MERGE_RESOLUTION|>--- conflicted
+++ resolved
@@ -1050,24 +1050,20 @@
         {
             {
                 zauto_write_lock l(_lock);
-<<<<<<< HEAD
                 app.info.status = app_status::AS_DROPPED;
-=======
-                app.status = AS_DROPPED;
                 for (partition_configuration& pc: app.partitions) {
                     if (!pc.primary.is_invalid() && _nodes.find(pc.primary)!=_nodes.end()) {
-                        _nodes[pc.primary].primaries.erase(pc.gpid);
+                        _nodes[pc.primary].primaries.erase(pc.pid);
                         pc.primary.set_invalid();
                     }
                     for (dsn::rpc_address& addr: pc.secondaries) {
                         if (_nodes.find(addr) != _nodes.end()) {
-                            _nodes[addr].partitions.erase(pc.gpid);
+                            _nodes[addr].partitions.erase(pc.pid);
                         }
                     }
                     pc.secondaries.clear();
                     ++pc.ballot;
                 }
->>>>>>> de6815eb
             }
             response.err = ERR_OK;
             if (msg) reply(msg, response);
@@ -1177,41 +1173,40 @@
     }
 }
 
-void server_state::update_configuration_on_remote(std::shared_ptr<storage_work_item>& wi)
-{
-    std::string partition_path = get_partition_path(wi->req->config.pid);
+void server_state::update_configuration_on_remote(const std::shared_ptr<configuration_update_request>& req,
+                                                  dsn_message_t request_msg)
+{
+    std::string partition_path = get_partition_path(req->config.pid);
     binary_writer writer;
-    marshall(writer, wi->req->config, DSF_THRIFT_JSON);
+    marshall(writer, req->config, DSF_THRIFT_JSON);
 
     _storage->set_data(
         partition_path,
         writer.get_buffer(),
         LPC_META_SERVER_STATE_UPDATE_CALLBACK,
-        [this, wi](error_code ec)
-        {
-            gpid gpid = wi->req->config.pid;
+        [this, req, request_msg](error_code ec)
+        {
+            gpid gpid = req->config.pid;
             if (ec == ERR_OK)
             {
-                {
-                    zauto_lock l(_pending_requests_lock);
-                    _pending_requests[gpid][wi->ballot] = *wi;
-                }
-                exec_pending_requests(gpid);
+                exec_pending_request(req, request_msg);
             }
             else if (ec == ERR_TIMEOUT)
             {
                 // well, if we have message need to resposne,
                 // we just ignore it. After all, the sender will
                 // resend it
-                if (wi->msg)
+                if (request_msg)
                 {
-                    dsn_msg_release_ref(wi->msg);
+                    zauto_write_lock l(_lock);
+                    _pending_requests.erase(req->config.pid);
+                    dsn_msg_release_ref(request_msg);
                 }
                 else
                 {
                     tasking::enqueue(LPC_META_SERVER_STATE_UPDATE_CALLBACK,
                         this,
-                        std::bind(&server_state::update_configuration_on_remote, this, wi),
+                        std::bind(&server_state::update_configuration_on_remote, this, req, nullptr),
                         0,
                         std::chrono::milliseconds(1000));
                 }
@@ -1229,24 +1224,34 @@
     dsn_message_t request_msg, 
     std::function<void()> callback)
 {
-    bool write;
-<<<<<<< HEAD
-    configuration_update_response response; 
-
-    {
-        zauto_read_lock l(_lock);
+    bool write = false;
+    bool retry = false;
+    int delay_ms = 0;
+
+    configuration_update_response response;
+    {
+        zauto_write_lock l(_lock);
         app_state& app = _apps[req->config.pid.get_app_id() - 1];
         partition_configuration& old = app.partitions[req->config.pid.get_partition_index()];
-
+        
         // update for stateful service (via replication framework)
         if (app.info.is_stateful)
         {
-            if (is_partition_config_equal(old, req->config))
+            //For a dropped table on meta server, all the update configuration request is invalid
+            if (app.info.status == app_status::AS_DROPPED)
+            {
+                dwarn("app_id(%d) is dropped, update request(from:%s, cfg_type:%s, ballot:%s) is ignored",
+                    app.info.app_id, req->node.to_string(), enum_to_string(req->type), req->config.ballot);
+
+                response.err = ERR_INVALID_VERSION;
+                response.config = old;
+            }
+            else if (is_partition_config_equal(old, req->config))
             {
                 // duplicate request
                 dwarn("received duplicate update configuration request from %s, gpid = %d.%d, ballot = %" PRId64,
                     req->node.to_string(), old.pid.get_app_id(), old.pid.get_partition_index(), old.ballot);
-                write = false;
+
                 response.err = ERR_OK;
                 response.config = old;
             }
@@ -1254,75 +1259,36 @@
             {
                 dwarn("received invalid update configuration request from %s, gpid = %d.%d, ballot = %" PRId64 ", cur_ballot = %" PRId64,
                     req->node.to_string(), old.pid.get_app_id(), old.pid.get_partition_index(), req->config.ballot, old.ballot);
-                write = false;
+
+                if (nullptr == request_msg)
+                {
+                    //for meta server's remove primary request, we must always try to execute it
+                    req->config.ballot = old.ballot + 1;
+                    retry = true;
+                }
                 response.err = ERR_INVALID_VERSION;
                 response.config = old;
             }
+            else if (_pending_requests.find(req->config.pid) != _pending_requests.end())
+            {
+                dwarn("A pending request exists, ignore the request. configuration request from %s, gpid = %d.%d, ballot = %" PRId64,
+                    req->node.to_string(), old.pid.get_app_id(), old.pid.get_partition_index(), req->config.ballot);
+                if (nullptr == request_msg)
+                {
+                    //for meta server's remove primary request, we must always try to execute it
+                    retry = true;
+                    delay_ms = 1000;
+                }
+                else
+                {
+                    //for request from replica server, we just adandon it.
+                    //because we asssume the replica server will resend this
+                    return;
+                }
+            }
             else
             {
                 write = true;
-                req->config.last_drops = old.last_drops;
-=======
-    bool retry;
-    int delay_ms = 0;
-
-    configuration_update_response response;
-    {
-        zauto_write_lock l(_lock);
-        app_state& app = _apps[req->config.gpid.app_id - 1];
-        partition_configuration& old = app.partitions[req->config.gpid.pidx];
-
-        //For a dropped table on meta server, all the update configuration request is invalid
-        if (app.status == AS_DROPPED)
-        {
-            dwarn("app_id(%d) is dropped, update request(from:%s, cfg_type:%s, ballot:%s) is ignored",
-                  app.app_id, req->node.to_string(), enum_to_string(req->type), req->config.ballot);
-            write = false;
-            retry = false;
-
-            response.err = ERR_INVALID_VERSION;
-            response.config = old;
-        }
-        else if (is_partition_config_equal(old, req->config))
-        {
-            // duplicate request
-            dwarn("received duplicate update configuration request from %s, gpid = %d.%d, ballot = %" PRId64,
-                  req->node.to_string(), old.gpid.app_id, old.gpid.pidx, old.ballot);
-            write = false;
-            retry = false;
-            response.err = ERR_OK;
-            response.config = old;
-        }
-        else if (old.ballot + 1 != req->config.ballot)
-        {
-            dwarn("received invalid update configuration request from %s, gpid = %d.%d, ballot = %" PRId64 ", cur_ballot = %" PRId64,
-                  req->node.to_string(), old.gpid.app_id, old.gpid.pidx, req->config.ballot, old.ballot);
-            write = false;
-            if (nullptr == request_msg)
-            {
-                //for meta server's remove primary request, we must always try to execute it
-                req->config.ballot = old.ballot + 1;
-                retry = true;
-            }
-            response.err = ERR_INVALID_VERSION;
-            response.config = old;
-        }
-        else if (_pending_requests.find(req->config.gpid) != _pending_requests.end())
-        {
-            dwarn("A pending request exists, ignore the request. configuration request from %s, gpid = %d.%d, ballot = %" PRId64,
-                  req->node.to_string(), old.gpid.app_id, old.gpid.pidx, req->config.ballot);
-            if (nullptr == request_msg)
-            {
-                //for meta server's remove primary request, we must always try to execute it
-                retry = true;
-                delay_ms = 1000;
-            }
-            else
-            {
-                //for request from replica server, we just adandon it.
-                //because we asssume the replica server will resend this
-                return;
->>>>>>> de6815eb
             }
         }
 
@@ -1333,9 +1299,16 @@
             {
                 dwarn("received invalid update configuration request from %s, gpid = %d.%d, ballot = %" PRId64 ", cur_ballot = %" PRId64,
                     req->node.to_string(), old.pid.get_app_id(), old.pid.get_partition_index(), req->config.ballot, old.ballot);
-                write = false;
+
                 response.err = ERR_INVALID_VERSION;
                 response.config = old;
+            }
+            else if (_pending_requests.find(req->config.pid) != _pending_requests.end())
+            {
+                dwarn("A pending request exists, ignore the request. configuration request from %s, gpid = %d.%d, ballot = %" PRId64,
+                    req->node.to_string(), old.pid.get_app_id(), old.pid.get_partition_index(), req->config.ballot);
+                retry = true;
+                delay_ms = 1000;
             }
             else
             {
@@ -1348,7 +1321,6 @@
                     if (std::find(pcs.host_replicas().begin(), pcs.host_replicas().end(), req->host_node) == pcs.host_replicas().end() ||
                         std::find(pcs.worker_replicas().begin(), pcs.worker_replicas().end(), req->node) == pcs.worker_replicas().end())
                     {
-                        write = false;
                         response.err = ERR_OK;
                         response.config = old;
                     }
@@ -1364,7 +1336,6 @@
                     // added already
                     if (std::find(pcs.host_replicas().begin(), pcs.host_replicas().end(), req->host_node) != pcs.host_replicas().end())
                     {
-                        write = false;
                         response.err = ERR_OK;
                         response.config = old;
                     }
@@ -1427,97 +1398,52 @@
                 break;
             }
         }
-
-        std::shared_ptr<storage_work_item> wi(new storage_work_item());
-        wi->ballot = req->config.ballot;
-        wi->req = req;
-        wi->msg = request_msg;
-        wi->callback = callback;
-        update_configuration_on_remote(wi);
-    }
-}
-
-void server_state::exec_pending_requests(gpid gpid)
-{
-    do
-    {
-        storage_work_item wi;
-        {
-            zauto_lock l(_pending_requests_lock);
-            auto& part = _pending_requests[gpid];
-            if (part.size() == 0)
-                return;
-
-            storage_work_item& fwi = part.begin()->second;
-            {
-                zauto_read_lock l2(_lock);
-                app_state& app = _apps[gpid.get_app_id() - 1];
-                partition_configuration& old = app.partitions[gpid.get_partition_index()];
-
-                // ballot for stateful services is updated on membership update
-                if ((app.info.is_stateful && old.ballot + 1 != fwi.ballot)
-
-                // ballot for stateless service is updated on binary update
-                    || (!app.info.is_stateful && old.ballot != fwi.ballot)
-                    )
-                {
-                    return;
-                }
-            }
-
-            wi = fwi;
-            part.erase(part.begin());
-        }
-        
-        configuration_update_response resp;
-        {
-            zauto_write_lock l(_lock);
-            update_configuration_internal(*wi.req, resp);
-        }
-
-        if (wi.msg)
-        {
-            reply(wi.msg, resp);
-            dsn_msg_release_ref(wi.msg);
-        }
-
-        if (wi.callback)
-        {
-            wi.callback();
-        }
-    } while (true);
+        _pending_requests.emplace(req->config.pid, callback);
+
+        update_configuration_on_remote(req, request_msg);
+    }
+}
+
+
+void server_state::exec_pending_request(const std::shared_ptr<configuration_update_request>& req, dsn_message_t request_msg)
+{
+    configuration_update_response resp;
+    std::function<void()> callback;
+    {
+        zauto_write_lock l(_lock);
+        auto iter = _pending_requests.find(req->config.pid);
+        callback = std::move(iter->second);
+        dassert(iter != _pending_requests.end(), "request for gpid(%d.%d) is removed unexpectedly", 
+            req->config.pid.get_app_id(), req->config.pid.get_partition_index()
+            );
+        update_configuration_internal(*req, resp);
+        _pending_requests.erase(iter);
+    }
+    if (request_msg)
+    {
+        reply(request_msg, resp);
+        dsn_msg_release_ref(request_msg);
+    }
+    if (callback)
+    {
+        callback();
+    }
 }
 
 void server_state::update_configuration_internal(const configuration_update_request& request, /*out*/ configuration_update_response& response)
 {
-<<<<<<< HEAD
     app_state& app = _apps[request.config.pid.get_app_id() - 1];
     partition_configuration& old = app.partitions[request.config.pid.get_partition_index()];
-=======
-    app_state& app = _apps[request.config.gpid.app_id - 1];
-    partition_configuration& old = app.partitions[request.config.gpid.pidx];
-    if (app.status == AS_DROPPED)
+
+    if (app.info.status == app_status::AS_DROPPED)
     {
         response.err = ERR_INVALID_VERSION;
         response.config = old;
         dwarn("table is dropped when trying to update config(node: %s, config_type: %s, ballot: %" PRId64 ")",
               request.node.to_string(), enum_to_string(request.type), request.config.ballot);
     }
-    else if (old.ballot + 1 != request.config.ballot)
-    {
-        dassert(false, "");
-    }
-    else
-    {
-        response.err = ERR_OK;
-        response.config = request.config;
-        
-        auto it = _nodes.find(request.node);
-        dassert(it != _nodes.end(), "");
-        node_state& node = it->second;
->>>>>>> de6815eb
-
-    if (app.info.is_stateful)
+
+    else if (app.info.is_stateful)
     {
         if (old.ballot + 1 != request.config.ballot)
         {
