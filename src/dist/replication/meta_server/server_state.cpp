--- conflicted
+++ resolved
@@ -1103,11 +1103,8 @@
             info.max_replica_count = request.options.replica_count;
             info.partition_count = request.options.partition_count;
             info.status = app_status::AS_CREATING;
-<<<<<<< HEAD
             info.init_partition_count = request.options.partition_count;
-=======
             info.create_second = dsn_now_ms() / 1000;
->>>>>>> a25bc1c0
 
             app = app_state::create(info);
             app->helpers->pending_response = msg;
