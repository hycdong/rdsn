--- conflicted
+++ resolved
@@ -289,11 +289,7 @@
     _lock_svc = nullptr;
     _primary_address = leader_address;
     _is_primary = is_myself_leader;
-<<<<<<< HEAD
-    _state = new server_state();
-=======
     _state = new server_state(nullptr);
->>>>>>> 4ade484e
 }
 
 void meta_server_failure_detector::set_leader_for_test(rpc_address leader_address, bool is_myself_leader)
@@ -301,9 +297,5 @@
     utils::auto_lock<zlock> l(_primary_address_lock);
     _primary_address = leader_address;
     _is_primary = is_myself_leader;
-<<<<<<< HEAD
-    _state = new server_state();
-=======
     _state = new server_state(nullptr);
->>>>>>> 4ade484e
-}
+}
