/*
 * The MIT License (MIT)
 *
 * Copyright (c) 2015 Microsoft Corporation
 *
 * -=- Robust Distributed System Nucleus (rDSN) -=-
 *
 * Permission is hereby granted, free of charge, to any person obtaining a copy
 * of this software and associated documentation files (the "Software"), to deal
 * in the Software without restriction, including without limitation the rights
 * to use, copy, modify, merge, publish, distribute, sublicense, and/or sell
 * copies of the Software, and to permit persons to whom the Software is
 * furnished to do so, subject to the following conditions:
 *
 * The above copyright notice and this permission notice shall be included in
 * all copies or substantial portions of the Software.
 *
 * THE SOFTWARE IS PROVIDED "AS IS", WITHOUT WARRANTY OF ANY KIND, EXPRESS OR
 * IMPLIED, INCLUDING BUT NOT LIMITED TO THE WARRANTIES OF MERCHANTABILITY,
 * FITNESS FOR A PARTICULAR PURPOSE AND NONINFRINGEMENT. IN NO EVENT SHALL THE
 * AUTHORS OR COPYRIGHT HOLDERS BE LIABLE FOR ANY CLAIM, DAMAGES OR OTHER
 * LIABILITY, WHETHER IN AN ACTION OF CONTRACT, TORT OR OTHERWISE, ARISING FROM,
 * OUT OF OR IN CONNECTION WITH THE SOFTWARE OR THE USE OR OTHER DEALINGS IN
 * THE SOFTWARE.
 */

/*
 * Description:
 *     meta server service for EON (rDSN layer 2)
 *
 * Revision history:
 *     2015-03-09, @imzhenyu (Zhenyu Guo), first version
 *     xxxx-xx-xx, author, fix bug about xxx
 */

#pragma once

#include <memory>

#include <dsn/cpp/serverlet.h>
#include <dsn/dist/meta_state_service.h>
#include <dsn/cpp/perf_counter_wrapper.h>

#include "dist/replication/client_lib/replication_common.h"
#include "dist/replication/meta_server/meta_options.h"
#include "dist/replication/meta_server/meta_backup_service.h"
#include "dist/replication/meta_server/meta_state_service_utils.h"
#include "dist/replication/client_lib/block_service_manager.h"

class meta_service_test_app;
namespace dsn {
namespace replication {

class server_state;
class meta_server_failure_detector;
class server_load_balancer;
class replication_checker;
class meta_split_service;
namespace test {
class test_checker;
}
namespace mss {
class meta_storage;
} // namespace mss

DEFINE_TASK_CODE(LPC_DEFAULT_CALLBACK, TASK_PRIORITY_COMMON, dsn::THREAD_POOL_DEFAULT)

typedef rpc_holder<configuration_update_app_env_request, configuration_update_app_env_response>
    app_env_rpc;

typedef rpc_holder<app_partition_split_request, app_partition_split_response>
    app_partition_split_rpc;

class meta_service : public serverlet<meta_service>
{
public:
    meta_service();
    virtual ~meta_service();

    error_code start();

    const replication_options &get_options() const { return _opts; }
    const meta_options &get_meta_options() const { return _meta_opts; }

<<<<<<< HEAD
    /// DEPRECATE: use mss::meta_storage instead.
=======
    /// NOTE: prefer using mss::meta_storage instead.
>>>>>>> 9377c4ca
    dist::meta_state_service *get_remote_storage() const { return _storage.get(); }
    mss::meta_storage *get_meta_storage() const { return _meta_storage.get(); }

    server_state *get_server_state() { return _state.get(); }
    server_load_balancer *get_balancer() { return _balancer.get(); }
    block_service_manager &get_block_service_manager() { return _block_service_manager; }

    meta_function_level::type get_function_level()
    {
        meta_function_level::type level = _function_level.load();
        if (level > meta_function_level::fl_freezed && check_freeze()) {
            level = meta_function_level::fl_freezed;
        }
        return level;
    }

    template <typename TResponse>
    void reply_data(dsn_message_t request, const TResponse &data)
    {
        dsn_message_t response = dsn_msg_create_response(request);
        dsn::marshall(response, data);
        reply_message(request, response);
    }

    virtual void reply_message(dsn_message_t, dsn_message_t response) { dsn_rpc_reply(response); }
    virtual void send_message(const rpc_address &target, dsn_message_t request)
    {
        dsn_rpc_call_one_way(target, request);
    }
    virtual void send_request(dsn_message_t /*req*/,
                              const rpc_address &target,
                              const rpc_response_task_ptr &callback)
    {
        dsn_rpc_call(target, callback);
    }

    // these two callbacks are running in fd's thread_pool, and in fd's lock
    void set_node_state(const std::vector<rpc_address> &nodes_list, bool is_alive);
    void get_node_state(/*out*/ std::map<rpc_address, bool> &all_nodes);

    void start_service();
    void balancer_run();

    dsn::task_tracker *tracker() { return &_tracker; }

private:
    void register_rpc_handlers();

    // client => meta server
    // query partition configuration
    void on_query_configuration_by_node(dsn_message_t req);
    void on_query_configuration_by_index(dsn_message_t req);

    // partition server => meta server
    void on_config_sync(dsn_message_t req);

    // update configuration
    void on_propose_balancer(dsn_message_t req);
    void on_update_configuration(dsn_message_t req);

    // app operations
    void on_create_app(dsn_message_t req);
    void on_drop_app(dsn_message_t req);
    void on_recall_app(dsn_message_t req);
    void on_list_apps(dsn_message_t req);
    void on_list_nodes(dsn_message_t req);

    // app env operations
    void update_app_env(app_env_rpc env_rpc);

    // cluster info
    void on_query_cluster_info(dsn_message_t req);

    // split
    void on_app_partition_split(app_partition_split_rpc rpc);

    // meta control
    void on_control_meta_level(dsn_message_t req);
    void on_start_recovery(dsn_message_t req);
    void on_start_restore(dsn_message_t req);
    void on_add_backup_policy(dsn_message_t req);
    void on_query_backup_policy(dsn_message_t req);
    void on_modify_backup_policy(dsn_message_t req);
    void on_report_restore_status(dsn_message_t req);
    void on_query_restore_status(dsn_message_t req);

    // common routines
    // ret:
    //   1. the meta is leader
    //   0. meta isn't leader, and rpc-msg can forward to others
    //  -1. meta isn't leader, and rpc-msg can't forward to others
    int check_leader(dsn_message_t req);
    error_code remote_storage_initialize();
    bool check_freeze() const;

private:
    friend class replication_checker;
    friend class test::test_checker;
    friend class ::meta_service_test_app;

    replication_options _opts;
    meta_options _meta_opts;

    std::shared_ptr<server_state> _state;
    std::shared_ptr<meta_server_failure_detector> _failure_detector;

    std::shared_ptr<dist::meta_state_service> _storage;
    std::unique_ptr<mss::meta_storage> _meta_storage;

    std::shared_ptr<server_load_balancer> _balancer;
    std::shared_ptr<backup_service> _backup_handler;
    std::unique_ptr<meta_split_service> _split_svc;

    // handle all the block filesystems for current meta service
    // (in other words, current service node)
    block_service_manager _block_service_manager;

    // [
    // this is protected by failure_detector::_lock
    std::set<rpc_address> _alive_set;
    std::set<rpc_address> _dead_set;
    // ]
    mutable zrwlock_nr _meta_lock;

    std::atomic_bool _started;
    std::atomic_bool _recovering;
    // reference replication.thrift for what the meta_function_level means
    std::atomic<meta_function_level::type> _function_level;

    std::string _cluster_root;

    perf_counter_wrapper _recent_disconnect_count;
    perf_counter_wrapper _unalive_nodes_count;

    dsn::task_tracker _tracker;
};
}
}<|MERGE_RESOLUTION|>--- conflicted
+++ resolved
@@ -82,11 +82,7 @@
     const replication_options &get_options() const { return _opts; }
     const meta_options &get_meta_options() const { return _meta_opts; }
 
-<<<<<<< HEAD
-    /// DEPRECATE: use mss::meta_storage instead.
-=======
     /// NOTE: prefer using mss::meta_storage instead.
->>>>>>> 9377c4ca
     dist::meta_state_service *get_remote_storage() const { return _storage.get(); }
     mss::meta_storage *get_meta_storage() const { return _meta_storage.get(); }
 
