/*
 * The MIT License (MIT)
 *
 * Copyright (c) 2015 Microsoft Corporation
 *
 * -=- Robust Distributed System Nucleus (rDSN) -=-
 *
 * Permission is hereby granted, free of charge, to any person obtaining a copy
 * of this software and associated documentation files (the "Software"), to deal
 * in the Software without restriction, including without limitation the rights
 * to use, copy, modify, merge, publish, distribute, sublicense, and/or sell
 * copies of the Software, and to permit persons to whom the Software is
 * furnished to do so, subject to the following conditions:
 *
 * The above copyright notice and this permission notice shall be included in
 * all copies or substantial portions of the Software.
 *
 * THE SOFTWARE IS PROVIDED "AS IS", WITHOUT WARRANTY OF ANY KIND, EXPRESS OR
 * IMPLIED, INCLUDING BUT NOT LIMITED TO THE WARRANTIES OF MERCHANTABILITY,
 * FITNESS FOR A PARTICULAR PURPOSE AND NONINFRINGEMENT. IN NO EVENT SHALL THE
 * AUTHORS OR COPYRIGHT HOLDERS BE LIABLE FOR ANY CLAIM, DAMAGES OR OTHER
 * LIABILITY, WHETHER IN AN ACTION OF CONTRACT, TORT OR OTHERWISE, ARISING FROM,
 * OUT OF OR IN CONNECTION WITH THE SOFTWARE OR THE USE OR OTHER DEALINGS IN
 * THE SOFTWARE.
 */

/*
 * Description:
 *     meta server service for EON (rDSN layer 2)
 *
 * Revision history:
 *     2015-03-09, @imzhenyu (Zhenyu Guo), first version
 *     xxxx-xx-xx, author, fix bug about xxx
 */

#pragma once

#include <memory>

#include <dsn/cpp/serverlet.h>
#include <dsn/dist/meta_state_service.h>
#include <dsn/dist/cli/cli.server.h>
#include <dsn/perf_counter/perf_counter_wrapper.h>

#include "dist/replication/common/replication_common.h"
#include "dist/replication/meta_server/meta_options.h"
#include "dist/replication/meta_server/meta_backup_service.h"
#include "dist/replication/meta_server/meta_state_service_utils.h"
#include "dist/replication/common/block_service_manager.h"

namespace dsn {
namespace replication {

class server_state;
class meta_server_failure_detector;
class server_load_balancer;
class replication_checker;
class meta_duplication_service;
class meta_split_service;
namespace test {
class test_checker;
}
namespace mss {
class meta_storage;
} // namespace mss

DEFINE_TASK_CODE(LPC_DEFAULT_CALLBACK, TASK_PRIORITY_COMMON, dsn::THREAD_POOL_DEFAULT)

typedef rpc_holder<configuration_update_app_env_request, configuration_update_app_env_response>
    app_env_rpc;
typedef rpc_holder<ddd_diagnose_request, ddd_diagnose_response> ddd_diagnose_rpc;
typedef rpc_holder<app_partition_split_request, app_partition_split_response>
    app_partition_split_rpc;
<<<<<<< HEAD

// TODO(hyc): move rpc_holder to another file
typedef rpc_holder<app_partition_split_request, app_partition_split_response>
    app_partition_split_rpc;

typedef rpc_holder<control_single_partition_split_request, app_partition_split_response>
    control_single_partition_split_rpc;

typedef rpc_holder<cancel_app_partition_split_request, app_partition_split_response>
    cancel_app_partition_split_rpc;

typedef rpc_holder<clear_partition_split_flag_request, app_partition_split_response>
    clear_partition_split_flag_rpc;

typedef rpc_holder<register_child_request, register_child_response> register_child_rpc;

typedef rpc_holder<query_child_state_request, query_child_state_response> query_child_state_rpc;
=======
>>>>>>> 33318f3e

class meta_service : public serverlet<meta_service>
{
public:
    meta_service();
    virtual ~meta_service();

    error_code start();

    const replication_options &get_options() const { return _opts; }
    const meta_options &get_meta_options() const { return _meta_opts; }

    /// NOTE: prefer using mss::meta_storage instead.
    dist::meta_state_service *get_remote_storage() const { return _storage.get(); }
    mss::meta_storage *get_meta_storage() const { return _meta_storage.get(); }

    server_state *get_server_state() { return _state.get(); }
    server_load_balancer *get_balancer() { return _balancer.get(); }
    block_service_manager &get_block_service_manager() { return _block_service_manager; }

    meta_function_level::type get_function_level()
    {
        meta_function_level::type level = _function_level.load();
        if (level > meta_function_level::fl_freezed && check_freeze()) {
            level = meta_function_level::fl_freezed;
        }
        return level;
    }

    template <typename TResponse>
    void reply_data(dsn::message_ex *request, const TResponse &data)
    {
        dsn::message_ex *response = request->create_response();
        dsn::marshall(response, data);
        reply_message(request, response);
    }

    virtual void reply_message(dsn::message_ex *, dsn::message_ex *response)
    {
        dsn_rpc_reply(response);
    }
    virtual void send_message(const rpc_address &target, dsn::message_ex *request)
    {
        dsn_rpc_call_one_way(target, request);
    }
    virtual void send_request(dsn::message_ex * /*req*/,
                              const rpc_address &target,
                              const rpc_response_task_ptr &callback)
    {
        dsn_rpc_call(target, callback);
    }

    // these two callbacks are running in fd's thread_pool, and in fd's lock
    void set_node_state(const std::vector<rpc_address> &nodes_list, bool is_alive);
    void get_node_state(/*out*/ std::map<rpc_address, bool> &all_nodes);

    void start_service();
    void balancer_run();

    dsn::task_tracker *tracker() { return &_tracker; }

private:
    void register_rpc_handlers();
    void register_ctrl_commands();
    void unregister_ctrl_commands();

    // client => meta server
    // query partition configuration
    void on_query_configuration_by_node(dsn::message_ex *req);
    void on_query_configuration_by_index(dsn::message_ex *req);

    // partition server => meta server
    void on_config_sync(dsn::message_ex *req);

    // update configuration
    void on_propose_balancer(dsn::message_ex *req);
    void on_update_configuration(dsn::message_ex *req);

    // app operations
    void on_create_app(dsn::message_ex *req);
    void on_drop_app(dsn::message_ex *req);
    void on_recall_app(dsn::message_ex *req);
    void on_list_apps(dsn::message_ex *req);
    void on_list_nodes(dsn::message_ex *req);

    // app env operations
    void update_app_env(app_env_rpc env_rpc);

    // ddd diagnose
    void ddd_diagnose(ddd_diagnose_rpc rpc);

    // cluster info
    void on_query_cluster_info(dsn::message_ex *req);

    // split
    void on_app_partition_split(app_partition_split_rpc rpc);
    void on_register_child_on_meta(register_child_rpc rpc);
    void on_query_child_state(query_child_state_rpc rpc);
    void on_control_single_partition_split(control_single_partition_split_rpc rpc);
    void on_cancel_app_partition_split(cancel_app_partition_split_rpc rpc);
    void on_clear_partition_split_flag(clear_partition_split_flag_rpc rpc);

    // meta control
    void on_control_meta_level(dsn::message_ex *req);
    void on_start_recovery(dsn::message_ex *req);
    void on_start_restore(dsn::message_ex *req);
    void on_add_backup_policy(dsn::message_ex *req);
    void on_query_backup_policy(query_backup_policy_rpc policy_rpc);
    void on_modify_backup_policy(dsn::message_ex *req);
    void on_report_restore_status(dsn::message_ex *req);
    void on_query_restore_status(dsn::message_ex *req);

    // duplication
    void on_add_duplication(duplication_add_rpc rpc);
    void on_modify_duplication(duplication_modify_rpc rpc);
    void on_query_duplication_info(duplication_query_rpc rpc);
    void on_duplication_sync(duplication_sync_rpc rpc);
    void register_duplication_rpc_handlers();
    void recover_duplication_from_meta_state();
    void initialize_duplication_service();

<<<<<<< HEAD
=======
    // split
    void on_app_partition_split(app_partition_split_rpc rpc);

>>>>>>> 33318f3e
    // common routines
    // ret:
    //   1. the meta is leader
    //   0. meta isn't leader, and rpc-msg can forward to others
    //  -1. meta isn't leader, and rpc-msg can't forward to others
    // if return -1 and `forward_address' != nullptr, then return leader by `forward_address'.
    int check_leader(dsn::message_ex *req, dsn::rpc_address *forward_address);
    error_code remote_storage_initialize();
    bool check_freeze() const;

private:
    friend class replication_checker;
    friend class test::test_checker;
    friend class meta_service_test_app;

    replication_options _opts;
    meta_options _meta_opts;
    uint64_t _node_live_percentage_threshold_for_update;
    dsn_handle_t _ctrl_node_live_percentage_threshold_for_update = nullptr;

    std::shared_ptr<server_state> _state;
    std::shared_ptr<meta_server_failure_detector> _failure_detector;

    std::shared_ptr<dist::meta_state_service> _storage;
    std::unique_ptr<mss::meta_storage> _meta_storage;

    std::shared_ptr<server_load_balancer> _balancer;
    std::shared_ptr<backup_service> _backup_handler;

    friend class meta_test_base;
    friend class meta_duplication_service;
    friend class meta_http_service_test;
    friend class meta_load_balance_test;
    friend class meta_backup_test_base;
    friend class meta_http_service;
    std::unique_ptr<meta_duplication_service> _dup_svc;

    std::unique_ptr<meta_split_service> _split_svc;

    // handle all the block filesystems for current meta service
    // (in other words, current service node)
    block_service_manager _block_service_manager;

    // handle the command line service
    std::unique_ptr<dsn::cli_service> _cli_service;

    // [
    // this is protected by failure_detector::_lock
    std::set<rpc_address> _alive_set;
    std::set<rpc_address> _dead_set;
    // ]
    mutable zrwlock_nr _meta_lock;

    std::atomic_bool _started;
    std::atomic_bool _recovering;
    // reference replication.thrift for what the meta_function_level means
    std::atomic<meta_function_level::type> _function_level;

    std::string _cluster_root;

    perf_counter_wrapper _recent_disconnect_count;
    perf_counter_wrapper _unalive_nodes_count;

    dsn::task_tracker _tracker;
};

} // namespace replication
} // namespace dsn<|MERGE_RESOLUTION|>--- conflicted
+++ resolved
@@ -71,7 +71,6 @@
 typedef rpc_holder<ddd_diagnose_request, ddd_diagnose_response> ddd_diagnose_rpc;
 typedef rpc_holder<app_partition_split_request, app_partition_split_response>
     app_partition_split_rpc;
-<<<<<<< HEAD
 
 // TODO(hyc): move rpc_holder to another file
 typedef rpc_holder<app_partition_split_request, app_partition_split_response>
@@ -89,8 +88,6 @@
 typedef rpc_holder<register_child_request, register_child_response> register_child_rpc;
 
 typedef rpc_holder<query_child_state_request, query_child_state_response> query_child_state_rpc;
-=======
->>>>>>> 33318f3e
 
 class meta_service : public serverlet<meta_service>
 {
@@ -184,14 +181,6 @@
 
     // cluster info
     void on_query_cluster_info(dsn::message_ex *req);
-
-    // split
-    void on_app_partition_split(app_partition_split_rpc rpc);
-    void on_register_child_on_meta(register_child_rpc rpc);
-    void on_query_child_state(query_child_state_rpc rpc);
-    void on_control_single_partition_split(control_single_partition_split_rpc rpc);
-    void on_cancel_app_partition_split(cancel_app_partition_split_rpc rpc);
-    void on_clear_partition_split_flag(clear_partition_split_flag_rpc rpc);
 
     // meta control
     void on_control_meta_level(dsn::message_ex *req);
@@ -212,12 +201,14 @@
     void recover_duplication_from_meta_state();
     void initialize_duplication_service();
 
-<<<<<<< HEAD
-=======
     // split
     void on_app_partition_split(app_partition_split_rpc rpc);
-
->>>>>>> 33318f3e
+    void on_register_child_on_meta(register_child_rpc rpc);
+    void on_query_child_state(query_child_state_rpc rpc);
+    void on_control_single_partition_split(control_single_partition_split_rpc rpc);
+    void on_cancel_app_partition_split(cancel_app_partition_split_rpc rpc);
+    void on_clear_partition_split_flag(clear_partition_split_flag_rpc rpc);
+
     // common routines
     // ret:
     //   1. the meta is leader
