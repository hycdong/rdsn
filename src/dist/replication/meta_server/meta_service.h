/*
 * The MIT License (MIT)
 *
 * Copyright (c) 2015 Microsoft Corporation
 *
 * -=- Robust Distributed System Nucleus (rDSN) -=-
 *
 * Permission is hereby granted, free of charge, to any person obtaining a copy
 * of this software and associated documentation files (the "Software"), to deal
 * in the Software without restriction, including without limitation the rights
 * to use, copy, modify, merge, publish, distribute, sublicense, and/or sell
 * copies of the Software, and to permit persons to whom the Software is
 * furnished to do so, subject to the following conditions:
 *
 * The above copyright notice and this permission notice shall be included in
 * all copies or substantial portions of the Software.
 *
 * THE SOFTWARE IS PROVIDED "AS IS", WITHOUT WARRANTY OF ANY KIND, EXPRESS OR
 * IMPLIED, INCLUDING BUT NOT LIMITED TO THE WARRANTIES OF MERCHANTABILITY,
 * FITNESS FOR A PARTICULAR PURPOSE AND NONINFRINGEMENT. IN NO EVENT SHALL THE
 * AUTHORS OR COPYRIGHT HOLDERS BE LIABLE FOR ANY CLAIM, DAMAGES OR OTHER
 * LIABILITY, WHETHER IN AN ACTION OF CONTRACT, TORT OR OTHERWISE, ARISING FROM,
 * OUT OF OR IN CONNECTION WITH THE SOFTWARE OR THE USE OR OTHER DEALINGS IN
 * THE SOFTWARE.
 */

/*
 * Description:
 *     meta server service for EON (rDSN layer 2)
 *
 * Revision history:
 *     2015-03-09, @imzhenyu (Zhenyu Guo), first version
 *     xxxx-xx-xx, author, fix bug about xxx
 */

#pragma once

#include <memory>

#include <dsn/cpp/serverlet.h>
#include <dsn/dist/meta_state_service.h>
#include <dsn/dist/cli/cli.server.h>
#include <dsn/perf_counter/perf_counter_wrapper.h>

#include "dist/replication/common/replication_common.h"
#include "dist/replication/meta_server/meta_options.h"
#include "dist/replication/meta_server/meta_backup_service.h"
#include "dist/replication/meta_server/meta_state_service_utils.h"
#include "dist/replication/common/block_service_manager.h"

namespace dsn {
namespace replication {

class server_state;
class meta_server_failure_detector;
class server_load_balancer;
class replication_checker;
class meta_duplication_service;
class meta_split_service;
class bulk_load_service;
namespace test {
class test_checker;
}

DEFINE_TASK_CODE(LPC_DEFAULT_CALLBACK, TASK_PRIORITY_COMMON, dsn::THREAD_POOL_DEFAULT)

typedef rpc_holder<configuration_update_app_env_request, configuration_update_app_env_response>
    app_env_rpc;
typedef rpc_holder<ddd_diagnose_request, ddd_diagnose_response> ddd_diagnose_rpc;
<<<<<<< HEAD
=======
typedef rpc_holder<app_partition_split_request, app_partition_split_response>
    app_partition_split_rpc;
typedef rpc_holder<configuration_query_by_index_request, configuration_query_by_index_response>
    configuration_query_by_index_rpc;
>>>>>>> 1aa539ba

class meta_service : public serverlet<meta_service>
{
public:
    meta_service();
    virtual ~meta_service();

    error_code start();

    const replication_options &get_options() const { return _opts; }
    const meta_options &get_meta_options() const { return _meta_opts; }

    /// NOTE: prefer using mss::meta_storage instead.
    dist::meta_state_service *get_remote_storage() const { return _storage.get(); }
    mss::meta_storage *get_meta_storage() const { return _meta_storage.get(); }

    server_state *get_server_state() { return _state.get(); }
    server_load_balancer *get_balancer() { return _balancer.get(); }
    block_service_manager &get_block_service_manager() { return _block_service_manager; }

    meta_function_level::type get_function_level()
    {
        meta_function_level::type level = _function_level.load();
        if (level > meta_function_level::fl_freezed && check_freeze()) {
            level = meta_function_level::fl_freezed;
        }
        return level;
    }
    void set_function_level(meta_function_level::type level) { _function_level.store(level); }

    template <typename TResponse>
    void reply_data(dsn::message_ex *request, const TResponse &data)
    {
        dsn::message_ex *response = request->create_response();
        dsn::marshall(response, data);
        reply_message(request, response);
    }

    virtual void reply_message(dsn::message_ex *, dsn::message_ex *response)
    {
        dsn_rpc_reply(response);
    }
    virtual void send_message(const rpc_address &target, dsn::message_ex *request)
    {
        dsn_rpc_call_one_way(target, request);
    }
    virtual void send_request(dsn::message_ex * /*req*/,
                              const rpc_address &target,
                              const rpc_response_task_ptr &callback)
    {
        dsn_rpc_call(target, callback);
    }

    // these two callbacks are running in fd's thread_pool, and in fd's lock
    void set_node_state(const std::vector<rpc_address> &nodes_list, bool is_alive);
    void get_node_state(/*out*/ std::map<rpc_address, bool> &all_nodes);

    void start_service();
    void balancer_run();

    dsn::task_tracker *tracker() { return &_tracker; }

private:
    void register_rpc_handlers();
    void register_ctrl_commands();
    void unregister_ctrl_commands();

    // client => meta server
    // query partition configuration
    void on_query_configuration_by_node(dsn::message_ex *req);
    void on_query_configuration_by_index(configuration_query_by_index_rpc rpc);

    // partition server => meta server
    void on_config_sync(dsn::message_ex *req);

    // update configuration
    void on_propose_balancer(dsn::message_ex *req);
    void on_update_configuration(dsn::message_ex *req);

    // app operations
    void on_create_app(dsn::message_ex *req);
    void on_drop_app(dsn::message_ex *req);
    void on_recall_app(dsn::message_ex *req);
    void on_list_apps(dsn::message_ex *req);
    void on_list_nodes(dsn::message_ex *req);

    // app env operations
    void update_app_env(app_env_rpc env_rpc);

    // ddd diagnose
    void ddd_diagnose(ddd_diagnose_rpc rpc);

    // cluster info
    void on_query_cluster_info(dsn::message_ex *req);

    // meta control
    void on_control_meta_level(dsn::message_ex *req);
    void on_start_recovery(dsn::message_ex *req);
    void on_start_restore(dsn::message_ex *req);
    void on_add_backup_policy(dsn::message_ex *req);
    void on_query_backup_policy(query_backup_policy_rpc policy_rpc);
    void on_modify_backup_policy(dsn::message_ex *req);
    void on_report_restore_status(dsn::message_ex *req);
    void on_query_restore_status(dsn::message_ex *req);

    // duplication
    void on_add_duplication(duplication_add_rpc rpc);
    void on_modify_duplication(duplication_modify_rpc rpc);
    void on_query_duplication_info(duplication_query_rpc rpc);
    void on_duplication_sync(duplication_sync_rpc rpc);
    void register_duplication_rpc_handlers();
    void recover_duplication_from_meta_state();
    void initialize_duplication_service();

    // split
<<<<<<< HEAD
    void on_start_partition_split(start_split_rpc rpc);
    void on_register_child_on_meta(register_child_rpc rpc);

    void on_query_partition_split(query_split_rpc rpc);
    void on_control_partition_split(control_split_rpc rpc);
    void on_notify_stop_split(notify_stop_split_rpc rpc);

    void on_query_child_state(query_child_state_rpc rpc);
=======
    void on_app_partition_split(app_partition_split_rpc rpc);
    void on_register_child_on_meta(register_child_rpc rpc);

    // bulk load
    void on_start_bulk_load(start_bulk_load_rpc rpc);
>>>>>>> 1aa539ba

    // common routines
    // ret:
    //   1. the meta is leader
    //   0. meta isn't leader, and rpc-msg can forward to others
    //  -1. meta isn't leader, and rpc-msg can't forward to others
    // if return -1 and `forward_address' != nullptr, then return leader by `forward_address'.
    int check_leader(dsn::message_ex *req, dsn::rpc_address *forward_address);
    error_code remote_storage_initialize();
    bool check_freeze() const;

private:
    friend class replication_checker;
    friend class test::test_checker;
    friend class meta_service_test_app;
<<<<<<< HEAD
=======
    friend class bulk_load_service_test;
>>>>>>> 1aa539ba

    replication_options _opts;
    meta_options _meta_opts;
    uint64_t _node_live_percentage_threshold_for_update;
    dsn_handle_t _ctrl_node_live_percentage_threshold_for_update = nullptr;

    std::shared_ptr<server_state> _state;
    std::shared_ptr<meta_server_failure_detector> _failure_detector;

    std::shared_ptr<dist::meta_state_service> _storage;
    std::unique_ptr<mss::meta_storage> _meta_storage;

    std::shared_ptr<server_load_balancer> _balancer;
    std::shared_ptr<backup_service> _backup_handler;

    friend class meta_test_base;
    friend class meta_duplication_service;
    friend class meta_http_service_test;
    friend class meta_load_balance_test;
    friend class meta_backup_test_base;
    friend class meta_http_service;
    friend class meta_split_service_test;
    std::unique_ptr<meta_duplication_service> _dup_svc;

    std::unique_ptr<meta_split_service> _split_svc;

    std::unique_ptr<bulk_load_service> _bulk_load_svc;

    // handle all the block filesystems for current meta service
    // (in other words, current service node)
    block_service_manager _block_service_manager;

    // handle the command line service
    std::unique_ptr<dsn::cli_service> _cli_service;

    // [
    // this is protected by failure_detector::_lock
    std::set<rpc_address> _alive_set;
    std::set<rpc_address> _dead_set;
    // ]
    mutable zrwlock_nr _meta_lock;

    std::atomic_bool _started;
    std::atomic_bool _recovering;
    // reference replication.thrift for what the meta_function_level means
    std::atomic<meta_function_level::type> _function_level;

    std::string _cluster_root;

    perf_counter_wrapper _recent_disconnect_count;
    perf_counter_wrapper _unalive_nodes_count;

    dsn::task_tracker _tracker;
};

} // namespace replication
} // namespace dsn<|MERGE_RESOLUTION|>--- conflicted
+++ resolved
@@ -67,13 +67,8 @@
 typedef rpc_holder<configuration_update_app_env_request, configuration_update_app_env_response>
     app_env_rpc;
 typedef rpc_holder<ddd_diagnose_request, ddd_diagnose_response> ddd_diagnose_rpc;
-<<<<<<< HEAD
-=======
-typedef rpc_holder<app_partition_split_request, app_partition_split_response>
-    app_partition_split_rpc;
 typedef rpc_holder<configuration_query_by_index_request, configuration_query_by_index_response>
     configuration_query_by_index_rpc;
->>>>>>> 1aa539ba
 
 class meta_service : public serverlet<meta_service>
 {
@@ -189,7 +184,6 @@
     void initialize_duplication_service();
 
     // split
-<<<<<<< HEAD
     void on_start_partition_split(start_split_rpc rpc);
     void on_register_child_on_meta(register_child_rpc rpc);
 
@@ -198,13 +192,9 @@
     void on_notify_stop_split(notify_stop_split_rpc rpc);
 
     void on_query_child_state(query_child_state_rpc rpc);
-=======
-    void on_app_partition_split(app_partition_split_rpc rpc);
-    void on_register_child_on_meta(register_child_rpc rpc);
 
     // bulk load
     void on_start_bulk_load(start_bulk_load_rpc rpc);
->>>>>>> 1aa539ba
 
     // common routines
     // ret:
@@ -220,10 +210,7 @@
     friend class replication_checker;
     friend class test::test_checker;
     friend class meta_service_test_app;
-<<<<<<< HEAD
-=======
     friend class bulk_load_service_test;
->>>>>>> 1aa539ba
 
     replication_options _opts;
     meta_options _meta_opts;
