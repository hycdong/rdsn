--- conflicted
+++ resolved
@@ -94,18 +94,13 @@
     // load balance actions
     void start_load_balance();
     void on_load_balance_timer();
-<<<<<<< HEAD
     void on_config_changed(gpid gpid);
-    
-=======
-    void on_config_changed(global_partition_id gpid);
-    void on_node_changed(rpc_address gpid);
+    void on_node_changed(rpc_address node);
 
->>>>>>> 4ade484e
     // common routines
     int check_primary(dsn_message_t req);
     rpc_address get_primary();
-
+    const replication_options& get_opts() const { return _opts; }
 private:
     friend class server_state;
     friend class meta_server_failure_detector;
