--- conflicted
+++ resolved
@@ -1,40 +1,3 @@
-<<<<<<< HEAD
-/*
- * The MIT License (MIT)
- *
- * Copyright (c) 2015 Microsoft Corporation
- * 
- * -=- Robust Distributed System Nucleus (rDSN) -=- 
- *
- * Permission is hereby granted, free of charge, to any person obtaining a copy
- * of this software and associated documentation files (the "Software"), to deal
- * in the Software without restriction, including without limitation the rights
- * to use, copy, modify, merge, publish, distribute, sublicense, and/or sell
- * copies of the Software, and to permit persons to whom the Software is
- * furnished to do so, subject to the following conditions:
- *
- * The above copyright notice and this permission notice shall be included in
- * all copies or substantial portions of the Software.
- *
- * THE SOFTWARE IS PROVIDED "AS IS", WITHOUT WARRANTY OF ANY KIND, EXPRESS OR
- * IMPLIED, INCLUDING BUT NOT LIMITED TO THE WARRANTIES OF MERCHANTABILITY,
- * FITNESS FOR A PARTICULAR PURPOSE AND NONINFRINGEMENT. IN NO EVENT SHALL THE
- * AUTHORS OR COPYRIGHT HOLDERS BE LIABLE FOR ANY CLAIM, DAMAGES OR OTHER
- * LIABILITY, WHETHER IN AN ACTION OF CONTRACT, TORT OR OTHERWISE, ARISING FROM,
- * OUT OF OR IN CONNECTION WITH THE SOFTWARE OR THE USE OR OTHER DEALINGS IN
- * THE SOFTWARE.
- */
-
-/*
- * Description:
- *     What is this file about?
- *
- * Revision history:
- *     xxxx-xx-xx, author, first version
- *     xxxx-xx-xx, author, fix bug about xxx
- */
-=======
->>>>>>> 1c56df77
 #include "machine_pool_mgr.h"
 #include <dsn/internal/task.h>
 #include <fstream>
@@ -49,63 +12,33 @@
 {
     namespace dist
     {
-<<<<<<< HEAD
-        machine_pool_mgr::machine_pool_mgr(const char* path)
-        {
-            ::dsn::service::zauto_lock l(_lock);
-            std::string cluster_config_file = dsn_config_get_value_string(path, "node_list_path", "nodes", "the location of the file which lists the host name and user name of all the available machines");
-=======
         machine_pool_mgr::machine_pool_mgr(const char* sec)
         {
             ::dsn::service::zauto_lock l(_lock);
             std::string cluster_config_file = dsn_config_get_value_string(sec, "machine", "nodes", "the location of the file which lists the host name and user name of all the available machines");
->>>>>>> 1c56df77
             std::vector<std::string> machine_id;
             error_code err = parse_cluster_config_file(cluster_config_file, machine_id);
             dassert(ERR_OK == err, "unable to load the cluster config file, pls check your config file again.");
             for (auto& i : machine_id)
             {
                 machine_info machine;
-<<<<<<< HEAD
-                machine.workload.instance = 0;
-=======
                 machine.workload.instance_count = 0;
->>>>>>> 1c56df77
                 machine.identity = i;
                 _machines[i] = machine;
             }
         }
 
-<<<<<<< HEAD
-        error_code machine_pool_mgr::get_machine(int count, const std::vector<std::string>& forbidden_list, std::vector<std::string>& assign_list)
-        {
-            ::dsn::service::zauto_lock l(_lock);
-
-            if (count <= 0)
-=======
         error_code machine_pool_mgr::get_machine(const alloca_options& opt, /* out */ std::vector<std::string>& assign_list)
         {
             ::dsn::service::zauto_lock l(_lock);
 
             if (opt.slot_count <= 0)
->>>>>>> 1c56df77
             {
                 return ERR_INVALID_PARAMETERS;
             }
 
-<<<<<<< HEAD
-            if (_machines.size() < count + forbidden_list.size())
-            {
-                //machines not enough
-                return ERR_RESOURCE_NOT_ENOUGH;
-            }
-
-            std::set<std::string> forbidden_machines;
-            for (auto& i : forbidden_list)
-=======
             std::set<std::string> forbidden_machines;
             for (auto& i : opt.forbidden_machines)
->>>>>>> 1c56df77
             {
                 forbidden_machines.insert(i);
             }
@@ -122,12 +55,6 @@
 
             sort(candidates.begin(), candidates.end());
             assign_list.clear();
-<<<<<<< HEAD
-            for (int i = 0; i < count; i++)
-            {
-                assign_list.push_back(candidates[i].identity);
-                _machines[candidates[i].identity].workload.instance += 1;
-=======
             do {
                 for (size_t i = 0; i < candidates.size() && assign_list.size() < opt.slot_count; i++)
                 {
@@ -144,7 +71,6 @@
             for (auto& i : assign_list)
             {
                 _machines[i].workload.instance_count++;
->>>>>>> 1c56df77
             }
             return ERR_OK;
         }
@@ -156,11 +82,7 @@
             {
                 if (_machines.find(i) != _machines.end())
                 {
-<<<<<<< HEAD
-                    _machines[i].workload.instance -= 1;
-=======
                     _machines[i].workload.instance_count -= 1;
->>>>>>> 1c56df77
                 }
             }
         }
