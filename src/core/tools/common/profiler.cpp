/*
 * The MIT License (MIT)
 *
 * Copyright (c) 2015 Microsoft Corporation
 * 
 * -=- Robust Distributed System Nucleus (rDSN) -=- 
 *
 * Permission is hereby granted, free of charge, to any person obtaining a copy
 * of this software and associated documentation files (the "Software"), to deal
 * in the Software without restriction, including without limitation the rights
 * to use, copy, modify, merge, publish, distribute, sublicense, and/or sell
 * copies of the Software, and to permit persons to whom the Software is
 * furnished to do so, subject to the following conditions:
 *
 * The above copyright notice and this permission notice shall be included in
 * all copies or substantial portions of the Software.
 *
 * THE SOFTWARE IS PROVIDED "AS IS", WITHOUT WARRANTY OF ANY KIND, EXPRESS OR
 * IMPLIED, INCLUDING BUT NOT LIMITED TO THE WARRANTIES OF MERCHANTABILITY,
 * FITNESS FOR A PARTICULAR PURPOSE AND NONINFRINGEMENT. IN NO EVENT SHALL THE
 * AUTHORS OR COPYRIGHT HOLDERS BE LIABLE FOR ANY CLAIM, DAMAGES OR OTHER
 * LIABILITY, WHETHER IN AN ACTION OF CONTRACT, TORT OR OTHERWISE, ARISING FROM,
 * OUT OF OR IN CONNECTION WITH THE SOFTWARE OR THE USE OR OTHER DEALINGS IN
 * THE SOFTWARE.
 */

/*
 * Description:
 *     Entry of profiler
 *
 * Revision history:
 *     2015-06-01, zjc95, first version
 *     2015-06-01, zjc95, deleted pdh part
 *     2015-06-02, zjc95, revised License
 *     2015-06-02, zjc95, revised format of tab and brace
 *     2015-08-11, zjc95, revised format of variable name
 *     2015-08-12, zjc95, fixed bug about TITLE
 *     2015-08-17, zjc95, added command decription
 *     2015-11-24, zjc95, revised the decription
 *
 */

<<<<<<< HEAD
=======
/*
HELP GRAPH

                                     CALL ===================== net(call) =====================> ENQUEUE =========== queue(server) ===========> START
                                      ^                                                            ^                                             ||
                                      |                                                            |                                             ||
                                      |                                                            |                                             ||
                                      |                                                            |                                             ||
                                      |                                                            |                                             ||
                                Client Latency                                               Server Latency                                  exec(server)
                                      |                                                            |                                             ||
                                      |                                                            |                                             ||
                                      |                                                            |                                             ||
                                      |                                                            |                                             ||
                                      V                                                            V                                             ||
START<======== queue(server) ======ENQUEUE <===================== net(reply) ==================== REPLY <==========================================
  ||
  ||
 exec(client)
  ||
  ||
  \/
 END
*/
>>>>>>> 4a6aec28
#include <dsn/toollet/profiler.h>
#include <dsn/service_api_c.h>
#include "shared_io_service.h"
#include "profiler_header.h"
#include <dsn/internal/command.h>

# ifdef __TITLE__
# undef __TITLE__
# endif
# define __TITLE__ "toollet.profiler"
using namespace dsn::service;

namespace dsn {
    namespace tools {

        typedef uint64_extension_helper<task> task_ext_for_profiler;
        typedef uint64_extension_helper<message_ex> message_ext_for_profiler;

        task_spec_profiler* s_spec_profilers = nullptr;
        std::map<std::string, perf_counter_ptr_type> counter_info::pointer_type;
        counter_info* counter_info_ptr[] = {
            new counter_info({ "queue.time", "qt" },            TASK_QUEUEING_TIME_NS,              COUNTER_TYPE_NUMBER_PERCENTILES,    "QUEUE(ns)",       "ns"),
            new counter_info({ "exec.time", "et" },             TASK_EXEC_TIME_NS,                  COUNTER_TYPE_NUMBER_PERCENTILES,    "EXEC(ns)",        "ns"),
            new counter_info({ "throughput", "tp" },            TASK_THROUGHPUT,                    COUNTER_TYPE_RATE,                  "THP(#/s)",        "#/s"),
            new counter_info({ "cancelled", "cc" },             TASK_CANCELLED,                     COUNTER_TYPE_NUMBER,                "CANCEL(#)",       "#"),
            new counter_info({ "aio.latency",  "al" },          AIO_LATENCY_NS,                     COUNTER_TYPE_NUMBER_PERCENTILES,    "AIO.LATENCY(ns)", "ns"),
            new counter_info({ "rpc.server.latency", "rpcsl" }, RPC_SERVER_LATENCY_NS,              COUNTER_TYPE_NUMBER_PERCENTILES,    "RPC.SERVER(ns)",  "ns"),
            new counter_info({ "rpc.client.latency", "rpccl" }, RPC_CLIENT_NON_TIMEOUT_LATENCY_NS,  COUNTER_TYPE_NUMBER_PERCENTILES,    "RPC.CLIENT(ns)",  "ns"),
            new counter_info({ "rpc.client.timeout", "rpcto" }, RPC_CLIENT_TIMEOUT_THROUGHPUT,      COUNTER_TYPE_RATE,                  "TIMEOUT(#/s)",    "#/s")
        };

        // call normal task
        static void profiler_on_task_enqueue(task* caller, task* callee)
        {
            if (caller != nullptr)
            {
                auto& prof = s_spec_profilers[caller->spec().code];
                if (prof.collect_call_count)
                {
                    prof.call_counts[callee->spec().code]++;
                }
            }

            task_ext_for_profiler::get(callee) = dsn_now_ns();
        }

        static void profiler_on_task_begin(task* this_)
        {
            uint64_t& qts = task_ext_for_profiler::get(this_);
            uint64_t now = dsn_now_ns();
            s_spec_profilers[this_->spec().code].ptr[TASK_QUEUEING_TIME_NS]->set(now - qts);
            qts = now;

        }

        static void profiler_on_task_end(task* this_)
        {
            uint64_t qts = task_ext_for_profiler::get(this_);
            uint64_t now = dsn_now_ns();
            s_spec_profilers[this_->spec().code].ptr[TASK_EXEC_TIME_NS]->set(now - qts);
            s_spec_profilers[this_->spec().code].ptr[TASK_THROUGHPUT]->increment();
        }

        static void profiler_on_task_cancelled(task* this_)
        {
            s_spec_profilers[this_->spec().code].ptr[TASK_CANCELLED]->increment();
        }

        static void profiler_on_task_wait_pre(task* caller, task* callee, uint32_t timeout_ms)
        {

        }

        static void profiler_on_task_wait_post(task* caller, task* callee, bool succ)
        {

        }

        static void profiler_on_task_cancel_post(task* caller, task* callee, bool succ)
        {

        }

        // return true means continue, otherwise early terminate with task::set_error_code
        static void profiler_on_aio_call(task* caller, aio_task* callee)
        {
            if (nullptr != caller)
            {
                auto& prof = s_spec_profilers[caller->spec().code];
                if (prof.collect_call_count)
                {
                    prof.call_counts[callee->spec().code]++;
                }
            }

            // time disk io starts
            task_ext_for_profiler::get(callee) = dsn_now_ns();
        }

        static void profiler_on_aio_enqueue(aio_task* this_)
        {
            uint64_t& ats = task_ext_for_profiler::get(this_);
            uint64_t now = dsn_now_ns();

            s_spec_profilers[this_->spec().code].ptr[AIO_LATENCY_NS]->set(now - ats);
            ats = now;
        }

        // return true means continue, otherwise early terminate with task::set_error_code
        static void profiler_on_rpc_call(task* caller, message_ex* req, rpc_response_task* callee)
        {
            if (nullptr != caller)
            {
                auto& prof = s_spec_profilers[caller->spec().code];
                if (prof.collect_call_count)
                {
                    prof.call_counts[req->local_rpc_code]++;
                }
            }

            // time rpc starts
            if (nullptr != callee)
            {
                task_ext_for_profiler::get(callee) = dsn_now_ns();
            }
        }

        static void profiler_on_rpc_request_enqueue(rpc_request_task* callee)
        {
            uint64_t now = dsn_now_ns();
            task_ext_for_profiler::get(callee) = now;
            message_ext_for_profiler::get(callee->get_request()) = now;
        }

        static void profiler_on_rpc_create_response(message_ex* req, message_ex* resp)
        {
            message_ext_for_profiler::get(resp) = message_ext_for_profiler::get(req);
        }

        // return true means continue, otherwise early terminate with task::set_error_code
        static void profiler_on_rpc_reply(task* caller, message_ex* msg)
        {
            auto& prof = s_spec_profilers[caller->spec().code];
            if (prof.collect_call_count)
            {
                prof.call_counts[msg->local_rpc_code]++;
            }

            uint64_t qts = message_ext_for_profiler::get(msg);
            uint64_t now = dsn_now_ns();
            auto code = task_spec::get(msg->local_rpc_code)->rpc_paired_code;
            s_spec_profilers[code].ptr[RPC_SERVER_LATENCY_NS]->set(now - qts);
        }

        static void profiler_on_rpc_response_enqueue(rpc_response_task* resp)
        {
            uint64_t& cts = task_ext_for_profiler::get(resp);
            uint64_t now = dsn_now_ns();

            if (resp->get_response() != nullptr)
            {
                s_spec_profilers[resp->spec().code].ptr[RPC_CLIENT_NON_TIMEOUT_LATENCY_NS]->set(now - cts);
            }
            else
            {
                s_spec_profilers[resp->spec().code].ptr[RPC_CLIENT_TIMEOUT_THROUGHPUT]->increment();
            }
            cts = now;
        }

        void register_command_profiler()
        {
            std::stringstream textp, textpjs, textpd, textquery, textarg;
            textp << "NAME:" << std::endl;
            textp << "  profiler - collect performance data" << std::endl;
            textp << "SYNOPSIS:" << std::endl;
            textp << "  show how tasks call each other with what frequency:" << std::endl;
            textp << "      p|P|profile|Profile dependency|dep matrix" << std::endl;
            textp << "  show how tasks call each oether with list format sort by caller/callee:" << std::endl;
            textp << "      p|P|profile|Profile dependency|dep list [$task] [caller(default)|callee]" << std::endl;
            textp << "  show performance data for specific tasks:" << std::endl;
            textp << "      p|P|profile|Profile info [all|$task]" << std::endl;
            textp << "  show the top N task kinds sort by counter_name:" << std::endl;
            textp << "      p|P|profile|Profile top $N $counter_name [$percentile]" << std::endl;

            /*
            textpjs << "NAME:" << std::endl;
            textpjs << "  profile javascript - collect performance data and show as chart by javascript" << std::endl;
            textpjs << "SYNOPSIS:" << std::endl;
            textpjs << "  pjs|PJS|profilejavascript|ProfileJavaScript $chart_type task|t $task_name [$percentile] [$counter_name $counter_name ...]" << std::endl;
            textpjs << "  pjs|PJS|profilejavascript|ProfileJavaScript $chart_type counter|c $counter_name [$percentile] $task_name $task_name ..." << std::endl;
            textpjs << "  pjs|PJS|profilejavascript|ProfileJavaScript top $N $counter_name [$percentile]" << std::endl;
            */

            textpd << "NAME:" << std::endl;
            textpd << "  profiler data - get appointed data, using by pjs" << std::endl;
            textpd << "SYNOPSIS:" << std::endl;
            textpd << "  pd|PD|profiledata|ProfileData $task_name:$counter_name:$percentile ..." << std::endl;
            textpd << "  pd|PD|profiledata|ProfileData $task_name:AllPercentile:$percentile" << std::endl;

            textquery << "NAME:" << std::endl;
            textquery << "  query profiler data in batch" << std::endl;
            textquery << "SYNOPSIS:" << std::endl;
            textquery << "  show a matrix for all task codes contained with perf_counter percentile value" << std::endl;
			textquery << "    profiler.query|pq table" << std::endl;
            textquery << "  show a list of names of all task codes" << std::endl;
            textquery << "    profiler.query|pq task_list" << std::endl;
            textquery << "  show a list of all perf_counters and 1000 samples for each perf_counter" << std::endl;
            textquery << "    profiler.query|pq counter_sample $task" << std::endl;
            textquery << "  show raw counter values for a specific task" << std::endl;
            textquery << "    profiler.query|pq counter_raw $task" << std::endl;
            textquery << "  show 6 types of latency times for a specific task" << std::endl;
            textquery << "    profiler.query|pq counter_calc $task" << std::endl;
            textquery << "  show caller and callee list for a specific task" << std::endl;
            textquery << "    profiler.query|pq call $task" << std::endl;
            textquery << "  show a list of all sharer using the same pool with a specific task" << std::endl;
            textquery << "    profiler.query|pq pool_sharer $task" << std::endl;

            textarg << "ARGUMENTS:" << std::endl;
            textarg << "  $percentile : e.g, 50 for latency at 50 percentile, 50(default)|90|95|99|999" << std::endl;
            textarg << "  $counter_name :" << std::endl;
            for (int i = 0; i < PREF_COUNTER_COUNT; i++)
            {
                textarg << "      " << std::setw(data_width) << counter_info_ptr[i]->title << " :";
                for (size_t j = 0; j < counter_info_ptr[i]->keys.size(); j++)
                {
                    textarg << " " << counter_info_ptr[i]->keys[j];
                }
                textarg << std::endl;
            }
            textarg << "  $task : all task code, such as" << std::endl;
            for (int i = 1; i < dsn_task_code_max() && i <= 10; i++)
            {
                textarg << "      " << dsn_task_code_to_string(i) << std::endl;
            }

            textp << textarg.str();
            textpjs << textarg.str();
            textpd << textarg.str();
            textquery << textarg.str();

            register_command({ "p", "P", "profile", "Profile" }, "profile|Profile|p|P - performance profiling", textp.str().c_str(), profiler_output_handler);
            //register_command({ "pjs", "PJS", "profilejavascript", "ProfileJavaScript", nullptr }, "pjs|PJS|profilejavascript|ProfileJavaScript - profile and show by javascript", textpjs.str().c_str(), profiler_js_handler);
            register_command({ "pd", "PD", "profiledata", "ProfileData" }, "profiler data - get appointed data, using by pjs", textpd.str().c_str(), profiler_data_handler);
			register_command({ "profiler.query","pq"}, "profiler.query|pq - query profiling data, output in json format", textquery.str().c_str(), query_data_handler);
        }

        void profiler::install(service_spec& spec)
        {
            s_spec_profilers = new task_spec_profiler[dsn_task_code_max() + 1];
            task_ext_for_profiler::register_ext();
            message_ext_for_profiler::register_ext();
            dassert(sizeof(counter_info_ptr) / sizeof(counter_info*) == PREF_COUNTER_COUNT, "PREF COUNTER ERROR");

            auto profile = config()->get_value<bool>("task..default", "is_profile", false, "whether to profile this kind of task");
            auto collect_call_count = config()->get_value<bool>("task..default", "collect_call_count", true, 
                "whether to collect how many time this kind of tasks invoke each of other kinds tasks");

            for (int i = 0; i <= dsn_task_code_max(); i++)
            {
                if (i == TASK_CODE_INVALID)
                    continue;

                std::string name = std::string("task.") + std::string(dsn_task_code_to_string(i));
                task_spec* spec = task_spec::get(i);
                dassert(spec != nullptr, "task_spec cannot be null");

                s_spec_profilers[i].collect_call_count = config()->get_value<bool>(name.c_str(), "collect_call_count", 
                    collect_call_count, 
                    "whether to collect how many time this kind of tasks invoke each of other kinds tasks"
                    );
                s_spec_profilers[i].call_counts = new std::atomic<int64_t>[dsn_task_code_max() + 1];

                s_spec_profilers[i].ptr[TASK_QUEUEING_TIME_NS] = dsn::utils::perf_counters::instance().get_counter((name + std::string(".queue(ns)")).c_str(), COUNTER_TYPE_NUMBER_PERCENTILES,"latency due to waiting in the queue", true);
                s_spec_profilers[i].ptr[TASK_EXEC_TIME_NS] = dsn::utils::perf_counters::instance().get_counter((name + std::string(".exec(ns)")).c_str(), COUNTER_TYPE_NUMBER_PERCENTILES, "latency due to executing tasks", true);
                s_spec_profilers[i].ptr[TASK_THROUGHPUT] = dsn::utils::perf_counters::instance().get_counter((name + std::string(".qps")).c_str(), COUNTER_TYPE_RATE, "task numbers per second", true);
                s_spec_profilers[i].ptr[TASK_CANCELLED] = dsn::utils::perf_counters::instance().get_counter((name + std::string(".cancelled#")).c_str(), COUNTER_TYPE_NUMBER, "cancelled times of a specific task type", true);

                if (spec->type == dsn_task_type_t::TASK_TYPE_RPC_REQUEST)
                {
                    s_spec_profilers[i].ptr[RPC_SERVER_LATENCY_NS] = dsn::utils::perf_counters::instance().get_counter((name + std::string(".latency.server")).c_str(), COUNTER_TYPE_NUMBER_PERCENTILES, "latency from enqueue point to reply point on the server side for RPC tasks", true);
                }
                else if (spec->type == dsn_task_type_t::TASK_TYPE_RPC_RESPONSE)
                {
                    s_spec_profilers[i].ptr[RPC_CLIENT_NON_TIMEOUT_LATENCY_NS] = dsn::utils::perf_counters::instance().get_counter((name + std::string(".latency.client(ns)")).c_str(), COUNTER_TYPE_NUMBER_PERCENTILES, "latency from call point to enqueue point on the client side for RPC tasks", true);
                    s_spec_profilers[i].ptr[RPC_CLIENT_TIMEOUT_THROUGHPUT] = dsn::utils::perf_counters::instance().get_counter((name + std::string(".timeout.qps")).c_str(), COUNTER_TYPE_RATE, "time-out task numbers per second for RPC tasks", true);
                }
                else if (spec->type == dsn_task_type_t::TASK_TYPE_AIO)
                {
                    s_spec_profilers[i].ptr[AIO_LATENCY_NS] = dsn::utils::perf_counters::instance().get_counter((name + std::string(".latency(ns)")).c_str(), COUNTER_TYPE_NUMBER_PERCENTILES, "latency from call point to enqueue point for AIO tasks", true);
                }

                s_spec_profilers[i].is_profile = config()->get_value<bool>(name.c_str(), "is_profile", profile, "whether to profile this kind of task");

                if (!s_spec_profilers[i].is_profile)
                    continue;

                spec->on_task_enqueue.put_back(profiler_on_task_enqueue, "profiler");
                spec->on_task_begin.put_back(profiler_on_task_begin, "profiler");
                spec->on_task_end.put_back(profiler_on_task_end, "profiler");
                spec->on_task_cancelled.put_back(profiler_on_task_cancelled, "profiler");
                spec->on_task_wait_pre.put_back(profiler_on_task_wait_pre, "profiler");
                spec->on_task_wait_post.put_back(profiler_on_task_wait_post, "profiler");
                spec->on_task_cancel_post.put_back(profiler_on_task_cancel_post, "profiler");
                spec->on_aio_call.put_back(profiler_on_aio_call, "profiler");
                spec->on_aio_enqueue.put_back(profiler_on_aio_enqueue, "profiler");
                spec->on_rpc_call.put_back(profiler_on_rpc_call, "profiler");
                spec->on_rpc_request_enqueue.put_back(profiler_on_rpc_request_enqueue, "profiler");
                spec->on_rpc_create_response.put_back(profiler_on_rpc_create_response, "profiler");
                spec->on_rpc_reply.put_back(profiler_on_rpc_reply, "profiler");
                spec->on_rpc_response_enqueue.put_back(profiler_on_rpc_response_enqueue, "profiler");
            }

            register_command_profiler();
        }

        profiler::profiler(const char* name)
            : toollet(name)
        {
        }
    }
}<|MERGE_RESOLUTION|>--- conflicted
+++ resolved
@@ -40,8 +40,6 @@
  *
  */
 
-<<<<<<< HEAD
-=======
 /*
 HELP GRAPH
 
@@ -66,7 +64,6 @@
   \/
  END
 */
->>>>>>> 4a6aec28
 #include <dsn/toollet/profiler.h>
 #include <dsn/service_api_c.h>
 #include "shared_io_service.h"
