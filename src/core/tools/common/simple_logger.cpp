--- conflicted
+++ resolved
@@ -199,23 +199,15 @@
             if (_index - _start_index > 20)
             {
                 std::stringstream str2;
-<<<<<<< HEAD
                 str2 << "log." << (_start_index + 1) << ".txt";
-                if (!dsn::utils::filesystem::remove_path(str2.str()))
-                {
-                    dwarn("Fail to remove file %s.", str2.str().c_str());
+                if (!::remove(str2.str().c_str()))
+                {
+                    printf ("Fail to remove file %s.", str2.str().c_str());
                 }
                 else
                 {
                     _start_index++;
                 }
-=======
-                str2 << "log." << _start_index++ << ".txt";
-                // ATTENTION: here we should not invoke dsn::utils::filesystem::remove_path()
-                // because it may print log recursively and cause deadlock.
-                // And we just ignore the return code of remove() to tolerate failure.
-                ::remove(str2.str().c_str());
->>>>>>> 27cb9e4c
             }
         }
 
