--- conflicted
+++ resolved
@@ -37,18 +37,11 @@
     if (tp._matrix_data.empty()) {
         return;
     }
-<<<<<<< HEAD
-
-    dsn::json::json_encode(writer, tp._name); // table_printer name
-    if (tp._mode == table_printer::data_mode::kMultiColumns) {
-        writer.StartObject();
-=======
     if (!tp._name.empty()) {
         json::json_encode(writer, tp._name); // table_printer name
         writer.StartObject();
     }
     if (tp._mode == table_printer::data_mode::kMultiColumns) {
->>>>>>> 0b0b46e7
         // The 1st row elements are column names, skip it.
         for (size_t row = 1; row < tp._matrix_data.size(); ++row) {
             dsn::json::json_encode(writer, tp._matrix_data[row][0]); // row name
@@ -59,30 +52,17 @@
             }
             writer.EndObject();
         }
-<<<<<<< HEAD
-        writer.EndObject();
     } else if (tp._mode == table_printer::data_mode::kSingleColumn) {
-        writer.StartObject();
-=======
-    } else if (tp._mode == table_printer::data_mode::kSingleColumn) {
->>>>>>> 0b0b46e7
         for (size_t row = 0; row < tp._matrix_data.size(); ++row) {
             dsn::json::json_encode(writer, tp._matrix_data[row][0]); // row name
             dsn::json::json_encode(writer, tp._matrix_data[row][1]); // row data
         }
-<<<<<<< HEAD
-        writer.EndObject();
-    } else {
-        dassert(false, "Unknown mode");
-    }
-=======
     } else {
         dassert(false, "Unknown mode");
     }
     if (!tp._name.empty()) {
         writer.EndObject();
     }
->>>>>>> 0b0b46e7
 }
 
 void table_printer::add_title(const std::string &title, alignment align)
