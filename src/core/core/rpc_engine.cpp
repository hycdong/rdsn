--- conflicted
+++ resolved
@@ -624,120 +624,6 @@
     call_address(request->server_address, request, call);
 }
 
-<<<<<<< HEAD
-DEFINE_TASK_CODE(LPC_RPC_DELAY_CALL, TASK_PRIORITY_COMMON, THREAD_POOL_DEFAULT)
-
-void rpc_engine::call_uri(rpc_address addr, message_ex *request, const rpc_response_task_ptr &call)
-{
-    dbg_dassert(addr.type() == HOST_TYPE_URI, "only URI is now supported");
-    auto &hdr = *request->header;
-
-    auto resolver = request->server_address.uri_address()->get_resolver();
-    if (nullptr == resolver) {
-        derror("call uri failed as no partition resolver found, uri = %s",
-               request->server_address.uri_address()->uri());
-
-        if (call != nullptr) {
-            call->enqueue(ERR_SERVICE_NOT_FOUND, nullptr);
-        } else {
-            // as ref_count for request may be zero
-            request->add_ref();
-            request->release_ref();
-        }
-    } else { // resolver != nullptr
-        if (call) {
-            uint64_t deadline_ms = dsn_now_ms() + hdr.client.timeout_ms;
-            auto old_callback = call->current_handler();
-
-            auto new_callback = [deadline_ms, old_callback](
-                dsn::error_code err, dsn::message_ex *req, dsn::message_ex *resp) {
-                message_ex *req2 = (message_ex *)req;
-                if (req2->header->gpid.value() != 0 && err != ERR_OK &&
-                    err != ERR_HANDLER_NOT_FOUND && err != ERR_APP_NOT_EXIST &&
-                    err != ERR_OPERATION_DISABLED) {
-                    auto resolver = req2->server_address.uri_address()->get_resolver();
-                    if (nullptr != resolver) {
-                        resolver->on_access_failure(req2->header->gpid.get_partition_index(), err);
-
-                        // still got time, retry
-                        uint64_t nms = dsn_now_ms();
-                        uint64_t gap = 8 << req2->send_retry_count;
-                        if (gap > 1000)
-                            gap = 1000;
-                        if (nms + gap < deadline_ms) {
-                            req2->send_retry_count++;
-                            req2->header->client.timeout_ms =
-                                static_cast<int>(deadline_ms - nms - gap);
-
-                            rpc_response_task_ptr ctask =
-                                dynamic_cast<rpc_response_task *>(task::get_current_task());
-                            dassert(ctask != nullptr, "current task must be rpc_response_task");
-                            ctask->replace_callback(std::move(old_callback));
-                            dassert(ctask->set_retry(false),
-                                    "rpc_response_task set retry failed, state = %s",
-                                    enum_to_string(ctask->state()));
-
-                            // sleep gap milliseconds before retry
-                            tasking::enqueue(LPC_RPC_DELAY_CALL,
-                                             nullptr,
-                                             [ server = req2->server_address, ctask ]() {
-                                                 dsn_rpc_call(server, ctask.get());
-                                             },
-                                             0,
-                                             std::chrono::milliseconds(gap));
-                            return;
-                        } else {
-                            derror("service access failed (%s), no more time for further "
-                                   "tries, set error = ERR_TIMEOUT, trace_id = %016" PRIx64,
-                                   error_code(err).to_string(),
-                                   req2->header->trace_id);
-                            err = ERR_TIMEOUT;
-                        }
-                    }
-                }
-
-                if (old_callback)
-                    old_callback(err, req, resp);
-            };
-
-            call->replace_callback(std::move(new_callback));
-        }
-
-        resolver->resolve(hdr.client.partition_hash,
-                          [=](dist::partition_resolver::resolve_result &&result) mutable {
-                              if (result.err == ERR_OK) {
-                                  // update gpid when necessary
-                                  auto &hdr2 = request->header;
-                                  if (hdr2->gpid.value() != result.pid.value()) {
-                                      //dassert(hdr2->gpid.value() == 0, "inconsistent gpid");
-                                      //hdr2->gpid = result.pid;
-
-                                      // TODO(hyc): check it
-                                      // update thread hash if not assigned by applications
-                                      // or hdr2->gpid changed
-                                      if (hdr2->client.thread_hash == 0 || hdr2->gpid.value() != 0) {
-                                          hdr2->client.thread_hash = result.pid.thread_hash();
-                                      }
-                                      hdr2->gpid = result.pid;
-                                  }
-
-                                  call_address(result.address, request, call);
-                              } else {
-                                  if (call != nullptr) {
-                                      call->enqueue(result.err, nullptr);
-                                  } else {
-                                      // as ref_count for request may be zero
-                                      request->add_ref();
-                                      request->release_ref();
-                                  }
-                              }
-                          },
-                          hdr.client.timeout_ms);
-    }
-}
-
-=======
->>>>>>> 243899b6
 void rpc_engine::call_group(rpc_address addr,
                             message_ex *request,
                             const rpc_response_task_ptr &call)
