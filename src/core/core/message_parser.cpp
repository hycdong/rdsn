--- conflicted
+++ resolved
@@ -140,16 +140,6 @@
         {
             dsn_thrift_header header;
             thrift_header_parser::read_thrift_header_from_buffer(header, _read_buffer.data());
-<<<<<<< HEAD
-            // msg done
-            if ( _read_buffer_occupied >= header.total_length)
-            {
-                dsn::blob message_data = _read_buffer.range(0, header.total_length);
-                message_ex* msg = thrift_header_parser::parse_dsn_message(&header, message_data);
-
-                _read_buffer = _read_buffer.range(header.total_length);
-                _read_buffer_occupied -= header.total_length;
-=======
             int total_length = header.body_offset + header.body_length;
             // msg done
             if ( _read_buffer_occupied >= total_length)
@@ -159,18 +149,13 @@
 
                 _read_buffer = _read_buffer.range(total_length);
                 _read_buffer_occupied -= total_length;
->>>>>>> 93ca1429
                 read_next = sizeof(int32_t);
 
                 return msg;
             }
             else
             {
-<<<<<<< HEAD
-                read_next = header.total_length - _read_buffer_occupied;
-=======
                 read_next = total_length - _read_buffer_occupied;
->>>>>>> 93ca1429
                 return nullptr;
             }
         }
@@ -196,11 +181,7 @@
             return nullptr;
         }
 
-<<<<<<< HEAD
         if (header_type(_read_buffer.data()) == header_type::hdr_dsn_thrift)
-=======
-        if ( get_message_subtype() == hdr_dsn_thrift )
->>>>>>> 93ca1429
         {
             return receive_message_with_thrift_header(read_length, read_next);
         }
@@ -267,11 +248,7 @@
 
     int dsn_message_parser::prepare_buffers_on_send(message_ex* msg, int offset, /*out*/ send_buf* buffers)
     {
-<<<<<<< HEAD
         if (msg->header->hdr_type == header_type::hdr_dsn_thrift)
-=======
-        if (msg->header->hdr_type == hdr_dsn_thrift)
->>>>>>> 93ca1429
         {
 #ifdef DSN_ENABLE_THRIFT_RPC
             return thrift_header_parser::prepare_buffers_on_send(msg, offset, buffers);
@@ -301,11 +278,7 @@
 
     int dsn_message_parser::get_send_buffers_count_and_total_length(message_ex* msg, int* total_length)
     {
-<<<<<<< HEAD
         if (msg->header->hdr_type == header_type::hdr_dsn_thrift)
-=======
-        if (msg->header->hdr_type == hdr_dsn_thrift)
->>>>>>> 93ca1429
         {
 #ifdef DSN_ENABLE_THRIFT_RPC
             return thrift_header_parser::get_send_buffers_count_and_total_length(msg, total_length);
