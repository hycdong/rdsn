--- conflicted
+++ resolved
@@ -1006,10 +1006,7 @@
     if (!check_status(rpc)) {
         return;
     }
-<<<<<<< HEAD
-
-=======
->>>>>>> ab9520df
+
     if (_split_svc == nullptr) {
         derror_f("meta doesn't support partition split");
         rpc.response().err = ERR_SERVICE_NOT_ACTIVE;
