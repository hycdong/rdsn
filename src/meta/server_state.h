--- conflicted
+++ resolved
@@ -298,18 +298,13 @@
     friend class meta_duplication_service_test;
     friend class meta_load_balance_test;
     friend class meta_split_service;
-<<<<<<< HEAD
     friend class meta_split_service_test;
-    friend class bulk_load_service;
-    friend class bulk_load_service_test;
-=======
     friend class meta_service_test_app;
     friend class meta_test_base;
     friend class test::test_checker;
 
     FRIEND_TEST(meta_backup_service_test, test_add_backup_policy);
     FRIEND_TEST(policy_context_test, test_app_dropped_during_backup);
->>>>>>> ab9520df
 
     dsn::task_tracker _tracker;
 
