--- conflicted
+++ resolved
@@ -11,13 +11,6 @@
 #include "meta_test_base.h"
 #include "meta/meta_split_service.h"
 #include "meta/meta_server_failure_detector.h"
-<<<<<<< HEAD
-
-#include <dsn/dist/fmt_logging.h>
-#include <dsn/utility/fail_point.h>
-#include <gtest/gtest.h>
-=======
->>>>>>> 14054838
 
 namespace dsn {
 namespace replication {
@@ -285,11 +278,7 @@
         ainfo.init_partition_count = PARTITION_COUNT;
         ainfo.status = app_status::AS_AVAILABLE;
 
-<<<<<<< HEAD
-        blob value = dsn::json::json_forwarder<app_info>::encode(ainfo);
-=======
         blob value = json::json_forwarder<app_info>::encode(ainfo);
->>>>>>> 14054838
         _ms->get_meta_storage()->create_node(
             app_root + "/" + boost::lexical_cast<std::string>(ainfo.app_id),
             std::move(value),
@@ -310,31 +299,18 @@
     }
 
     void create_partition_configuration_on_remote_storage(const std::string &app_root,
-<<<<<<< HEAD
-                                                          int32_t app_id,
-                                                          int32_t pidx)
-=======
                                                           const int32_t app_id,
                                                           const int32_t pidx)
->>>>>>> 14054838
     {
         partition_configuration config;
         config.max_replica_count = 3;
         config.pid = gpid(app_id, pidx);
         config.ballot = PARENT_BALLOT;
-<<<<<<< HEAD
-        blob v = dsn::json::json_forwarder<partition_configuration>::encode(config);
-        _ms->get_meta_storage()->create_node(
-            app_root + "/" + boost::lexical_cast<std::string>(app_id) + "/" +
-                boost::lexical_cast<std::string>(pidx),
-            std::move(v),
-=======
         blob value = json::json_forwarder<partition_configuration>::encode(config);
         _ms->get_meta_storage()->create_node(
             app_root + "/" + boost::lexical_cast<std::string>(app_id) + "/" +
                 boost::lexical_cast<std::string>(pidx),
             std::move(value),
->>>>>>> 14054838
             [app_id, pidx, this]() {
                 ddebug_f("create app({}), partition({}.{}) dir succeed", NAME, app_id, pidx);
             });
