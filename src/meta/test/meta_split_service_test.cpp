--- conflicted
+++ resolved
@@ -37,7 +37,6 @@
 
         start_split_rpc rpc(std::move(request), RPC_CM_START_PARTITION_SPLIT);
         split_svc().start_partition_split(rpc);
-<<<<<<< HEAD
         wait_all();
         return rpc.response().err;
     }
@@ -49,13 +48,10 @@
 
         query_split_rpc rpc(std::move(request), RPC_CM_QUERY_PARTITION_SPLIT);
         split_svc().query_partition_split(rpc);
-=======
->>>>>>> ab9520df
-        wait_all();
-        return rpc.response().err;
-    }
-
-<<<<<<< HEAD
+        wait_all();
+        return rpc.response();
+    }
+
     error_code control_partition_split(const std::string &app_name,
                                        split_control_type::type type,
                                        const int32_t pidx,
@@ -76,10 +72,6 @@
 
     error_code register_child(int32_t parent_index, ballot req_parent_ballot, bool wait_zk)
     {
-=======
-    error_code register_child(int32_t parent_index, ballot req_parent_ballot, bool wait_zk)
-    {
->>>>>>> ab9520df
         partition_configuration parent_config;
         parent_config.ballot = req_parent_ballot;
         parent_config.last_committed_decree = 5;
@@ -112,7 +104,6 @@
         return rpc.response().err;
     }
 
-<<<<<<< HEAD
     error_code notify_stop_split(split_status::type req_split_status)
     {
         auto req = make_unique<notify_stop_split_request>();
@@ -140,7 +131,8 @@
         wait_all();
 
         return rpc.response();
-=======
+    }
+
     int32_t on_config_sync(configuration_query_by_node_request req)
     {
         auto request = make_unique<configuration_query_by_node_request>(req);
@@ -175,48 +167,6 @@
         }
     }
 
-    void mock_child_registered()
-    {
-        app->partitions[CHILD_INDEX].ballot = PARENT_BALLOT;
-        app->helpers->split_states.splitting_count--;
-        app->helpers->split_states.status.erase(PARENT_INDEX);
->>>>>>> ab9520df
-    }
-
-    int32_t on_config_sync(configuration_query_by_node_request req)
-    {
-        auto request = make_unique<configuration_query_by_node_request>(req);
-        configuration_query_by_node_rpc rpc(std::move(request), RPC_CM_CONFIG_SYNC);
-        _ss->on_config_sync(rpc);
-        wait_all();
-        int32_t splitting_count = 0;
-        for (auto p : rpc.response().partitions) {
-            if (p.__isset.meta_split_status) {
-                ++splitting_count;
-            }
-        }
-        return splitting_count;
-    }
-
-    void mock_app_partition_split_context()
-    {
-        app->partition_count = NEW_PARTITION_COUNT;
-        app->partitions.resize(app->partition_count);
-        app->helpers->contexts.resize(app->partition_count);
-        app->helpers->split_states.splitting_count = app->partition_count / 2;
-        for (int i = 0; i < app->partition_count; ++i) {
-            app->helpers->contexts[i].config_owner = &app->partitions[i];
-            app->partitions[i].pid = gpid(app->app_id, i);
-            if (i >= app->partition_count / 2) {
-                app->partitions[i].ballot = invalid_ballot;
-            } else {
-                app->partitions[i].ballot = PARENT_BALLOT;
-                app->helpers->contexts[i].stage = config_status::not_pending;
-                app->helpers->split_states.status[i] = split_status::SPLITTING;
-            }
-        }
-    }
-
     void clear_app_partition_split_context()
     {
         app->partition_count = PARTITION_COUNT;
@@ -392,8 +342,6 @@
                  {NAME, PARTITION_COUNT, false, ERR_INVALID_PARAMETERS, PARTITION_COUNT},
                  {NAME, NEW_PARTITION_COUNT, true, ERR_BUSY, PARTITION_COUNT},
                  {NAME, NEW_PARTITION_COUNT, false, ERR_OK, NEW_PARTITION_COUNT}};
-<<<<<<< HEAD
-
     for (auto test : tests) {
         auto app = find_app(NAME);
         app->helpers->split_states.splitting_count = test.need_mock_splitting ? PARTITION_COUNT : 0;
@@ -799,39 +747,13 @@
     // - partition is splitting
     // - partition splitted
     // - partition split is paused
-=======
-
-    for (auto test : tests) {
-        auto app = find_app(NAME);
-        app->helpers->split_states.splitting_count = test.need_mock_splitting ? PARTITION_COUNT : 0;
-        ASSERT_EQ(start_partition_split(test.app_name, test.new_partition_count),
-                  test.expected_err);
-        ASSERT_EQ(app->partition_count, test.expected_partition_count);
-    }
-}
-
-// register child unit tests
-TEST_F(meta_split_service_test, register_child_test)
-{
-    // Test case:
-    // - request is out-dated
-    // - child has been registered
-    // - TODO(heyuchen): parent partition has been paused splitting
-    // - parent partition is sync config to remote storage
-    // - register child succeed
-    struct register_test
-    {
-        int32_t parent_ballot;
+    struct config_sync_test
+    {
         bool mock_child_registered;
         bool mock_parent_paused;
-        bool mock_pending;
-        error_code expected_err;
-        bool wait_zk;
+        int32_t expected_count;
     } tests[] = {
-        {PARENT_BALLOT - 1, false, false, false, ERR_INVALID_VERSION, false},
-        {PARENT_BALLOT, true, false, false, ERR_CHILD_REGISTERED, false},
-        {PARENT_BALLOT, false, false, true, ERR_IO_PENDING, false},
-        {PARENT_BALLOT, false, false, false, ERR_OK, true},
+        {false, false, 1}, {true, false, 0}, {false, true, 1},
     };
 
     for (auto test : tests) {
@@ -840,75 +762,12 @@
             mock_child_registered();
         }
         if (test.mock_parent_paused) {
-            // TODO(heyuchen): mock split paused
-        }
-        if (test.mock_pending) {
-            app->helpers->contexts[PARENT_INDEX].stage = config_status::pending_remote_sync;
-        }
-        ASSERT_EQ(register_child(PARENT_INDEX, test.parent_ballot, test.wait_zk),
-                  test.expected_err);
-    }
-}
-
-// config sync unit tests
-TEST_F(meta_split_service_test, on_config_sync_test)
-{
-    create_app("not_splitting_app");
-    auto not_splitting_app = find_app("not_splitting_app");
-    gpid pid1 = gpid(app->app_id, PARENT_INDEX);
-    gpid pid2 = gpid(not_splitting_app->app_id, 0);
-    // mock meta server node state
-    node_state node;
-    node.put_partition(pid1, true);
-    node.put_partition(pid2, true);
-    mock_node_state(NODE, node);
-    // mock request
-    replica_info info1, info2;
-    info1.pid = pid1;
-    info2.pid = pid2;
-    configuration_query_by_node_request req;
-    req.node = NODE;
-    req.__isset.stored_replicas = true;
-    req.stored_replicas.emplace_back(info1);
-    req.stored_replicas.emplace_back(info2);
-
-    // Test case:
-    // - partition is splitting
-    // - partition is not splitting
-    // - TODO(heyuchen): partition split is paused({false, true, 1})
->>>>>>> ab9520df
-    struct config_sync_test
-    {
-        bool mock_child_registered;
-        bool mock_parent_paused;
-        int32_t expected_count;
-<<<<<<< HEAD
-    } tests[] = {
-        {false, false, 1}, {true, false, 0}, {false, true, 1},
-    };
-
-    for (auto test : tests) {
-=======
-    } tests[] = {{false, false, 1}, {true, false, 0}};
-
-    for (const auto &test : tests) {
->>>>>>> ab9520df
-        mock_app_partition_split_context();
-        if (test.mock_child_registered) {
-            mock_child_registered();
-        }
-        if (test.mock_parent_paused) {
-<<<<<<< HEAD
             mock_split_states(split_status::PAUSED, PARENT_INDEX);
-=======
-            // TODO(heyuchen): TBD
->>>>>>> ab9520df
         }
         ASSERT_EQ(on_config_sync(req), test.expected_count);
     }
 
     drop_app("not_splitting_app");
-<<<<<<< HEAD
 }
 
 class meta_split_service_failover_test : public meta_split_service_test
@@ -927,8 +786,6 @@
     ASSERT_EQ(split_states.status.find(PARENT_INDEX), split_states.status.end());
     ASSERT_EQ(app->partition_count, NEW_PARTITION_COUNT);
     ASSERT_EQ(app->partitions.size(), NEW_PARTITION_COUNT);
-=======
->>>>>>> ab9520df
 }
 
 } // namespace replication
