/*
 * The MIT License (MIT)
 *
 * Copyright (c) 2015 Microsoft Corporation
 *
 * -=- Robust Distributed System Nucleus (rDSN) -=-
 *
 * Permission is hereby granted, free of charge, to any person obtaining a copy
 * of this software and associated documentation files (the "Software"), to deal
 * in the Software without restriction, including without limitation the rights
 * to use, copy, modify, merge, publish, distribute, sublicense, and/or sell
 * copies of the Software, and to permit persons to whom the Software is
 * furnished to do so, subject to the following conditions:
 *
 * The above copyright notice and this permission notice shall be included in
 * all copies or substantial portions of the Software.
 *
 * THE SOFTWARE IS PROVIDED "AS IS", WITHOUT WARRANTY OF ANY KIND, EXPRESS OR
 * IMPLIED, INCLUDING BUT NOT LIMITED TO THE WARRANTIES OF MERCHANTABILITY,
 * FITNESS FOR A PARTICULAR PURPOSE AND NONINFRINGEMENT. IN NO EVENT SHALL THE
 * AUTHORS OR COPYRIGHT HOLDERS BE LIABLE FOR ANY CLAIM, DAMAGES OR OTHER
 * LIABILITY, WHETHER IN AN ACTION OF CONTRACT, TORT OR OTHERWISE, ARISING FROM,
 * OUT OF OR IN CONNECTION WITH THE SOFTWARE OR THE USE OR OTHER DEALINGS IN
 * THE SOFTWARE.
 */
#include "meta_service.h"
#include "server_state.h"

namespace dsn {
namespace replication {

class meta_split_service
{
public:
    explicit meta_split_service(meta_service *meta);
<<<<<<< HEAD

private:
    // client -> meta to start split
    void start_partition_split(start_split_rpc rpc);
=======

private:
    // client -> meta to start split
    void start_partition_split(start_split_rpc rpc);

    // primary parent -> meta_server to register child
    void register_child_on_meta(register_child_rpc rpc);

>>>>>>> ab9520df
    void do_start_partition_split(std::shared_ptr<app_state> app, start_split_rpc rpc);

    // client -> meta to query split
    void query_partition_split(query_split_rpc rpc);

    // primary replica -> meta to register child
    void register_child_on_meta(register_child_rpc rpc);
    // meta -> remote storage to update child replica config
    dsn::task_ptr add_child_on_remote_storage(register_child_rpc rpc, bool create_new);
    void
    on_add_child_on_remote_storage_reply(error_code ec, register_child_rpc rpc, bool create_new);

    // primary replica -> meta to query child state
    void query_child_state(query_child_state_rpc rpc);

    // client -> meta to pause/restart/cancel split
    void control_partition_split(control_split_rpc rpc);

    // pause/restart specific one partition
    void do_control_single(std::shared_ptr<app_state> app, control_split_rpc rpc);

    // pause all splitting partitions/restart all paused partitions/cancel all partitions
    void do_control_all(std::shared_ptr<app_state> app, control_split_rpc rpc);

    // primary replica -> meta to register child
    void notify_stop_split(notify_stop_split_rpc rpc);
    void do_cancel_partition_split(std::shared_ptr<app_state> app, notify_stop_split_rpc rpc);

    static const std::string control_type_str(split_control_type::type type)
    {
        std::string str = "";
        if (type == split_control_type::PSC_PAUSE) {
            str = "pause";
        } else if (type == split_control_type::PSC_RESTART) {
            str = "restart";
        } else if (type == split_control_type::PSC_CANCEL) {
            str = "cancel";
        }
        return str;
    }

private:
    friend class meta_service;
    friend class meta_split_service_test;

    meta_service *_meta_svc;
    server_state *_state;

    zrwlock_nr &app_lock() const { return _state->_lock; }
};
} // namespace replication
} // namespace dsn<|MERGE_RESOLUTION|>--- conflicted
+++ resolved
@@ -33,21 +33,11 @@
 {
 public:
     explicit meta_split_service(meta_service *meta);
-<<<<<<< HEAD
-
-private:
-    // client -> meta to start split
-    void start_partition_split(start_split_rpc rpc);
-=======
 
 private:
     // client -> meta to start split
     void start_partition_split(start_split_rpc rpc);
 
-    // primary parent -> meta_server to register child
-    void register_child_on_meta(register_child_rpc rpc);
-
->>>>>>> ab9520df
     void do_start_partition_split(std::shared_ptr<app_state> app, start_split_rpc rpc);
 
     // client -> meta to query split
