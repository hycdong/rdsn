--- conflicted
+++ resolved
@@ -42,8 +42,6 @@
     // client -> meta to query split
     void query_partition_split(query_split_rpc rpc) const;
 
-    void do_start_partition_split(std::shared_ptr<app_state> app, start_split_rpc rpc);
-
     // client -> meta to pause/restart/cancel split
     void control_partition_split(control_split_rpc rpc);
 
@@ -53,15 +51,9 @@
     // pause all splitting partitions or restart all paused partitions or cancel all partitions
     void do_control_all(std::shared_ptr<app_state> app, control_split_rpc rpc);
 
-    // client -> meta to query split
-    void query_partition_split(query_split_rpc rpc);
-
-<<<<<<< HEAD
     // primary parent -> meta server to register child
     void register_child_on_meta(register_child_rpc rpc);
 
-=======
->>>>>>> 124b0265
     // meta -> remote storage to update child replica config
     dsn::task_ptr add_child_on_remote_storage(register_child_rpc rpc, bool create_new);
     void
