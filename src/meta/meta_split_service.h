/*
 * The MIT License (MIT)
 *
 * Copyright (c) 2015 Microsoft Corporation
 *
 * -=- Robust Distributed System Nucleus (rDSN) -=-
 *
 * Permission is hereby granted, free of charge, to any person obtaining a copy
 * of this software and associated documentation files (the "Software"), to deal
 * in the Software without restriction, including without limitation the rights
 * to use, copy, modify, merge, publish, distribute, sublicense, and/or sell
 * copies of the Software, and to permit persons to whom the Software is
 * furnished to do so, subject to the following conditions:
 *
 * The above copyright notice and this permission notice shall be included in
 * all copies or substantial portions of the Software.
 *
 * THE SOFTWARE IS PROVIDED "AS IS", WITHOUT WARRANTY OF ANY KIND, EXPRESS OR
 * IMPLIED, INCLUDING BUT NOT LIMITED TO THE WARRANTIES OF MERCHANTABILITY,
 * FITNESS FOR A PARTICULAR PURPOSE AND NONINFRINGEMENT. IN NO EVENT SHALL THE
 * AUTHORS OR COPYRIGHT HOLDERS BE LIABLE FOR ANY CLAIM, DAMAGES OR OTHER
 * LIABILITY, WHETHER IN AN ACTION OF CONTRACT, TORT OR OTHERWISE, ARISING FROM,
 * OUT OF OR IN CONNECTION WITH THE SOFTWARE OR THE USE OR OTHER DEALINGS IN
 * THE SOFTWARE.
 */
#include "meta_service.h"
#include "server_state.h"

namespace dsn {
namespace replication {

class meta_split_service
{
public:
    explicit meta_split_service(meta_service *meta);

private:
    // client -> meta to start split
    void start_partition_split(start_split_rpc rpc);

<<<<<<< HEAD
=======
    // client -> meta to pause/restart/cancel split
    void control_partition_split(control_split_rpc rpc);

    // pause/restart specific one partition
    void do_control_single(std::shared_ptr<app_state> app, control_split_rpc rpc);

    // pause all splitting partitions or restart all paused partitions or cancel all partitions
    void do_control_all(std::shared_ptr<app_state> app, control_split_rpc rpc);

    // primary parent -> meta_server to register child
    void register_child_on_meta(register_child_rpc rpc);

>>>>>>> 7404376b
    void do_start_partition_split(std::shared_ptr<app_state> app, start_split_rpc rpc);

    // primary replica -> meta to register child
    void register_child_on_meta(register_child_rpc rpc);

    // meta -> remote storage to update child replica config
    dsn::task_ptr add_child_on_remote_storage(register_child_rpc rpc, bool create_new);
    void
    on_add_child_on_remote_storage_reply(error_code ec, register_child_rpc rpc, bool create_new);

<<<<<<< HEAD
    // primary replica -> meta to query child state
    void query_child_state(query_child_state_rpc rpc);

    // client -> meta to pause/restart/cancel split
    void control_partition_split(control_split_rpc rpc);

    // pause/restart specific one partition
    void do_control_single(std::shared_ptr<app_state> app, control_split_rpc rpc);

    // pause all splitting partitions/restart all paused partitions/cancel all partitions
    void do_control_all(std::shared_ptr<app_state> app, control_split_rpc rpc);

    // primary replica -> meta to register child
=======
    // primary replica -> meta to notify group pause or cancel split succeed
>>>>>>> 7404376b
    void notify_stop_split(notify_stop_split_rpc rpc);
    void do_cancel_partition_split(std::shared_ptr<app_state> app, notify_stop_split_rpc rpc);

    static const std::string control_type_str(split_control_type::type type)
    {
        std::string str = "";
<<<<<<< HEAD
        if (type == split_control_type::PSC_PAUSE) {
            str = "pause";
        } else if (type == split_control_type::PSC_RESTART) {
            str = "restart";
        } else if (type == split_control_type::PSC_CANCEL) {
=======
        if (type == split_control_type::PAUSE) {
            str = "pause";
        } else if (type == split_control_type::RESTART) {
            str = "restart";
        } else if (type == split_control_type::CANCEL) {
>>>>>>> 7404376b
            str = "cancel";
        }
        return str;
    }

<<<<<<< HEAD
    // client -> meta to query split
    void query_partition_split(query_split_rpc rpc);

=======
>>>>>>> 7404376b
private:
    friend class meta_service;
    friend class meta_split_service_test;

    meta_service *_meta_svc;
    server_state *_state;

    zrwlock_nr &app_lock() const { return _state->_lock; }
};
} // namespace replication
} // namespace dsn<|MERGE_RESOLUTION|>--- conflicted
+++ resolved
@@ -38,8 +38,8 @@
     // client -> meta to start split
     void start_partition_split(start_split_rpc rpc);
 
-<<<<<<< HEAD
-=======
+    void do_start_partition_split(std::shared_ptr<app_state> app, start_split_rpc rpc);
+
     // client -> meta to pause/restart/cancel split
     void control_partition_split(control_split_rpc rpc);
 
@@ -49,12 +49,6 @@
     // pause all splitting partitions or restart all paused partitions or cancel all partitions
     void do_control_all(std::shared_ptr<app_state> app, control_split_rpc rpc);
 
-    // primary parent -> meta_server to register child
-    void register_child_on_meta(register_child_rpc rpc);
-
->>>>>>> 7404376b
-    void do_start_partition_split(std::shared_ptr<app_state> app, start_split_rpc rpc);
-
     // primary replica -> meta to register child
     void register_child_on_meta(register_child_rpc rpc);
 
@@ -63,53 +57,29 @@
     void
     on_add_child_on_remote_storage_reply(error_code ec, register_child_rpc rpc, bool create_new);
 
-<<<<<<< HEAD
+    // primary replica -> meta to notify group pause or cancel split succeed
+    void notify_stop_split(notify_stop_split_rpc rpc);
+    void do_cancel_partition_split(std::shared_ptr<app_state> app, notify_stop_split_rpc rpc);
+
     // primary replica -> meta to query child state
     void query_child_state(query_child_state_rpc rpc);
-
-    // client -> meta to pause/restart/cancel split
-    void control_partition_split(control_split_rpc rpc);
-
-    // pause/restart specific one partition
-    void do_control_single(std::shared_ptr<app_state> app, control_split_rpc rpc);
-
-    // pause all splitting partitions/restart all paused partitions/cancel all partitions
-    void do_control_all(std::shared_ptr<app_state> app, control_split_rpc rpc);
-
-    // primary replica -> meta to register child
-=======
-    // primary replica -> meta to notify group pause or cancel split succeed
->>>>>>> 7404376b
-    void notify_stop_split(notify_stop_split_rpc rpc);
-    void do_cancel_partition_split(std::shared_ptr<app_state> app, notify_stop_split_rpc rpc);
 
     static const std::string control_type_str(split_control_type::type type)
     {
         std::string str = "";
-<<<<<<< HEAD
-        if (type == split_control_type::PSC_PAUSE) {
-            str = "pause";
-        } else if (type == split_control_type::PSC_RESTART) {
-            str = "restart";
-        } else if (type == split_control_type::PSC_CANCEL) {
-=======
         if (type == split_control_type::PAUSE) {
             str = "pause";
         } else if (type == split_control_type::RESTART) {
             str = "restart";
         } else if (type == split_control_type::CANCEL) {
->>>>>>> 7404376b
             str = "cancel";
         }
         return str;
     }
 
-<<<<<<< HEAD
     // client -> meta to query split
     void query_partition_split(query_split_rpc rpc);
 
-=======
->>>>>>> 7404376b
 private:
     friend class meta_service;
     friend class meta_split_service_test;
