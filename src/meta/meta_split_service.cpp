// Copyright (c) 2017-present, Xiaomi, Inc.  All rights reserved.
// This source code is licensed under the Apache License Version 2.0, which
// can be found in the LICENSE file in the root directory of this source tree.

#include <dsn/dist/fmt_logging.h>
<<<<<<< HEAD
#include <dsn/dist/replication/replica_envs.h>
=======
>>>>>>> ab9520df
#include <dsn/utility/fail_point.h>

#include "meta_split_service.h"
#include "meta_state_service_utils.h"

namespace dsn {
namespace replication {

meta_split_service::meta_split_service(meta_service *meta_srv)
{
    _meta_svc = meta_srv;
    _state = meta_srv->get_server_state();
}

<<<<<<< HEAD
// ThreadPool: THREAD_POOL_META_STATE
=======
>>>>>>> ab9520df
void meta_split_service::start_partition_split(start_split_rpc rpc)
{
    const auto &request = rpc.request();
    auto &response = rpc.response();
    response.err = ERR_OK;

    std::shared_ptr<app_state> app;
    {
        zauto_write_lock l(app_lock());

        app = _state->get_app(request.app_name);
        if (app == nullptr || app->status != app_status::AS_AVAILABLE) {
            derror_f("app({}) is not existed or not available", request.app_name);
            response.err = app == nullptr ? ERR_APP_NOT_EXIST : ERR_APP_DROPPED;
            response.hint_msg = fmt::format(
                "app {}", response.err == ERR_APP_NOT_EXIST ? "not existed" : "dropped");
<<<<<<< HEAD
=======

>>>>>>> ab9520df
            return;
        }

        // new_partition_count != old_partition_count*2
        if (request.new_partition_count != app->partition_count * 2) {
            response.err = ERR_INVALID_PARAMETERS;
            derror_f("wrong partition count: app({}), partition count({}), new_partition_count({})",
                     request.app_name,
                     app->partition_count,
                     request.new_partition_count);
            response.hint_msg =
                fmt::format("wrong partition_count, should be {}", app->partition_count * 2);
            return;
        }

        if (app->helpers->split_states.splitting_count > 0) {
            response.err = ERR_BUSY;
            auto err_msg =
                fmt::format("app({}) is already executing partition split", request.app_name);
            derror_f("{}", err_msg);
            response.hint_msg = err_msg;
            return;
        }
    }

    ddebug_f("app({}) start to partition split, new_partition_count={}",
             request.app_name,
             request.new_partition_count);

    do_start_partition_split(std::move(app), std::move(rpc));
}

<<<<<<< HEAD
// ThreadPool: THREAD_POOL_META_STATE
=======
>>>>>>> ab9520df
void meta_split_service::do_start_partition_split(std::shared_ptr<app_state> app,
                                                  start_split_rpc rpc)
{
    auto on_write_storage_complete = [app, rpc, this]() {
<<<<<<< HEAD
        ddebug_f("app({}): new partition_count = {}, app_env[{}]=true",
                 app->app_name,
                 app->partition_count * 2,
                 replica_envs::SPLIT_VALIDATE_PARTITION_HASH);
=======
        ddebug_f("app({}) update partition count on remote storage, new partition_count = {}",
                 app->app_name,
                 app->partition_count * 2);
>>>>>>> ab9520df

        zauto_write_lock l(app_lock());
        app->helpers->split_states.splitting_count = app->partition_count;
        app->partition_count *= 2;
        app->helpers->contexts.resize(app->partition_count);
        app->partitions.resize(app->partition_count);
        app->envs[replica_envs::SPLIT_VALIDATE_PARTITION_HASH] = "true";

        for (int i = 0; i < app->partition_count; ++i) {
            app->helpers->contexts[i].config_owner = &app->partitions[i];
            if (i >= app->partition_count / 2) { // child partitions
                app->partitions[i].ballot = invalid_ballot;
                app->partitions[i].pid = gpid(app->app_id, i);
            } else { // parent partitions
                app->helpers->split_states.status[i] = split_status::SPLITTING;
            }
        }

        auto &response = rpc.response();
        response.err = ERR_OK;
    };

    if (app->init_partition_count <= 0) {
        app->init_partition_count = app->partition_count;
    }
    auto copy = *app;
    copy.partition_count *= 2;
    copy.envs[replica_envs::SPLIT_VALIDATE_PARTITION_HASH] = "true";
    blob value = dsn::json::json_forwarder<app_info>::encode(copy);
    _meta_svc->get_meta_storage()->set_data(
        _state->get_app_path(*app), std::move(value), on_write_storage_complete);
}

<<<<<<< HEAD
// ThreadPool: THREAD_POOL_META_STATE
=======
// TODO(heyuchen): refactor this function
>>>>>>> ab9520df
void meta_split_service::register_child_on_meta(register_child_rpc rpc)
{
    const auto &request = rpc.request();
    const std::string &app_name = request.app.app_name;
    auto &response = rpc.response();
    response.err = ERR_IO_PENDING;

<<<<<<< HEAD
    zauto_write_lock(app_lock());
=======
    zauto_write_lock l(app_lock());
>>>>>>> ab9520df
    std::shared_ptr<app_state> app = _state->get_app(app_name);
    dassert_f(app != nullptr, "app({}) is not existed", app_name);
    dassert_f(app->is_stateful, "app({}) is stateless currently", app_name);

    const gpid &parent_gpid = request.parent_config.pid;
    const gpid &child_gpid = request.child_config.pid;
    const auto &parent_config = app->partitions[parent_gpid.get_partition_index()];
    if (request.parent_config.ballot != parent_config.ballot) {
        derror_f("app({}) partition({}) register child({}) failed, request is outdated, request "
                 "parent ballot = {}, local parent ballot = {}",
                 app_name,
                 parent_gpid,
                 child_gpid,
                 request.parent_config.ballot,
                 parent_config.ballot);
        response.err = ERR_INVALID_VERSION;
        response.parent_config = parent_config;
        return;
    }

    config_context &parent_context = app->helpers->contexts[parent_gpid.get_partition_index()];
    if (parent_context.stage == config_status::pending_proposal ||
        parent_context.stage == config_status::pending_remote_sync) {
        dwarn_f("app({}) partition({}): another request is syncing with remote storage, ignore "
                "this request",
                app_name,
                parent_gpid);
<<<<<<< HEAD
        return;
    }

    if (child_gpid.get_partition_index() >= app->partition_count) {
        derror_f(
            "app({}) partition({}) register child({}) failed, partition split has been canceled",
            app_name,
            parent_gpid,
            child_gpid);
        response.err = ERR_INVALID_STATE;
        response.parent_config = parent_config;
        return;
    }

=======
        return;
    }

    // TODO(heyuchen): pause/cancel split check

>>>>>>> ab9520df
    auto iter = app->helpers->split_states.status.find(parent_gpid.get_partition_index());
    if (iter == app->helpers->split_states.status.end()) {
        derror_f(
            "duplicated register request, app({}) child partition({}) has already been registered",
            app_name,
            child_gpid);
        const auto &child_config = app->partitions[child_gpid.get_partition_index()];
        dassert_f(child_config.ballot > 0,
                  "app({}) partition({}) should have been registered",
                  app_name,
                  child_gpid);
        response.err = ERR_CHILD_REGISTERED;
        response.parent_config = parent_config;
        return;
    }

    if (iter->second != split_status::SPLITTING) {
        derror_f(
            "app({}) partition({}) register child({}) failed, current partition split_status = {}",
            app_name,
            parent_gpid,
            child_gpid,
            dsn::enum_to_string(iter->second));
        response.err = ERR_INVALID_STATE;
        return;
    }

    app->helpers->split_states.status.erase(parent_gpid.get_partition_index());
    app->helpers->split_states.splitting_count--;
    ddebug_f("app({}) parent({}) will register child({})", app_name, parent_gpid, child_gpid);

    parent_context.stage = config_status::pending_remote_sync;
    parent_context.msg = rpc.dsn_request();
    parent_context.pending_sync_task = add_child_on_remote_storage(rpc, true);
}

// ThreadPool: THREAD_POOL_META_STATE
dsn::task_ptr meta_split_service::add_child_on_remote_storage(register_child_rpc rpc,
                                                              bool create_new)
{
    const auto &request = rpc.request();
    const std::string &partition_path = _state->get_partition_path(request.child_config.pid);
    blob value = dsn::json::json_forwarder<partition_configuration>::encode(request.child_config);

    if (create_new) {
        return _meta_svc->get_remote_storage()->create_node(
            partition_path,
            LPC_META_STATE_HIGH,
            std::bind(&meta_split_service::on_add_child_on_remote_storage_reply,
                      this,
                      std::placeholders::_1,
                      rpc,
                      create_new),
            value);
    } else {
        return _meta_svc->get_remote_storage()->set_data(
            partition_path,
            value,
            LPC_META_STATE_HIGH,
            std::bind(&meta_split_service::on_add_child_on_remote_storage_reply,
                      this,
                      std::placeholders::_1,
                      rpc,
                      create_new),
            _meta_svc->tracker());
    }
}

// ThreadPool: THREAD_POOL_META_STATE
void meta_split_service::on_add_child_on_remote_storage_reply(error_code ec,
                                                              register_child_rpc rpc,
                                                              bool create_new)
{
    const auto &request = rpc.request();
    auto &response = rpc.response();
    const std::string &app_name = request.app.app_name;

<<<<<<< HEAD
    zauto_write_lock(app_lock());
=======
    zauto_write_lock l(app_lock());
>>>>>>> ab9520df
    std::shared_ptr<app_state> app = _state->get_app(app_name);
    dassert_f(app != nullptr, "app({}) is not existed", app_name);
    dassert_f(app->is_stateful, "app({}) is stateless currently", app_name);

    const gpid &parent_gpid = request.parent_config.pid;
    const gpid &child_gpid = request.child_config.pid;
    config_context &parent_context = app->helpers->contexts[parent_gpid.get_partition_index()];

    if (ec == ERR_TIMEOUT ||
        (ec == ERR_NODE_ALREADY_EXIST && create_new)) { // retry register child on remote storage
        bool retry_create_new = (ec == ERR_TIMEOUT) ? create_new : false;
        int delay = (ec == ERR_TIMEOUT) ? 1 : 0;
        parent_context.pending_sync_task =
            tasking::enqueue(LPC_META_STATE_HIGH,
                             nullptr,
                             [this, parent_context, rpc, retry_create_new]() mutable {
                                 parent_context.pending_sync_task =
                                     add_child_on_remote_storage(rpc, retry_create_new);
                             },
                             0,
                             std::chrono::seconds(delay));
        return;
    }
    dassert_f(ec == ERR_OK, "we can't handle this right now, err = {}", ec);

    ddebug_f("parent({}) resgiter child({}) on remote storage succeed", parent_gpid, child_gpid);

    // update local child partition configuration
    std::shared_ptr<configuration_update_request> update_child_request =
        std::make_shared<configuration_update_request>();
    update_child_request->config = request.child_config;
    update_child_request->info = *app;
    update_child_request->type = config_type::CT_REGISTER_CHILD;
    update_child_request->node = request.primary_address;

    partition_configuration child_config = app->partitions[child_gpid.get_partition_index()];
    child_config.secondaries = request.child_config.secondaries;
    _state->update_configuration_locally(*app, update_child_request);

    if (parent_context.msg) {
        response.err = ERR_OK;
        response.app = *app;
        response.parent_config = app->partitions[parent_gpid.get_partition_index()];
        response.child_config = app->partitions[child_gpid.get_partition_index()];
        parent_context.msg = nullptr;
    }
    parent_context.pending_sync_task = nullptr;
    parent_context.stage = config_status::not_pending;
<<<<<<< HEAD
}

// ThreadPool: THREAD_POOL_META_STATE
void meta_split_service::query_partition_split(query_split_rpc rpc)
{
    const std::string &app_name = rpc.request().app_name;
    auto &response = rpc.response();
    response.err = ERR_OK;

    zauto_write_lock l(app_lock());
    std::shared_ptr<app_state> app = _state->get_app(app_name);
    if (app == nullptr || app->status != app_status::AS_AVAILABLE) {
        derror_f("app({}) is not existed or not available", app_name);
        response.err = app == nullptr ? ERR_APP_NOT_EXIST : ERR_APP_DROPPED;
        response.hint_msg =
            fmt::format("app {}", response.err == ERR_APP_NOT_EXIST ? "not existed" : "dropped");
        return;
    }

    if (app->helpers->split_states.splitting_count <= 0) {
        derror_f("query split for app({}) failed, current app is not splitting", app_name);
        response.err = ERR_INVALID_STATE;
        response.hint_msg = "app is not splitting";
        return;
    }

    response.new_partition_count = app->partition_count;
    response.status = app->helpers->split_states.status;
    ddebug_f("query partition split succeed, app({}), partition_count({}), splitting_count({})",
             app->app_name,
             response.new_partition_count,
             response.status.size());
}

// ThreadPool: THREAD_POOL_META_STATE
void meta_split_service::control_partition_split(control_split_rpc rpc)
{
    const auto &req = rpc.request();
    const auto &control_type = req.control_type;
    auto &response = rpc.response();

    zauto_write_lock l(app_lock());
    std::shared_ptr<app_state> app = _state->get_app(req.app_name);
    if (app == nullptr || app->status != app_status::AS_AVAILABLE) {
        response.err = app == nullptr ? ERR_APP_NOT_EXIST : ERR_APP_DROPPED;
        response.__set_hint_msg(fmt::format(
            "app {}", response.err == ERR_APP_NOT_EXIST ? "not existed" : "dropped", req.app_name));
        derror_f("{} split failed, {}", control_type_str(control_type), response.hint_msg);
        return;
    }

    if (app->helpers->split_states.splitting_count <= 0) {
        response.err = ERR_INVALID_STATE;
        response.__set_hint_msg(fmt::format("app({}) is not splitting", req.app_name));
        derror_f("{} split failed, {}", control_type_str(control_type), response.hint_msg);
        return;
    }

    if (req.parent_pidx >= 0 && (control_type == split_control_type::PSC_PAUSE ||
                                 control_type == split_control_type::PSC_RESTART)) {
        do_control_single(std::move(app), std::move(rpc));
    } else {
        do_control_all(std::move(app), std::move(rpc));
    }
}

// ThreadPool: THREAD_POOL_META_STATE
void meta_split_service::do_control_single(std::shared_ptr<app_state> app, control_split_rpc rpc)
{
    const auto &req = rpc.request();
    const std::string &app_name = req.app_name;
    const int32_t &parent_pidx = req.parent_pidx;
    const auto &control_type = req.control_type;
    auto &response = rpc.response();

    if (parent_pidx >= app->partition_count / 2) {
        response.err = ERR_INVALID_PARAMETERS;
        response.__set_hint_msg(fmt::format("invalid parent partition index({})", parent_pidx));
        derror_f("{} split for app({}) failed, {}",
                 control_type_str(control_type),
                 app_name,
                 response.hint_msg);
        return;
    }

    auto iter = app->helpers->split_states.status.find(parent_pidx);
    if (iter == app->helpers->split_states.status.end()) {
        response.err = control_type == split_control_type::PSC_PAUSE ? ERR_CHILD_REGISTERED
                                                                     : ERR_INVALID_STATE;
        response.__set_hint_msg(fmt::format("partition[{}] is not splitting", parent_pidx));
        derror_f("{} split for app({}) failed, {}",
                 control_type_str(control_type),
                 app_name,
                 response.hint_msg);
        return;
    }

    if (control_type == split_control_type::PSC_PAUSE) { // pause
        if (iter->second == split_status::CANCELING) {
            response.err = ERR_INVALID_STATE;
            response.__set_hint_msg(fmt::format("partition[{}] is canceling", parent_pidx));
            derror_f("{} split for app({}) failed, {}",
                     control_type_str(control_type),
                     app_name,
                     response.hint_msg);
            return;
        }

        if (iter->second == split_status::PAUSING || iter->second == split_status::PAUSED) {
            dwarn_f("duplicated pause request for app({}), partition[{}]", app_name, parent_pidx);
            response.err = ERR_OK;
            return;
        }

        iter->second = split_status::PAUSING;
        response.err = ERR_OK;
        ddebug_f("app({}) partition[{}] pausing split succeed", app_name, parent_pidx);
    } else { // restart
        if (iter->second == split_status::SPLITTING) {
            dwarn_f("duplicated restart request for app({}) partition[{}]", app_name, parent_pidx);
            response.err == ERR_OK;
            return;
        }

        if (iter->second != split_status::PAUSED) {
            response.err = ERR_INVALID_STATE;
            response.__set_hint_msg(fmt::format("partition[{}] has wrong status({})",
                                                parent_pidx,
                                                dsn::enum_to_string(iter->second)));
            derror_f("{} split for app({}) failed, {}",
                     control_type_str(control_type),
                     app_name,
                     response.hint_msg);
            return;
        }

        iter->second = split_status::SPLITTING;
        response.err = ERR_OK;
        ddebug_f("app({}) partition[{}] restart split succeed", app_name, parent_pidx);
    }
}

// ThreadPool: THREAD_POOL_META_STATE
void meta_split_service::do_control_all(std::shared_ptr<app_state> app, control_split_rpc rpc)
{
    const auto &req = rpc.request();
    const auto &control_type = req.control_type;
    auto &response = rpc.response();

    if (control_type == split_control_type::PSC_CANCEL) {
        if (req.old_partition_count != app->partition_count / 2) {
            response.err = ERR_INVALID_PARAMETERS;
            response.__set_hint_msg(
                fmt::format("wrong partition_count, should be {}", app->partition_count / 2));
            derror_f("cancel split for app({}) failed, wrong partition count: partition count({}) "
                     "VS req partition_count({})",
                     app->app_name,
                     app->partition_count,
                     req.old_partition_count);
            return;
        }

        if (app->helpers->split_states.splitting_count != req.old_partition_count) {
            response.err = ERR_CHILD_REGISTERED;
            response.__set_hint_msg("some partitions have already finished split");
            derror_f("cancel split for app({}) failed, {}", app->app_name, response.hint_msg);
            return;
        }

        for (auto &kv : app->helpers->split_states.status) {
            ddebug_f("app({}) partition({}) cancel split, old status = {}",
                     app->app_name,
                     kv.first,
                     dsn::enum_to_string(kv.second));
            kv.second = split_status::CANCELING;
        }
        return;
    }

    split_status::type old_status = control_type == split_control_type::PSC_PAUSE
                                        ? split_status::SPLITTING
                                        : split_status::PAUSED;
    split_status::type target_status = control_type == split_control_type::PSC_PAUSE
                                           ? split_status::PAUSING
                                           : split_status::SPLITTING;
    for (auto &kv : app->helpers->split_states.status) {
        if (kv.second == old_status) {
            kv.second = target_status;
            ddebug_f("app({}) partition[{}] {} split succeed",
                     app->app_name,
                     kv.first,
                     control_type_str(control_type));
        }
    }
    response.err = ERR_OK;
}

// ThreadPool: THREAD_POOL_META_STATE
void meta_split_service::notify_stop_split(notify_stop_split_rpc rpc)
{
    const auto &request = rpc.request();
    auto &response = rpc.response();

    zauto_write_lock(app_lock());
    std::shared_ptr<app_state> app = _state->get_app(request.app_name);
    dassert_f(app != nullptr, "app({}) is not existed", request.app_name);
    dassert_f(app->is_stateful, "app({}) is stateless currently", request.app_name);
    dassert_f(request.meta_split_status == split_status::PAUSING ||
                  request.meta_split_status == split_status::CANCELING,
              "invalid split_status({})",
              dsn::enum_to_string(request.meta_split_status));

    const std::string stop_type =
        rpc.request().meta_split_status == split_status::PAUSING ? "pause" : "cancel";
    auto iter = app->helpers->split_states.status.find(request.parent_gpid.get_partition_index());
    if (iter == app->helpers->split_states.status.end()) {
        dwarn_f("app({}) partition({}) is not executing partition split, ignore out-dated {} split "
                "request",
                app->app_name,
                request.parent_gpid,
                stop_type);
        response.err = ERR_INVALID_VERSION;
        return;
    }

    if (iter->second != request.meta_split_status) {
        dwarn_f("app({}) partition({}) split_status = {}, ignore out-dated {} split request",
                app->app_name,
                request.parent_gpid,
                dsn::enum_to_string(iter->second),
                stop_type);
        response.err = ERR_INVALID_VERSION;
        return;
    }

    ddebug_f("app({}) partition({}) notify {} split succeed",
             app->app_name,
             request.parent_gpid,
             stop_type);

    // pausing split
    if (iter->second == split_status::PAUSING) {
        iter->second = split_status::PAUSED;
        response.err = ERR_OK;
        return;
    }
    // canceling split
    dassert_f(request.partition_count * 2 == app->partition_count,
              "wrong partition_count, request({}) vs meta({})",
              request.partition_count,
              app->partition_count);
    app->helpers->split_states.status.erase(request.parent_gpid.get_partition_index());
    if (--app->helpers->split_states.splitting_count == 0) {
        do_cancel_partition_split(std::move(app), rpc);
    }
}

// ThreadPool: THREAD_POOL_META_STATE
void meta_split_service::do_cancel_partition_split(std::shared_ptr<app_state> app,
                                                   notify_stop_split_rpc rpc)
{
    auto on_write_storage_complete = [app, rpc, this]() {
        ddebug_f("app({}) update partition count on remote storage, new partition count is {}",
                 app->app_name,
                 app->partition_count / 2);

        zauto_write_lock l(app_lock());
        app->partition_count /= 2;

        for (int i = app->partition_count; i < app->partition_count * 2; ++i) {
            app->partitions.erase(app->partitions.cbegin() + i);
            app->helpers->contexts.erase(app->helpers->contexts.cbegin() + i);
        }
    };

    auto copy = *app;
    copy.partition_count = rpc.request().partition_count;
    blob value = dsn::json::json_forwarder<app_info>::encode(copy);
    _meta_svc->get_meta_storage()->set_data(
        _state->get_app_path(*app), std::move(value), on_write_storage_complete);
}

void meta_split_service::query_child_state(query_child_state_rpc rpc)
{
    const auto &request = rpc.request();
    const std::string &app_name = request.app_name;
    const auto &parent_pid = request.pid;
    auto &response = rpc.response();

    zauto_write_lock(app_lock());
    std::shared_ptr<app_state> app = _state->get_app(app_name);
    dassert_f(app != nullptr, "app({}) is not existed", app_name);
    dassert_f(app->is_stateful, "app({}) is stateless currently", app_name);

    if (app->partition_count == request.partition_count) {
        response.err = ERR_INVALID_STATE;
        derror_f("app({}) is not executing partition split", app_name);
        return;
    }

    dassert_f(app->partition_count == request.partition_count * 2,
              "app({}) has invalid partition_count",
              app_name);

    int32_t child_pidx = parent_pid.get_partition_index() + request.partition_count;
    if (app->partitions[child_pidx].ballot == invalid_ballot) {
        response.err = ERR_INVALID_STATE;
        derror_f("app({}) parent partition({}) split has been canceled", app_name, parent_pid);
        return;
    }
    ddebug_f(
        "app({}) child partition({}.{}) is ready", app_name, parent_pid.get_app_id(), child_pidx);
    response.err = ERR_OK;
    response.__set_partition_count(app->partition_count);
    response.__set_child_config(app->partitions[child_pidx]);
=======
>>>>>>> ab9520df
}

} // namespace replication
} // namespace dsn<|MERGE_RESOLUTION|>--- conflicted
+++ resolved
@@ -3,10 +3,7 @@
 // can be found in the LICENSE file in the root directory of this source tree.
 
 #include <dsn/dist/fmt_logging.h>
-<<<<<<< HEAD
 #include <dsn/dist/replication/replica_envs.h>
-=======
->>>>>>> ab9520df
 #include <dsn/utility/fail_point.h>
 
 #include "meta_split_service.h"
@@ -21,10 +18,6 @@
     _state = meta_srv->get_server_state();
 }
 
-<<<<<<< HEAD
-// ThreadPool: THREAD_POOL_META_STATE
-=======
->>>>>>> ab9520df
 void meta_split_service::start_partition_split(start_split_rpc rpc)
 {
     const auto &request = rpc.request();
@@ -41,10 +34,6 @@
             response.err = app == nullptr ? ERR_APP_NOT_EXIST : ERR_APP_DROPPED;
             response.hint_msg = fmt::format(
                 "app {}", response.err == ERR_APP_NOT_EXIST ? "not existed" : "dropped");
-<<<<<<< HEAD
-=======
-
->>>>>>> ab9520df
             return;
         }
 
@@ -77,24 +66,14 @@
     do_start_partition_split(std::move(app), std::move(rpc));
 }
 
-<<<<<<< HEAD
-// ThreadPool: THREAD_POOL_META_STATE
-=======
->>>>>>> ab9520df
 void meta_split_service::do_start_partition_split(std::shared_ptr<app_state> app,
                                                   start_split_rpc rpc)
 {
     auto on_write_storage_complete = [app, rpc, this]() {
-<<<<<<< HEAD
         ddebug_f("app({}): new partition_count = {}, app_env[{}]=true",
                  app->app_name,
                  app->partition_count * 2,
                  replica_envs::SPLIT_VALIDATE_PARTITION_HASH);
-=======
-        ddebug_f("app({}) update partition count on remote storage, new partition_count = {}",
-                 app->app_name,
-                 app->partition_count * 2);
->>>>>>> ab9520df
 
         zauto_write_lock l(app_lock());
         app->helpers->split_states.splitting_count = app->partition_count;
@@ -128,11 +107,7 @@
         _state->get_app_path(*app), std::move(value), on_write_storage_complete);
 }
 
-<<<<<<< HEAD
-// ThreadPool: THREAD_POOL_META_STATE
-=======
 // TODO(heyuchen): refactor this function
->>>>>>> ab9520df
 void meta_split_service::register_child_on_meta(register_child_rpc rpc)
 {
     const auto &request = rpc.request();
@@ -140,11 +115,7 @@
     auto &response = rpc.response();
     response.err = ERR_IO_PENDING;
 
-<<<<<<< HEAD
-    zauto_write_lock(app_lock());
-=======
     zauto_write_lock l(app_lock());
->>>>>>> ab9520df
     std::shared_ptr<app_state> app = _state->get_app(app_name);
     dassert_f(app != nullptr, "app({}) is not existed", app_name);
     dassert_f(app->is_stateful, "app({}) is stateless currently", app_name);
@@ -172,7 +143,6 @@
                 "this request",
                 app_name,
                 parent_gpid);
-<<<<<<< HEAD
         return;
     }
 
@@ -187,13 +157,6 @@
         return;
     }
 
-=======
-        return;
-    }
-
-    // TODO(heyuchen): pause/cancel split check
-
->>>>>>> ab9520df
     auto iter = app->helpers->split_states.status.find(parent_gpid.get_partition_index());
     if (iter == app->helpers->split_states.status.end()) {
         derror_f(
@@ -271,11 +234,7 @@
     auto &response = rpc.response();
     const std::string &app_name = request.app.app_name;
 
-<<<<<<< HEAD
-    zauto_write_lock(app_lock());
-=======
     zauto_write_lock l(app_lock());
->>>>>>> ab9520df
     std::shared_ptr<app_state> app = _state->get_app(app_name);
     dassert_f(app != nullptr, "app({}) is not existed", app_name);
     dassert_f(app->is_stateful, "app({}) is stateless currently", app_name);
@@ -324,7 +283,6 @@
     }
     parent_context.pending_sync_task = nullptr;
     parent_context.stage = config_status::not_pending;
-<<<<<<< HEAD
 }
 
 // ThreadPool: THREAD_POOL_META_STATE
@@ -640,8 +598,6 @@
     response.err = ERR_OK;
     response.__set_partition_count(app->partition_count);
     response.__set_child_config(app->partitions[child_pidx]);
-=======
->>>>>>> ab9520df
 }
 
 } // namespace replication
