/*

 * The MIT License (MIT)
 *
 * Copyright (c) 2015 Microsoft Corporation
 *
 * -=- Robust Distributed System Nucleus (rDSN) -=-
 *
 * Permission is hereby granted, free of charge, to any person obtaining a copy
 * of this software and associated documentation files (the "Software"), to deal
 * in the Software without restriction, including without limitation the rights
 * to use, copy, modify, merge, publish, distribute, sublicense, and/or sell
 * copies of the Software, and to permit persons to whom the Software is
 * furnished to do so, subject to the following conditions:
 *
 * The above copyright notice and this permission notice shall be included in
 * all copies or substantial portions of the Software.
 *
 * THE SOFTWARE IS PROVIDED "AS IS", WITHOUT WARRANTY OF ANY KIND, EXPRESS OR
 * IMPLIED, INCLUDING BUT NOT LIMITED TO THE WARRANTIES OF MERCHANTABILITY,
 * FITNESS FOR A PARTICULAR PURPOSE AND NONINFRINGEMENT. IN NO EVENT SHALL THE
 * AUTHORS OR COPYRIGHT HOLDERS BE LIABLE FOR ANY CLAIM, DAMAGES OR OTHER
 * LIABILITY, WHETHER IN AN ACTION OF CONTRACT, TORT OR OTHERWISE, ARISING FROM,
 * OUT OF OR IN CONNECTION WITH THE SOFTWARE OR THE USE OR OTHER DEALINGS IN
 * THE SOFTWARE.
 */

/*
 * Description:
 *     the meta server's server_state, impl file
 *
 * Revision history:
 *     xxxx-xx-xx, author, first version
 *     2016-04-25, Weijie Sun(sunweijie at xiaomi.com), refactor
 */

#include <dsn/dist/fmt_logging.h>
#include <dsn/utility/factory_store.h>
#include <dsn/utility/string_conv.h>
#include <dsn/tool-api/task.h>
#include <dsn/tool-api/command_manager.h>
#include <dsn/tool-api/async_calls.h>
#include <sstream>
#include <cinttypes>
#include <string>
#include <boost/lexical_cast.hpp>

#include "server_state.h"
#include "server_load_balancer.h"
#include "dump_file.h"
#include "app_env_validator.h"
#include "meta_bulk_load_service.h"

using namespace dsn;

namespace dsn {
namespace replication {

static const char *lock_state = "lock";
static const char *unlock_state = "unlock";

server_state::server_state()
    : _meta_svc(nullptr),
      _add_secondary_enable_flow_control(false),
      _add_secondary_max_count_for_one_node(0),
      _cli_dump_handle(nullptr),
      _ctrl_add_secondary_enable_flow_control(nullptr),
      _ctrl_add_secondary_max_count_for_one_node(nullptr)
{
}

server_state::~server_state()
{
    _tracker.cancel_outstanding_tasks();
    if (_cli_dump_handle != nullptr) {
        dsn::command_manager::instance().deregister_command(_cli_dump_handle);
        _cli_dump_handle = nullptr;
    }
    if (_ctrl_add_secondary_enable_flow_control != nullptr) {
        dsn::command_manager::instance().deregister_command(
            _ctrl_add_secondary_enable_flow_control);
        _ctrl_add_secondary_enable_flow_control = nullptr;
    }
    if (_ctrl_add_secondary_max_count_for_one_node != nullptr) {
        dsn::command_manager::instance().deregister_command(
            _ctrl_add_secondary_max_count_for_one_node);
        _ctrl_add_secondary_max_count_for_one_node = nullptr;
    }
}

void server_state::register_cli_commands()
{
    _cli_dump_handle = dsn::command_manager::instance().register_command(
        {"meta.dump"},
        "dump: dump app_states of meta server to local file",
        "dump -t|--target target_file",
        [this](const std::vector<std::string> &args) {
            dsn::error_code err;
            if (args.size() != 2) {
                err = ERR_INVALID_PARAMETERS;
            } else {
                const char *target_file = nullptr;
                for (int i = 0; i < args.size(); i += 2) {
                    if (strcmp(args[i].c_str(), "-t") == 0 ||
                        strcmp(args[i].c_str(), "--target") == 0)
                        target_file = args[i + 1].c_str();
                }
                if (target_file == nullptr) {
                    err = ERR_INVALID_PARAMETERS;
                } else {
                    err = this->dump_from_remote_storage(target_file, false);
                }
            }
            return std::string(err.to_string());
        });
    dassert(_cli_dump_handle != nullptr, "register cli handler failed");

    _ctrl_add_secondary_enable_flow_control = dsn::command_manager::instance().register_command(
        {"meta.lb.add_secondary_enable_flow_control"},
        "lb.add_secondary_enable_flow_control <true|false>",
        "control whether enable add secondary flow control",
        [this](const std::vector<std::string> &args) {
            return remote_command_set_bool_flag(
                _add_secondary_enable_flow_control, "lb.add_secondary_enable_flow_control", args);
        });
    dassert(_ctrl_add_secondary_enable_flow_control, "register cli handler failed");

    _ctrl_add_secondary_max_count_for_one_node = dsn::command_manager::instance().register_command(
        {"meta.lb.add_secondary_max_count_for_one_node"},
        "lb.add_secondary_max_count_for_one_node [num | DEFAULT]",
        "control the max count to add secondary for one node",
        [this](const std::vector<std::string> &args) {
            std::string result("OK");
            if (args.empty()) {
                result = std::to_string(_add_secondary_max_count_for_one_node);
            } else {
                if (args[0] == "DEFAULT") {
                    _add_secondary_max_count_for_one_node =
                        _meta_svc->get_meta_options().add_secondary_max_count_for_one_node;
                } else {
                    int32_t v = 0;
                    if (!dsn::buf2int32(args[0], v) || v < 0) {
                        result = std::string("ERR: invalid arguments");
                    } else {
                        _add_secondary_max_count_for_one_node = v;
                    }
                }
            }
            return result;
        });
    dassert(_ctrl_add_secondary_max_count_for_one_node, "register cli handler failed");
}

void server_state::initialize(meta_service *meta_svc, const std::string &apps_root)
{
    _meta_svc = meta_svc;
    _apps_root = apps_root;
    _add_secondary_enable_flow_control =
        _meta_svc->get_meta_options().add_secondary_enable_flow_control;
    _add_secondary_max_count_for_one_node =
        _meta_svc->get_meta_options().add_secondary_max_count_for_one_node;

    _dead_partition_count.init_app_counter("eon.server_state",
                                           "dead_partition_count",
                                           COUNTER_TYPE_NUMBER,
                                           "current dead partition count");
    _unreadable_partition_count.init_app_counter("eon.server_state",
                                                 "unreadable_partition_count",
                                                 COUNTER_TYPE_NUMBER,
                                                 "current unreadable partition count");
    _unwritable_partition_count.init_app_counter("eon.server_state",
                                                 "unwritable_partition_count",
                                                 COUNTER_TYPE_NUMBER,
                                                 "current unwritable partition count");
    _writable_ill_partition_count.init_app_counter("eon.server_state",
                                                   "writable_ill_partition_count",
                                                   COUNTER_TYPE_NUMBER,
                                                   "current writable ill partition count");
    _healthy_partition_count.init_app_counter("eon.server_state",
                                              "healthy_partition_count",
                                              COUNTER_TYPE_NUMBER,
                                              "current healthy partition count");
    _recent_update_config_count.init_app_counter("eon.server_state",
                                                 "recent_update_config_count",
                                                 COUNTER_TYPE_VOLATILE_NUMBER,
                                                 "update configuration count in the recent period");
    _recent_partition_change_unwritable_count.init_app_counter(
        "eon.server_state",
        "recent_partition_change_unwritable_count",
        COUNTER_TYPE_VOLATILE_NUMBER,
        "partition change to unwritable count in the recent period");
    _recent_partition_change_writable_count.init_app_counter(
        "eon.server_state",
        "recent_partition_change_writable_count",
        COUNTER_TYPE_VOLATILE_NUMBER,
        "partition change to writable count in the recent period");
}

bool server_state::spin_wait_staging(int timeout_seconds)
{
    while ((timeout_seconds == -1 || timeout_seconds > 0)) {
        int c = 0;
        {
            zauto_read_lock l(_lock);
            c = count_staging_app();
        }
        if (c == 0) {
            return true;
        }
        ddebug("there are (%d) apps still in staging, just wait...", c);
        std::this_thread::sleep_for(std::chrono::seconds(1));
        if (timeout_seconds > 0) {
            --timeout_seconds;
        }
    }
    return false;
}

int server_state::count_staging_app()
{
    int ans = 0;
    for (const auto &app_kv : _all_apps) {
        if (app_kv.second->status == app_status::AS_CREATING ||
            app_kv.second->status == app_status::AS_DROPPING ||
            app_kv.second->status == app_status::AS_RECALLING)
            ++ans;
    }
    return ans;
}

void server_state::transition_staging_state(std::shared_ptr<app_state> &app)
{
#define send_response(meta, msg, response_data)                                                    \
    do {                                                                                           \
        if (msg != nullptr) {                                                                      \
            meta->reply_data(msg, response_data);                                                  \
            msg->release_ref();                                                                    \
            msg = nullptr;                                                                         \
        }                                                                                          \
    } while (0)

    app_status::type old_status = app->status;
    if (app->status == app_status::AS_CREATING) {
        app->status = app_status::AS_AVAILABLE;
        configuration_create_app_response resp;
        resp.err = dsn::ERR_OK;
        resp.appid = app->app_id;
        send_response(_meta_svc, app->helpers->pending_response, resp);
    } else if (app->status == app_status::AS_DROPPING) {
        app->status = app_status::AS_DROPPED;
        configuration_drop_app_response resp;
        resp.err = dsn::ERR_OK;
        send_response(_meta_svc, app->helpers->pending_response, resp);
    } else if (app->status == app_status::AS_RECALLING) {
        app->status = app_status::AS_AVAILABLE;
        configuration_recall_app_response resp;
        resp.err = dsn::ERR_OK;
        resp.info = *app;
        send_response(_meta_svc, app->helpers->pending_response, resp);
    } else {
        dassert(false,
                "app(%s) not in staging state(%s)",
                app->get_logname(),
                enum_to_string(app->status));
    }

    ddebug("app(%s) transfer from %s to %s",
           app->get_logname(),
           enum_to_string(old_status),
           enum_to_string(app->status));
#undef send_response
}

void server_state::process_one_partition(std::shared_ptr<app_state> &app)
{
    int ans = --app->helpers->partitions_in_progress;
    if (ans > 0) {
        dinfo("app(%s) in status %s, can't transfer to stable state as some partition is in "
              "progressing",
              app->get_logname(),
              enum_to_string(app->status));
        return;
    } else if (ans == 0) {
        transition_staging_state(app);
    } else {
        dassert(false, "partitions in progress(%d) shouldn't be negetive", ans);
    }
}

error_code server_state::dump_app_states(const char *local_path,
                                         const std::function<app_state *()> &iterator)
{
    std::shared_ptr<dump_file> file = dump_file::open_file(local_path, true);
    if (file == nullptr) {
        derror("open file failed, file(%s)", local_path);
        return ERR_FILE_OPERATION_FAILED;
    }

    file->append_buffer("binary", 6);
    app_state *app;
    while ((app = iterator()) != nullptr) {
        dassert(app->status == app_status::AS_AVAILABLE || app->status == app_status::AS_DROPPED,
                "invalid app status");
        binary_writer writer;
        dsn::marshall(writer, *app, DSF_THRIFT_BINARY);
        file->append_buffer(writer.get_buffer());
        for (const partition_configuration &pc : app->partitions) {
            binary_writer writer;
            dsn::marshall(writer, pc, DSF_THRIFT_BINARY);
            file->append_buffer(writer.get_buffer());
        }
    }
    return ERR_OK;
}

error_code server_state::dump_from_remote_storage(const char *local_path, bool sync_immediately)
{
    error_code ec;

    if (sync_immediately) {
        ec = sync_apps_from_remote_storage();
        if (ec == ERR_OBJECT_NOT_FOUND) {
            ddebug("remote storage is empty, just stop the dump");
            return ERR_OK;
        } else if (ec != ERR_OK) {
            derror("sync from remote storage failed, err(%s)", ec.to_string());
            return ec;
        } else {
            spin_wait_staging();
        }
        auto iter_begin = _all_apps.begin();
        auto iter_end = _all_apps.end();
        return dump_app_states(local_path, [&iter_begin, &iter_end]() -> app_state * {
            if (iter_begin == iter_end)
                return nullptr;
            app_state *result = iter_begin->second.get();
            ++iter_begin;
            return result;
        });
    } else {
        std::vector<app_state> snapshots;
        {
            zauto_read_lock l(_lock);
            if (count_staging_app() != 0) {
                ddebug("there are apps in staging, skip this dump");
                return ERR_INVALID_STATE;
            }
            snapshots.reserve(_all_apps.size());
            for (auto &app_pair : _all_apps)
                snapshots.push_back(*(app_pair.second));
        }
        auto iter_begin = snapshots.begin(), iter_end = snapshots.end();
        return dump_app_states(local_path, [&iter_begin, &iter_end]() -> app_state * {
            if (iter_begin == iter_end)
                return nullptr;
            app_state *result = &(*iter_begin);
            ++iter_begin;
            return result;
        });
    }
}

error_code server_state::restore_from_local_storage(const char *local_path)
{
    error_code ec;

    std::shared_ptr<dump_file> file = dump_file::open_file(local_path, false);
    if (file == nullptr) {
        derror("open file failed, file(%s)", local_path);
        return ERR_FILE_OPERATION_FAILED;
    }

    blob data;
    dassert(file->read_next_buffer(data) == 1, "read format header fail");
    _all_apps.clear();

    dassert(memcmp(data.data(), "binary", 6) == 0, "");
    while (true) {
        int ans = file->read_next_buffer(data);
        dassert(ans != -1, "read file failed");
        if (ans == 0) // file end
            break;

        app_info info;
        binary_reader reader(data);
        unmarshall(reader, info, DSF_THRIFT_BINARY);
        std::shared_ptr<app_state> app = app_state::create(info);
        _all_apps.emplace(app->app_id, app);

        for (unsigned int i = 0; i != app->partition_count; ++i) {
            ans = file->read_next_buffer(data);
            binary_reader reader(data);
            dassert(ans == 1, "unexpect read buffer, ret(%d)", ans);
            unmarshall(reader, app->partitions[i], DSF_THRIFT_BINARY);
            dassert(app->partitions[i].pid.get_partition_index() == i,
                    "uncorrect partition data, gpid(%d.%d), appname(%s)",
                    app->app_id,
                    i,
                    app->app_name.c_str());
        }
    }

    for (auto &iter : _all_apps) {
        if (iter.second->status == app_status::AS_AVAILABLE)
            iter.second->status = app_status::AS_CREATING;
        else {
            dassert(iter.second->status == app_status::AS_DROPPED,
                    "invalid app_status, status = %s",
                    enum_to_string(iter.second->status));
            iter.second->status = app_status::AS_DROPPING;
        }
    }
    ec = sync_apps_to_remote_storage();
    if (ec != ERR_OK) {
        _all_apps.clear();
        return ec;
    }
    return ERR_OK;
}

error_code server_state::initialize_default_apps()
{
    std::vector<const char *> sections;
    dsn_config_get_all_sections(sections);
    ddebug("start to do initialize");

    app_info default_app;
    for (int i = 0; i < sections.size(); i++) {
        if (strstr(sections[i], "meta_server.apps") == sections[i] ||
            strcmp(sections[i], "replication.app") == 0) {
            const char *s = sections[i];

            default_app.status = app_status::AS_CREATING;
            default_app.app_id = _all_apps.size() + 1;

            default_app.app_name = dsn_config_get_value_string(s, "app_name", "", "app name");
            if (default_app.app_name.length() == 0) {
                dwarn("'[%s] app_name' not specified, ignore this section", s);
                continue;
            }

            default_app.app_type = dsn_config_get_value_string(s, "app_type", "", "app type name");
            default_app.partition_count = (int)dsn_config_get_value_uint64(
                s, "partition_count", 1, "how many partitions the app should have");
            default_app.is_stateful =
                dsn_config_get_value_bool(s, "stateful", true, "whether this is a stateful app");
            default_app.max_replica_count = (int)dsn_config_get_value_uint64(
                s, "max_replica_count", 3, "max replica count in app");
            default_app.create_second = dsn_now_ms() / 1000;
            std::string envs_str = dsn_config_get_value_string(s, "envs", "", "app envs");
            bool parse = dsn::utils::parse_kv_map(envs_str.c_str(), default_app.envs, ',', '=');

            dassert(default_app.app_type.length() > 0, "'[%s] app_type' not specified", s);
            dassert(default_app.partition_count > 0, "'[%s] partition_count' should > 0", s);
            dassert(parse, "'[%s] envs' is invalid, envs = %s", s, envs_str.c_str());

            std::shared_ptr<app_state> app = app_state::create(default_app);
            _all_apps.emplace(app->app_id, app);
        }
    }

    error_code err = sync_apps_to_remote_storage();
    if (err != ERR_OK) {
        _all_apps.clear();
        return err;
    }
    return ERR_OK;
}

// caller should ensure all apps are in staging: creating, dropping
error_code server_state::sync_apps_to_remote_storage()
{
    _exist_apps.clear();
    for (auto &kv_pair : _all_apps) {
        if (kv_pair.second->status == app_status::AS_CREATING) {
            dassert(_exist_apps.find(kv_pair.second->app_name) == _exist_apps.end(),
                    "invalid app name, name = %s",
                    kv_pair.second->app_name.c_str());
            _exist_apps.emplace(kv_pair.second->app_name, kv_pair.second);
        }
    }

    // create cluster_root/apps node
    std::string &apps_path = _apps_root;
    error_code err;
    dist::meta_state_service *storage = _meta_svc->get_remote_storage();

    auto t = storage->create_node(apps_path,
                                  LPC_META_CALLBACK,
                                  [&err](error_code ec) { err = ec; },
                                  blob(lock_state, 0, strlen(lock_state)));
    t->wait();

    if (err != ERR_NODE_ALREADY_EXIST && err != ERR_OK) {
        derror("create root node /apps in meta store failed, err = %s", err.to_string());
        return err;
    } else {
        ddebug("set %s to lock state in remote storage", _apps_root.c_str());
    }

    err = ERR_OK;
    dsn::task_tracker tracker;
    for (auto &kv : _all_apps) {
        std::shared_ptr<app_state> &app = kv.second;
        std::string path = get_app_path(*app);

        dassert(app->status == app_status::AS_CREATING || app->status == app_status::AS_DROPPING,
                "invalid app status");
        blob value = app->to_json(app_status::AS_CREATING == app->status ? app_status::AS_AVAILABLE
                                                                         : app_status::AS_DROPPED);
        storage->create_node(path,
                             LPC_META_CALLBACK,
                             [&err, path](error_code ec) {
                                 if (ec != ERR_OK && ec != ERR_NODE_ALREADY_EXIST) {
                                     dwarn("create app node failed, path(%s) reason(%s)",
                                           path.c_str(),
                                           ec.to_string());
                                     err = ec;
                                 } else {
                                     ddebug("create app node %s ok", path.c_str());
                                 }
                             },
                             value,
                             &tracker);
    }
    tracker.wait_outstanding_tasks();

    if (err != ERR_OK) {
        _exist_apps.clear();
        return err;
    }
    for (auto &kv : _all_apps) {
        std::shared_ptr<app_state> &app = kv.second;
        for (unsigned int i = 0; i != app->partition_count; ++i) {
            task_ptr init_callback =
                tasking::create_task(LPC_META_STATE_HIGH, &tracker, [] {}, sStateHash);
            init_app_partition_node(app, i, init_callback);
        }
    }
    tracker.wait_outstanding_tasks();
    t = _meta_svc->get_remote_storage()->set_data(_apps_root,
                                                  blob(unlock_state, 0, strlen(unlock_state)),
                                                  LPC_META_STATE_HIGH,
                                                  [&err](dsn::error_code e) { err = e; });
    t->wait();
    if (dsn::ERR_OK == err) {
        ddebug("set %s to unlock state in remote storage", _apps_root.c_str());
        return err;
    } else {
        derror("set %s to unlock state in remote storage failed, reason(%s)",
               _apps_root.c_str(),
               err.to_string());
        return err;
    }
}

dsn::error_code server_state::sync_apps_from_remote_storage()
{
    dsn::error_code err;
    dsn::task_tracker tracker;

    dist::meta_state_service *storage = _meta_svc->get_remote_storage();
    auto sync_partition = [this, storage, &err, &tracker](
        std::shared_ptr<app_state> &app, int partition_id, const std::string &partition_path) {
        storage->get_data(
            partition_path,
            LPC_META_CALLBACK,
            [this, app, partition_id, partition_path, &err](error_code ec,
                                                            const blob &value) mutable {
                if (ec == ERR_OK) {
                    partition_configuration pc;
                    dsn::json::json_forwarder<partition_configuration>::decode(value, pc);

                    dassert(pc.pid.get_app_id() == app->app_id &&
                                pc.pid.get_partition_index() == partition_id,
                            "invalid partition config");
                    {
                        zauto_write_lock l(_lock);
                        app->partitions[partition_id] = pc;
                        for (const dsn::rpc_address &addr : pc.last_drops) {
                            app->helpers->contexts[partition_id].record_drop_history(addr);
                        }

                        if (app->status == app_status::AS_CREATING &&
                            (pc.partition_flags & pc_flags::dropped) != 0) {
                            recall_partition(app, partition_id);
                        } else if (app->status == app_status::AS_DROPPING &&
                                   (pc.partition_flags & pc_flags::dropped) == 0) {
                            drop_partition(app, partition_id);
                        } else
                            process_one_partition(app);
                        // check consistency between app bulk_loading flag and app bulk load dir
                        if (app->helpers->partitions_in_progress.load() == 0 &&
                            app->status == app_status::AS_AVAILABLE &&
                            _meta_svc->get_bulk_load_service()) {
                            _meta_svc->get_bulk_load_service()->check_app_bulk_load_states(
                                std::move(app), app->is_bulk_loading);
                        }
                    }
                } else if (ec == ERR_OBJECT_NOT_FOUND) {
                    int init_partition_count = app->init_partition_count > 0
                                                   ? app->init_partition_count
                                                   : app->partition_count;
                    if (partition_id < init_partition_count) {
                        dwarn_f(
                            "partition node {} not exist on remote storage, may half create before",
                            partition_path);
                        init_app_partition_node(app, partition_id, nullptr);
                    } else if (partition_id >= app->partition_count / 2) {
                        dwarn_f(
                            "partition node {} not exist on remote storage, may half split before",
                            partition_path);
                        zauto_write_lock l(_lock);
                        app->helpers->split_states.status[partition_id - app->partition_count / 2] =
                            split_status::SPLITTING;
                        app->helpers->split_states.splitting_count++;
                        app->partitions[partition_id].ballot = invalid_ballot;
                        app->partitions[partition_id].pid = gpid(app->app_id, partition_id);
                        process_one_partition(app);
                    }
                } else {
                    derror("get partition node failed, reason(%s)", ec.to_string());
                    err = ec;
                }
            },
            &tracker);
    };

    auto sync_app = [&](const std::string &app_path) {
        storage->get_data(
            app_path,
            LPC_META_CALLBACK,
            [this, app_path, &err, &sync_partition](error_code ec, const blob &value) {
                if (ec == ERR_OK) {
                    app_info info;
                    dassert(dsn::json::json_forwarder<app_info>::decode(value, info),
                            "invalid json data");
                    std::shared_ptr<app_state> app = app_state::create(info);
                    {
                        zauto_write_lock l(_lock);
                        _all_apps.emplace(app->app_id, app);
                        if (app->status == app_status::AS_AVAILABLE) {
                            app->status = app_status::AS_CREATING;
                            _exist_apps.emplace(app->app_name, app);
                        } else if (app->status == app_status::AS_DROPPED) {
                            app->status = app_status::AS_DROPPING;
                        } else {
                            dassert(false,
                                    "invalid status(%s) for app(%s) in remote storage",
                                    enum_to_string(app->status),
                                    app->get_logname());
                        }
                    }
                    app->helpers->split_states.splitting_count = 0;
                    for (int i = 0; i < app->partition_count; i++) {
                        std::string partition_path =
                            app_path + "/" + boost::lexical_cast<std::string>(i);
                        sync_partition(app, i, partition_path);
                    }
                } else {
                    derror("get app info from meta state service failed, path = %s, err = %s",
                           app_path.c_str(),
                           ec.to_string());
                    err = ec;
                }
            },
            &tracker);
    };

    _all_apps.clear();
    _exist_apps.clear();

    std::string transaction_state;
    storage
        ->get_data(_apps_root,
                   LPC_META_CALLBACK,
                   [&err, &transaction_state](error_code ec, const blob &value) {
                       err = ec;
                       if (ec == dsn::ERR_OK) {
                           transaction_state.assign(value.data(), value.length());
                       }
                   })
        ->wait();

    if (ERR_OBJECT_NOT_FOUND == err)
        return err;
    dassert(ERR_OK == err, "can't handle this error (%s)", err.to_string());
    dassert(transaction_state == std::string(unlock_state) || transaction_state.empty(),
            "invalid transaction state(%s)",
            transaction_state.c_str());

    storage->get_children(
        _apps_root,
        LPC_META_CALLBACK,
        [&](error_code ec, const std::vector<std::string> &apps) {
            if (ec == ERR_OK) {
                for (const auto &appid_str : apps) {
                    sync_app(_apps_root + "/" + appid_str);
                }
            } else {
                derror("get app list from meta state service failed, path = %s, err = %s",
                       _apps_root.c_str(),
                       ec.to_string());
                err = ec;
            }
        },
        &tracker);
    tracker.wait_outstanding_tasks();
    if (err == ERR_OK) {
        return _all_apps.empty() ? ERR_OBJECT_NOT_FOUND : ERR_OK;
    }
    return err;
}

void server_state::initialize_node_state()
{
    zauto_write_lock l(_lock);
    for (auto &app_pair : _all_apps) {
        app_state &app = *(app_pair.second);
        for (partition_configuration &pc : app.partitions) {
            if (!pc.primary.is_invalid()) {
                node_state *ns = get_node_state(_nodes, pc.primary, true);
                ns->put_partition(pc.pid, true);
            }
            for (auto &ep : pc.secondaries) {
                dassert(!ep.is_invalid(), "invalid secondary address, addr = %s", ep.to_string());
                node_state *ns = get_node_state(_nodes, ep, true);
                ns->put_partition(pc.pid, false);
            }
        }
    }
    for (auto &node : _nodes) {
        node.second.set_alive(true);
    }
    for (auto &app_pair : _all_apps) {
        app_state &app = *(app_pair.second);
        for (const partition_configuration &pc : app.partitions) {
            check_consistency(pc.pid);
        }
    }
}

error_code server_state::initialize_data_structure()
{
    error_code err = sync_apps_from_remote_storage();
    if (err == ERR_OBJECT_NOT_FOUND) {
        if (_meta_svc->get_meta_options().recover_from_replica_server) {
            return ERR_OBJECT_NOT_FOUND;
        } else {
            ddebug("can't find apps from remote storage, start to initialize default apps");
            err = initialize_default_apps();
        }
    } else if (err == ERR_OK) {
        if (_meta_svc->get_meta_options().recover_from_replica_server) {
            dassert(false,
                    "find apps from remote storage, but "
                    "[meta_server].recover_from_replica_server = true");
        } else {
            ddebug("sync apps from remote storage ok, get %d apps, init the node state accordingly",
                   _all_apps.size());
            initialize_node_state();
        }
    }
    return err;
}

void server_state::set_config_change_subscriber_for_test(config_change_subscriber subscriber)
{
    _config_change_subscriber = subscriber;
}

void server_state::set_replica_migration_subscriber_for_test(
    replica_migration_subscriber subscriber)
{
    _replica_migration_subscriber = subscriber;
}

// partition server => meta server
// this is done in meta_state_thread_pool
void server_state::on_config_sync(configuration_query_by_node_rpc rpc)
{
    configuration_query_by_node_response &response = rpc.response();
    const configuration_query_by_node_request &request = rpc.request();

    bool reject_this_request = false;
    response.__isset.gc_replicas = false;

    ddebug("got config sync request from %s, stored_replicas_count(%d)",
           request.node.to_string(),
           (int)request.stored_replicas.size());

    {
        zauto_read_lock l(_lock);

        // sync the partitions to the replica server
        node_state *ns = get_node_state(_nodes, request.node, false);
        if (ns == nullptr) {
            ddebug("node(%s) not found in meta server", request.node.to_string());
            response.err = ERR_OBJECT_NOT_FOUND;
        } else {
            response.err = ERR_OK;
            unsigned int i = 0;
            response.partitions.resize(ns->partition_count());
            ns->for_each_partition([&, this](const gpid &pid) {
                std::shared_ptr<app_state> app = get_app(pid.get_app_id());
                dassert(app != nullptr, "invalid app_id, app_id = %d", pid.get_app_id());

                config_context &cc = app->helpers->contexts[pid.get_partition_index()];
                // config sync need the newest data to keep the perfect FD,
                // so if the syncing config is related to the node, we may need to reject this
                // request
                if (cc.stage == config_status::pending_remote_sync) {
                    configuration_update_request *req = cc.pending_sync_request.get();
                    if (req == nullptr || req->node == request.node)
                        return false;
                }

                response.partitions[i].info = *app;
                response.partitions[i].config = app->partitions[pid.get_partition_index()];
                response.partitions[i].host_node = request.node;
                // set meta_split_status
                const split_state &app_split_states = app->helpers->split_states;
                if (app_split_states.splitting_count > 0) {
                    auto iter = app_split_states.status.find(pid.get_partition_index());
                    if (iter != app_split_states.status.end()) {
                        response.partitions[i].__set_meta_split_status(iter->second);
                    }
                }
                ++i;
                return true;
            });
            if (i < response.partitions.size()) {
                reject_this_request = true;
            }
        }

        // handle the stored replicas & the gc replicas
        if (!reject_this_request && request.__isset.stored_replicas) {
            if (ns != nullptr)
                ns->set_replicas_collect_flag(true);
            const std::vector<replica_info> &replicas = request.stored_replicas;
            meta_function_level::type level = _meta_svc->get_function_level();
            // if the node serve the replica on the meta server, then we ignore it
            // if the dropped servers on the meta servers are enough, we need to gc it
            // there are not enough dropped servers, we need to add it to dropped
            // the app is deleted but not expired, we need to ignore it
            // if the app is deleted and expired, we need to gc it
            for (const replica_info &rep : replicas) {
                dinfo("receive stored replica from %s, pid(%d.%d)",
                      request.node.to_string(),
                      rep.pid.get_app_id(),
                      rep.pid.get_partition_index());
                std::shared_ptr<app_state> app = get_app(rep.pid.get_app_id());
                if (app == nullptr || rep.pid.get_partition_index() >= app->partition_count) {
                    if (app != nullptr &&
                        rep.pid.get_partition_index() < app->partition_count * 2 &&
                        rep.status == partition_status::PS_ERROR) {
                        response.gc_replicas.push_back(rep);
                        dwarn_f("notify node({}) to gc replica({}) because it is useless partition "
                                "which is caused by cancel split",
                                request.node.to_string(),
                                rep.pid);
                    } else {
                        // app is not recognized or partition is not recognized
                        dassert(
                            false,
                            "gpid(%d.%d) on node(%s) is not exist on meta server, administrator "
                            "should check consistency of meta data",
                            rep.pid.get_app_id(),
                            rep.pid.get_partition_index(),
                            request.node.to_string());
                    }
                } else if (app->status == app_status::AS_DROPPED) {
                    if (app->expire_second == 0) {
                        ddebug("gpid(%d.%d) on node(%s) is of dropped table, but expire second is "
                               "not specified, do not delete it for safety reason",
                               rep.pid.get_app_id(),
                               rep.pid.get_partition_index(),
                               request.node.to_string());
                    } else if (has_seconds_expired(app->expire_second)) {
                        // can delete replica only when expire second is explicitely specified and
                        // expired.
                        if (level <= meta_function_level::fl_steady) {
                            ddebug("gpid(%d.%d) on node(%s) is of dropped and expired table, but "
                                   "current function level is %s, do not delete it for safety "
                                   "reason",
                                   rep.pid.get_app_id(),
                                   rep.pid.get_partition_index(),
                                   request.node.to_string(),
                                   _meta_function_level_VALUES_TO_NAMES.find(level)->second);
                        } else {
                            response.gc_replicas.push_back(rep);
                            dwarn("notify node(%s) to gc replica(%d.%d) coz the app is dropped and "
                                  "expired",
                                  request.node.to_string(),
                                  rep.pid.get_app_id(),
                                  rep.pid.get_partition_index());
                        }
                    }
                } else if (app->status == app_status::AS_AVAILABLE) {
                    bool is_useful_replica = _meta_svc->get_balancer()->collect_replica(
                        {&_all_apps, &_nodes}, request.node, rep);
                    if (!is_useful_replica) {
                        if (level <= meta_function_level::fl_steady) {
                            ddebug("gpid(%d.%d) on node(%s) is useless, but current function level "
                                   "is %s, do not delete it for safety reason",
                                   rep.pid.get_app_id(),
                                   rep.pid.get_partition_index(),
                                   request.node.to_string(),
                                   _meta_function_level_VALUES_TO_NAMES.find(level)->second);
                        } else {
                            response.gc_replicas.push_back(rep);
                            dwarn("notify node(%s) to gc replica(%d.%d) coz it is useless",
                                  request.node.to_string(),
                                  rep.pid.get_app_id(),
                                  rep.pid.get_partition_index());
                        }
                    }
                }
            }

            if (!response.gc_replicas.empty()) {
                response.__isset.gc_replicas = true;
            }
        }
    }

    if (reject_this_request) {
        response.err = ERR_BUSY;
        response.partitions.clear();
    }
<<<<<<< HEAD
    ddebug_f(
        "send config sync response to {}, err({}), partitions_count({}), gc_replicas_count({}), ",
        request.node.to_string(),
        response.err,
        response.partitions.size(),
        response.gc_replicas.size());
=======
    ddebug_f("send config sync response to {}, err({}), partitions_count({}), "
             "gc_replicas_count({})",
             request.node.to_string(),
             response.err,
             response.partitions.size(),
             response.gc_replicas.size());
>>>>>>> ab9520df
}

bool server_state::query_configuration_by_gpid(dsn::gpid id,
                                               /*out*/ partition_configuration &config)
{
    zauto_read_lock l(_lock);
    const partition_configuration *pc = get_config(_all_apps, id);
    if (pc != nullptr) {
        config = *pc;
        return true;
    }
    return false;
}

void server_state::query_configuration_by_index(
    const configuration_query_by_index_request &request,
    /*out*/ configuration_query_by_index_response &response)
{
    zauto_read_lock l(_lock);
    auto iter = _exist_apps.find(request.app_name.c_str());
    if (iter == _exist_apps.end()) {
        response.err = ERR_OBJECT_NOT_FOUND;
        return;
    }

    std::shared_ptr<app_state> &app = iter->second;
    if (app->status != app_status::AS_AVAILABLE) {
        derror("invalid status(%s) in exist app(%s), app_id(%d)",
               enum_to_string(app->status),
               (app->app_name).c_str(),
               app->app_id);

        switch (app->status) {
        case app_status::AS_CREATING:
        case app_status::AS_RECALLING:
            response.err = ERR_BUSY_CREATING;
            break;
        case app_status::AS_DROPPING:
            response.err = ERR_BUSY_DROPPING;
            break;
        default:
            response.err = ERR_UNKNOWN;
        }
        return;
    }

    response.err = ERR_OK;
    response.app_id = app->app_id;
    response.partition_count = app->partition_count;
    response.is_stateful = app->is_stateful;

    for (const int32_t &index : request.partition_indices) {
        if (index >= 0 && index < app->partitions.size())
            response.partitions.push_back(app->partitions[index]);
    }
    if (response.partitions.empty())
        response.partitions = app->partitions;
}

void server_state::init_app_partition_node(std::shared_ptr<app_state> &app,
                                           int pidx,
                                           task_ptr callback)
{
    auto on_create_app_partition = [this, pidx, app, callback](error_code ec) mutable {
        dinfo("create partition node: gpid(%d.%d), result: %s", app->app_id, pidx, ec.to_string());
        if (ERR_OK == ec || ERR_NODE_ALREADY_EXIST == ec) {
            {
                zauto_write_lock l(_lock);
                process_one_partition(app);
            }
            if (callback) {
                callback->enqueue();
            }
        } else if (ERR_TIMEOUT == ec) {
            dwarn("create partition node failed, gpid(%d.%d), retry later", app->app_id, pidx);
            // TODO: add parameter of the retry time interval in config file
            tasking::enqueue(
                LPC_META_STATE_HIGH,
                tracker(),
                std::bind(&server_state::init_app_partition_node, this, app, pidx, callback),
                0,
                std::chrono::milliseconds(1000));
        } else {
            dassert(false,
                    "we can't handle this error in init app partition nodes err(%s), gpid(%d.%d)",
                    ec.to_string(),
                    app->app_id,
                    pidx);
        }
    };

    std::string app_partition_path = get_partition_path(*app, pidx);
    dsn::blob value =
        dsn::json::json_forwarder<partition_configuration>::encode(app->partitions[pidx]);
    _meta_svc->get_remote_storage()->create_node(
        app_partition_path, LPC_META_STATE_HIGH, on_create_app_partition, value);
}

void server_state::do_app_create(std::shared_ptr<app_state> &app)
{
    auto on_create_app_root = [this, app](error_code ec) mutable {
        configuration_create_app_response resp;
        if (ERR_OK == ec || ERR_NODE_ALREADY_EXIST == ec) {
            dinfo("create app(%s) on storage service ok", app->get_logname());
            for (unsigned int i = 0; i != app->partition_count; ++i) {
                init_app_partition_node(app, i, nullptr);
            }
        } else if (ERR_TIMEOUT == ec) {
            dwarn("the storage service is not available currently, continue to create later");
            tasking::enqueue(LPC_META_STATE_HIGH,
                             tracker(),
                             std::bind(&server_state::do_app_create, this, app),
                             0,
                             std::chrono::seconds(1));
        } else {
            dassert(false, "we can't handle this right now, err(%s)", ec.to_string());
        }
    };

    std::string app_dir = get_app_path(*app);
    blob value = app->to_json(app_status::AS_AVAILABLE);
    _meta_svc->get_remote_storage()->create_node(
        app_dir, LPC_META_STATE_HIGH, on_create_app_root, value);
}

void server_state::create_app(dsn::message_ex *msg)
{
    configuration_create_app_request request;
    configuration_create_app_response response;
    std::shared_ptr<app_state> app;
    bool will_create_app = false;
    dsn::unmarshall(msg, request);

    ddebug("create app request, name(%s), type(%s), partition_count(%d), replica_count(%d)",
           request.app_name.c_str(),
           request.options.app_type.c_str(),
           request.options.partition_count,
           request.options.replica_count);

    auto option_match_check = [](const create_app_options &opt, const app_state &exist_app) {
        return opt.partition_count == exist_app.partition_count &&
               opt.app_type == exist_app.app_type && opt.envs == exist_app.envs &&
               opt.is_stateful == exist_app.is_stateful &&
               opt.replica_count == exist_app.max_replica_count;
    };

    if (request.options.partition_count <= 0 || request.options.replica_count <= 0) {
        response.err = ERR_INVALID_PARAMETERS;
        will_create_app = false;
    } else {
        zauto_write_lock l(_lock);
        app = get_app(request.app_name);
        if (nullptr != app) {
            switch (app->status) {
            case app_status::AS_AVAILABLE:
                if (!request.options.success_if_exist || !option_match_check(request.options, *app))
                    response.err = ERR_INVALID_PARAMETERS;
                else {
                    response.err = ERR_OK;
                    response.appid = app->app_id;
                }
                break;
            case app_status::AS_CREATING:
            case app_status::AS_RECALLING:
                response.err = ERR_BUSY_CREATING;
                break;
            case app_status::AS_DROPPING:
                response.err = ERR_BUSY_DROPPING;
                break;
            default:
                break;
            }
        } else {
            will_create_app = true;

            app_info info;
            info.app_id = next_app_id();
            info.app_name = request.app_name;
            info.app_type = request.options.app_type;
            info.envs = std::move(request.options.envs);
            info.is_stateful = request.options.is_stateful;
            info.max_replica_count = request.options.replica_count;
            info.partition_count = request.options.partition_count;
            info.status = app_status::AS_CREATING;
            info.init_partition_count = request.options.partition_count;
            info.create_second = dsn_now_ms() / 1000;

            app = app_state::create(info);
            app->helpers->pending_response = msg;
            app->helpers->partitions_in_progress.store(info.partition_count);

            _all_apps.emplace(app->app_id, app);
            _exist_apps.emplace(request.app_name, app);
        }
    }

    if (will_create_app) {
        do_app_create(app);
    } else {
        _meta_svc->reply_data(msg, response);
        msg->release_ref();
    }
}

void server_state::do_app_drop(std::shared_ptr<app_state> &app)
{
    auto after_mark_app_dropped = [this, app](error_code ec) mutable {
        if (ERR_OK == ec) {
            zauto_write_lock l(_lock);
            _exist_apps.erase(app->app_name);
            for (int i = 0; i < app->partition_count; ++i) {
                drop_partition(app, i);
            }
        } else if (ERR_TIMEOUT == ec) {
            dinfo("drop app(%s) prepare timeout, continue to drop later", app->get_logname());
            tasking::enqueue(LPC_META_STATE_HIGH,
                             tracker(),
                             std::bind(&server_state::do_app_drop, this, app),
                             0,
                             std::chrono::seconds(1));
        } else {
            dassert(false, "we can't handle this, error(%s)", ec.to_string());
        }
    };

    blob json_app = app->to_json(app_status::AS_DROPPED);
    std::string app_path = get_app_path(*app);
    _meta_svc->get_remote_storage()->set_data(
        app_path, json_app, LPC_META_STATE_HIGH, after_mark_app_dropped);
}

void server_state::drop_app(dsn::message_ex *msg)
{
    configuration_drop_app_request request;
    configuration_drop_app_response response;

    bool do_dropping = false;
    std::shared_ptr<app_state> app;
    dsn::unmarshall(msg, request);
    ddebug("drop app request, name(%s)", request.app_name.c_str());
    {
        zauto_write_lock l(_lock);
        app = get_app(request.app_name);
        if (nullptr == app) {
            response.err = request.options.success_if_not_exist ? ERR_OK : ERR_APP_NOT_EXIST;
        } else {
            switch (app->status) {
            case app_status::AS_AVAILABLE:
                do_dropping = true;
                app->status = app_status::AS_DROPPING;
                app->drop_second = dsn_now_ms() / 1000;
                if (request.options.__isset.reserve_seconds &&
                    request.options.reserve_seconds > 0) {
                    app->expire_second = app->drop_second + request.options.reserve_seconds;
                } else {
                    app->expire_second = app->drop_second +
                                         _meta_svc->get_meta_options().hold_seconds_for_dropped_app;
                }
                app->helpers->pending_response = msg;
                dassert(app->helpers->partitions_in_progress.load() == 0,
                        "partition_in_progress_cnt = %d",
                        app->helpers->partitions_in_progress.load());
                app->helpers->partitions_in_progress.store(app->partition_count);

                break;
            case app_status::AS_CREATING:
            case app_status::AS_RECALLING:
                response.err = ERR_BUSY_CREATING;
                break;
            case app_status::AS_DROPPING:
                response.err = ERR_BUSY_DROPPING;
                break;
            default:
                dassert(
                    false, "invalid app status, status = %s", ::dsn::enum_to_string(app->status));
                break;
            }
        }
    }
    if (do_dropping) {
        do_app_drop(app);
    } else {
        _meta_svc->reply_data(msg, response);
        msg->release_ref();
    }
}

void server_state::do_app_recall(std::shared_ptr<app_state> &app)
{
    auto after_recall_app = [this, app](dsn::error_code ec) mutable {
        zauto_write_lock l(_lock);
        for (int i = 0; i < app->partition_count; ++i) {
            recall_partition(app, i);
        }
    };

    std::string app_path = get_app_path(*app);
    blob value = app->to_json(app_status::AS_AVAILABLE);
    _meta_svc->get_remote_storage()->set_data(
        app_path, value, LPC_META_STATE_HIGH, after_recall_app);
}

void server_state::recall_app(dsn::message_ex *msg)
{
    configuration_recall_app_request request;
    configuration_recall_app_response response;
    std::shared_ptr<app_state> target_app;

    dsn::unmarshall(msg, request);
    ddebug("recall app request, app_id(%d)", request.app_id);

    bool do_recalling = false;
    {
        zauto_write_lock l(_lock);
        target_app = get_app(request.app_id);
        if (target_app == nullptr) {
            response.err = ERR_APP_NOT_EXIST;
        } else if (target_app->status != app_status::AS_DROPPED) {
            if (target_app->status == app_status::AS_CREATING ||
                target_app->status == app_status::AS_RECALLING)
                response.err = ERR_BUSY_CREATING;
            else if (target_app->status == app_status::AS_DROPPING)
                response.err = ERR_BUSY_DROPPING;
            else
                response.err = ERR_APP_EXIST;
        } else {
            if (has_seconds_expired(target_app->expire_second)) {
                response.err = ERR_APP_NOT_EXIST;
            } else {
                std::string &new_app_name =
                    (request.new_app_name == "") ? target_app->app_name : request.new_app_name;
                if (_exist_apps.find(new_app_name) != _exist_apps.end()) {
                    response.err = ERR_INVALID_PARAMETERS;
                } else {
                    do_recalling = true;
                    target_app->app_name = new_app_name;
                    target_app->status = app_status::AS_RECALLING;
                    dassert(target_app->helpers->partitions_in_progress.load() == 0,
                            "partition_in_progress_cnt = %d",
                            target_app->helpers->partitions_in_progress.load());
                    target_app->helpers->partitions_in_progress.store(target_app->partition_count);
                    target_app->helpers->pending_response = msg;

                    _exist_apps.emplace(target_app->app_name, target_app);
                }
            }
        }
    }

    if (!do_recalling) {
        _meta_svc->reply_data(msg, response);
        msg->release_ref();
        return;
    }
    do_app_recall(target_app);
}

void server_state::list_apps(const configuration_list_apps_request &request,
                             configuration_list_apps_response &response)
{
    dinfo("list app request, status(%d)", request.status);
    zauto_read_lock l(_lock);
    for (auto &kv : _all_apps) {
        app_state &app = *(kv.second);
        if (request.status == app_status::AS_INVALID || request.status == app.status) {
            response.infos.push_back(app);
        }
    }
    response.err = dsn::ERR_OK;
}

void server_state::send_proposal(rpc_address target, const configuration_update_request &proposal)
{
    ddebug("send proposal %s for gpid(%d.%d), ballot = %" PRId64 ", target = %s, node = %s",
           ::dsn::enum_to_string(proposal.type),
           proposal.config.pid.get_app_id(),
           proposal.config.pid.get_partition_index(),
           proposal.config.ballot,
           target.to_string(),
           proposal.node.to_string());
    dsn::message_ex *msg =
        dsn::message_ex::create_request(RPC_CONFIG_PROPOSAL, 0, proposal.config.pid.thread_hash());
    ::marshall(msg, proposal);
    _meta_svc->send_message(target, msg);
}

void server_state::send_proposal(const configuration_proposal_action &action,
                                 const partition_configuration &pc,
                                 const app_state &app)
{
    configuration_update_request request;
    request.info = app;
    request.type = action.type;
    request.node = action.node;
    request.config = pc;
    send_proposal(action.target, request);
}

void server_state::request_check(const partition_configuration &old,
                                 const configuration_update_request &request)
{
    const partition_configuration &new_config = request.config;

    switch (request.type) {
    case config_type::CT_ASSIGN_PRIMARY:
        dassert(old.primary != request.node,
                "%s VS %s",
                old.primary.to_string(),
                request.node.to_string());
        dassert(std::find(old.secondaries.begin(), old.secondaries.end(), request.node) ==
                    old.secondaries.end(),
                "");
        break;
    case config_type::CT_UPGRADE_TO_PRIMARY:
        dassert(old.primary != request.node,
                "%s VS %s",
                old.primary.to_string(),
                request.node.to_string());
        dassert(std::find(old.secondaries.begin(), old.secondaries.end(), request.node) !=
                    old.secondaries.end(),
                "");
        break;
    case config_type::CT_DOWNGRADE_TO_SECONDARY:
        dassert(old.primary == request.node,
                "%s VS %s",
                old.primary.to_string(),
                request.node.to_string());
        dassert(std::find(old.secondaries.begin(), old.secondaries.end(), request.node) ==
                    old.secondaries.end(),
                "");
        break;
    case config_type::CT_DOWNGRADE_TO_INACTIVE:
    case config_type::CT_REMOVE:
        dassert(old.primary == request.node ||
                    std::find(old.secondaries.begin(), old.secondaries.end(), request.node) !=
                        old.secondaries.end(),
                "");
        break;
    case config_type::CT_UPGRADE_TO_SECONDARY:
        dassert(old.primary != request.node,
                " %s VS %s",
                old.primary.to_string(),
                request.node.to_string());
        dassert(std::find(old.secondaries.begin(), old.secondaries.end(), request.node) ==
                    old.secondaries.end(),
                "");
        break;
    case config_type::CT_PRIMARY_FORCE_UPDATE_BALLOT:
        dassert(old.primary == new_config.primary,
                "%s VS %s",
                old.primary.to_string(),
                new_config.primary.to_string());
        dassert(old.secondaries == new_config.secondaries, "");
        break;
    default:
        break;
    }
}

void server_state::update_configuration_locally(
    app_state &app, std::shared_ptr<configuration_update_request> &config_request)
{
    dsn::gpid &gpid = config_request->config.pid;
    partition_configuration &old_cfg = app.partitions[gpid.get_partition_index()];
    partition_configuration &new_cfg = config_request->config;

    int min_2pc_count = _meta_svc->get_options().mutation_2pc_min_replica_count;
    health_status old_health_status = partition_health_status(old_cfg, min_2pc_count);
    health_status new_health_status = partition_health_status(new_cfg, min_2pc_count);

    if (app.is_stateful) {
        dassert(old_cfg.ballot == invalid_ballot || old_cfg.ballot + 1 == new_cfg.ballot,
                "invalid configuration update request, old ballot %" PRId64 ", new ballot %" PRId64
                "",
                old_cfg.ballot,
                new_cfg.ballot);

        node_state *ns = nullptr;
        if (config_request->type != config_type::CT_DROP_PARTITION) {
            ns = get_node_state(_nodes, config_request->node, false);
            dassert(ns != nullptr,
                    "invalid node address, address = %s",
                    config_request->node.to_string());
        }
#ifndef NDEBUG
        request_check(old_cfg, *config_request);
#endif
        switch (config_request->type) {
        case config_type::CT_ASSIGN_PRIMARY:
        case config_type::CT_UPGRADE_TO_PRIMARY:
            ns->put_partition(gpid, true);
            break;

        case config_type::CT_UPGRADE_TO_SECONDARY:
            ns->put_partition(gpid, false);
            break;

        case config_type::CT_DOWNGRADE_TO_SECONDARY:
            ns->remove_partition(gpid, true);
            break;

        case config_type::CT_DOWNGRADE_TO_INACTIVE:
        case config_type::CT_REMOVE:
            ns->remove_partition(gpid, false);
            break;
        // nothing to handle, the ballot will updated in below
        case config_type::CT_PRIMARY_FORCE_UPDATE_BALLOT:
            break;

        case config_type::CT_DROP_PARTITION:
            for (const rpc_address &node : new_cfg.last_drops) {
                ns = get_node_state(_nodes, node, false);
                if (ns != nullptr)
                    ns->remove_partition(gpid, false);
            }
            break;

        case config_type::CT_ADD_SECONDARY:
        case config_type::CT_ADD_SECONDARY_FOR_LB:
            dassert(false, "invalid execution work flow");
            break;
        case config_type::CT_REGISTER_CHILD: {
            ns->put_partition(gpid, true);
            for (auto &secondary : config_request->config.secondaries) {
                auto secondary_node = get_node_state(_nodes, secondary, false);
                secondary_node->put_partition(gpid, false);
            }
            break;
        }
        default:
            dassert(false, "");
            break;
        }
    } else {
        dassert(old_cfg.ballot == new_cfg.ballot,
                "invalid ballot, %" PRId64 " VS %" PRId64 "",
                old_cfg.ballot,
                new_cfg.ballot);

        new_cfg = old_cfg;
        partition_configuration_stateless pcs(new_cfg);
        if (config_request->type == config_type::type::CT_ADD_SECONDARY) {
            pcs.hosts().emplace_back(config_request->host_node);
            pcs.workers().emplace_back(config_request->node);
        } else {
            auto it =
                std::remove(pcs.hosts().begin(), pcs.hosts().end(), config_request->host_node);
            pcs.hosts().erase(it);

            it = std::remove(pcs.workers().begin(), pcs.workers().end(), config_request->node);
            pcs.workers().erase(it);
        }

        auto it = _nodes.find(config_request->host_node);
        dassert(it != _nodes.end(),
                "invalid node address, address = %s",
                config_request->host_node.to_string());
        if (config_type::CT_REMOVE == config_request->type) {
            it->second.remove_partition(gpid, false);
        } else {
            it->second.put_partition(gpid, false);
        }
    }

    // we assume config in config_request stores the proper new config
    // as we sync to remote storage according to it
    std::string old_config_str = boost::lexical_cast<std::string>(old_cfg);
    old_cfg = config_request->config;
    auto find_name = _config_type_VALUES_TO_NAMES.find(config_request->type);
    if (find_name != _config_type_VALUES_TO_NAMES.end()) {
        ddebug("meta update config ok: type(%s), old_config=%s, %s",
               find_name->second,
               old_config_str.c_str(),
               boost::lexical_cast<std::string>(*config_request).c_str());
    } else {
        ddebug("meta update config ok: type(%d), old_config=%s, %s",
               config_request->type,
               old_config_str.c_str(),
               boost::lexical_cast<std::string>(*config_request).c_str());
    }

#ifndef NDEBUG
    check_consistency(gpid);
#endif
    if (_config_change_subscriber) {
        _config_change_subscriber(_all_apps);
    }

    _recent_update_config_count->increment();
    if (old_health_status >= HS_WRITABLE_ILL && new_health_status < HS_WRITABLE_ILL) {
        _recent_partition_change_unwritable_count->increment();
    }
    if (old_health_status < HS_WRITABLE_ILL && new_health_status >= HS_WRITABLE_ILL) {
        _recent_partition_change_writable_count->increment();
    }
}

task_ptr server_state::update_configuration_on_remote(
    std::shared_ptr<configuration_update_request> &config_request)
{
    meta_function_level::type l = _meta_svc->get_function_level();
    if (l <= meta_function_level::fl_blind) {
        ddebug("ignore update configuration on remote due to level is %s",
               _meta_function_level_VALUES_TO_NAMES.find(l)->second);
        // NOTICE: pending_sync_task need to be reassigned
        return tasking::enqueue(
            LPC_META_STATE_HIGH,
            tracker(),
            [this, config_request]() mutable {
                std::shared_ptr<app_state> app = get_app(config_request->config.pid.get_app_id());
                config_context &cc =
                    app->helpers->contexts[config_request->config.pid.get_partition_index()];
                cc.pending_sync_task = update_configuration_on_remote(config_request);
            },
            0,
            std::chrono::seconds(1));
    }

    partition_configuration &pc = config_request->config;
    std::string storage_path = get_partition_path(pc.pid);

    blob json_config = dsn::json::json_forwarder<partition_configuration>::encode(pc);
    return _meta_svc->get_remote_storage()->set_data(
        storage_path,
        json_config,
        LPC_META_STATE_HIGH,
        std::bind(&server_state::on_update_configuration_on_remote_reply,
                  this,
                  std::placeholders::_1,
                  config_request),
        tracker());
}

void server_state::on_update_configuration_on_remote_reply(
    error_code ec, std::shared_ptr<configuration_update_request> &config_request)
{
    zauto_write_lock l(_lock);
    dsn::gpid &gpid = config_request->config.pid;
    std::shared_ptr<app_state> app = get_app(gpid.get_app_id());
    config_context &cc = app->helpers->contexts[gpid.get_partition_index()];

    // if multiple threads exist in the thread pool, the check may be failed
    dassert(app->status == app_status::AS_AVAILABLE || app->status == app_status::AS_DROPPING,
            "if app removed, this task should be cancelled");
    if (ec == ERR_TIMEOUT) {
        cc.pending_sync_task =
            tasking::enqueue(LPC_META_STATE_HIGH,
                             tracker(),
                             [this, config_request, &cc]() mutable {
                                 cc.pending_sync_task =
                                     update_configuration_on_remote(config_request);
                             },
                             0,
                             std::chrono::seconds(1));
    } else if (ec == ERR_OK) {
        update_configuration_locally(*app, config_request);
        cc.pending_sync_task = nullptr;
        cc.pending_sync_request.reset();
        cc.stage = config_status::not_pending;
        if (cc.msg) {
            configuration_update_response resp;
            resp.err = ERR_OK;
            resp.config = config_request->config;
            _meta_svc->reply_data(cc.msg, resp);
            cc.msg->release_ref();
            cc.msg = nullptr;
        }
        _meta_svc->get_balancer()->reconfig({&_all_apps, &_nodes}, *config_request);
        if (config_request->type == config_type::CT_DROP_PARTITION) {
            process_one_partition(app);
        } else {
            configuration_proposal_action action;
            _meta_svc->get_balancer()->cure({&_all_apps, &_nodes}, gpid, action);
            if (action.type != config_type::CT_INVALID) {
                if (_add_secondary_enable_flow_control &&
                    (action.type == config_type::CT_ADD_SECONDARY ||
                     action.type == config_type::CT_ADD_SECONDARY_FOR_LB)) {
                    // ignore adding secondary if add_secondary_enable_flow_control = true
                } else {
                    config_request->type = action.type;
                    config_request->node = action.node;
                    config_request->info = *app;
                    send_proposal(action.target, *config_request);
                }
            }
        }
    } else if (ec == ERR_OBJECT_NOT_FOUND) { // child partition has not been registered, but drop
                                             // app is called
        dassert(config_request->type == config_type::CT_DROP_PARTITION,
                "invalid type %s",
                _config_type_VALUES_TO_NAMES.find(config_request->type)->second);
        cc.pending_sync_task = nullptr;
        cc.pending_sync_request.reset();
        cc.stage = config_status::not_pending;
        if (cc.msg) {
            configuration_update_response resp;
            resp.err = ERR_OK;
            resp.config = config_request->config;
            _meta_svc->reply_data(cc.msg, resp);
            cc.msg->release_ref();
            cc.msg = nullptr;
        }
        process_one_partition(app);
    } else {
        dassert(false, "we can't handle this right now, err = %s", ec.to_string());
    }
}

void server_state::recall_partition(std::shared_ptr<app_state> &app, int pidx)
{
    auto on_recall_partition = [this, app, pidx](dsn::error_code error) mutable {
        if (error == dsn::ERR_OK) {
            zauto_write_lock l(_lock);
            app->partitions[pidx].partition_flags &= (~pc_flags::dropped);
            process_one_partition(app);
        } else if (error == dsn::ERR_TIMEOUT) {
            tasking::enqueue(LPC_META_STATE_HIGH,
                             tracker(),
                             std::bind(&server_state::recall_partition, this, app, pidx),
                             server_state::sStateHash,
                             std::chrono::seconds(1));
        } else {
            dassert(false, "unable to handle this(%s) right now", error.to_string());
        }
    };

    partition_configuration &pc = app->partitions[pidx];
    dassert((pc.partition_flags & pc_flags::dropped), "");

    pc.partition_flags = 0;
    blob json_partition = dsn::json::json_forwarder<partition_configuration>::encode(pc);
    std::string partition_path = get_partition_path(pc.pid);
    _meta_svc->get_remote_storage()->set_data(
        partition_path, json_partition, LPC_META_STATE_HIGH, on_recall_partition);
}

void server_state::drop_partition(std::shared_ptr<app_state> &app, int pidx)
{
    partition_configuration &pc = app->partitions[pidx];
    config_context &cc = app->helpers->contexts[pidx];

    std::shared_ptr<configuration_update_request> req =
        std::make_shared<configuration_update_request>();
    configuration_update_request &request = *req;

    request.info = *app;
    request.type = config_type::CT_DROP_PARTITION;
    request.node = pc.primary;

    request.config = pc;
    for (auto &node : pc.secondaries) {
        maintain_drops(request.config.last_drops, node, request.type);
    }
    if (!pc.primary.is_invalid()) {
        maintain_drops(request.config.last_drops, pc.primary, request.type);
    }
    request.config.primary.set_invalid();
    request.config.secondaries.clear();

    dassert((pc.partition_flags & pc_flags::dropped) == 0, "");
    request.config.partition_flags |= pc_flags::dropped;

    // NOTICE this mis-understanding: if a old state is DDD, we may not need to udpate the ballot.
    // Actually it is necessary. Coz we may send a proposal due to the old DDD state
    // and laterly a update_config may arrive.
    // An updated ballot annouces a previous state is INVALID and all actions taken
    // due to the old one should be staled
    request.config.ballot++;

    if (config_status::pending_remote_sync == cc.stage) {
        dwarn("gpid(%d.%d) is syncing another request with remote, cancel it due to partition is "
              "dropped",
              app->app_id,
              pidx);
        cc.cancel_sync();
    }
    cc.stage = config_status::pending_remote_sync;
    cc.pending_sync_request = req;
    cc.msg = nullptr;

    cc.pending_sync_task = update_configuration_on_remote(req);
}

void server_state::downgrade_primary_to_inactive(std::shared_ptr<app_state> &app, int pidx)
{
    partition_configuration &pc = app->partitions[pidx];
    config_context &cc = app->helpers->contexts[pidx];

    if (config_status::pending_remote_sync == cc.stage) {
        if (cc.pending_sync_request->type == config_type::CT_DROP_PARTITION) {
            dassert(app->status == app_status::AS_DROPPING,
                    "app(%s) not in dropping state (%s)",
                    app->get_logname(),
                    enum_to_string(app->status));
            dwarn("stop downgrade primary as the partitions(%d.%d) is dropping", app->app_id, pidx);
            return;
        } else {
            dwarn("gpid(%d.%d) is syncing another request with remote, cancel it due to the "
                  "primary(%s) is down",
                  pc.pid.get_app_id(),
                  pc.pid.get_partition_index(),
                  pc.primary.to_string());
            cc.cancel_sync();
        }
    }

    std::shared_ptr<configuration_update_request> req =
        std::make_shared<configuration_update_request>();
    configuration_update_request &request = *req;
    request.info = *app;
    request.config = pc;
    request.type = config_type::CT_DOWNGRADE_TO_INACTIVE;
    request.node = pc.primary;
    request.config.ballot++;
    request.config.primary.set_invalid();
    maintain_drops(request.config.last_drops, pc.primary, request.type);

    cc.stage = config_status::pending_remote_sync;
    cc.pending_sync_request = req;
    cc.msg = nullptr;

    cc.pending_sync_task = update_configuration_on_remote(req);
}

void server_state::downgrade_secondary_to_inactive(std::shared_ptr<app_state> &app,
                                                   int pidx,
                                                   const rpc_address &node)
{
    partition_configuration &pc = app->partitions[pidx];
    config_context &cc = app->helpers->contexts[pidx];

    dassert(!pc.primary.is_invalid(), "this shouldn't be called if the primary is invalid");
    if (config_status::pending_remote_sync != cc.stage) {
        configuration_update_request request;
        request.info = *app;
        request.config = pc;
        request.type = config_type::CT_DOWNGRADE_TO_INACTIVE;
        request.node = node;
        send_proposal(pc.primary, request);
    } else {
        ddebug("gpid(%d.%d) is syncing with remote storage, ignore the remove seconary(%s)",
               app->app_id,
               pidx,
               node.to_string());
    }
}

void server_state::downgrade_stateless_nodes(std::shared_ptr<app_state> &app,
                                             int pidx,
                                             const rpc_address &address)
{
    std::shared_ptr<configuration_update_request> req =
        std::make_shared<configuration_update_request>();
    req->info = *app;
    req->type = config_type::CT_REMOVE;
    req->host_node = address;
    req->node.set_invalid();
    req->config = app->partitions[pidx];

    config_context &cc = app->helpers->contexts[pidx];
    partition_configuration &pc = req->config;

    unsigned i = 0;
    for (; i < pc.secondaries.size(); ++i) {
        if (pc.secondaries[i] == address) {
            req->node = pc.last_drops[i];
            break;
        }
    }
    dassert(!req->node.is_invalid(), "invalid node address, address = %s", req->node.to_string());
    // remove host_node & node from secondaries/last_drops, as it will be sync to remote storage
    for (++i; i < pc.secondaries.size(); ++i) {
        pc.secondaries[i - 1] = pc.secondaries[i];
        pc.last_drops[i - 1] = pc.last_drops[i];
    }
    pc.secondaries.pop_back();
    pc.last_drops.pop_back();

    if (config_status::pending_remote_sync == cc.stage) {
        dwarn("gpid(%d.%d) is syncing another request with remote, cancel it due to meta is "
              "removing host(%s) worker(%s)",
              pc.pid.get_app_id(),
              pc.pid.get_partition_index(),
              req->host_node.to_string(),
              req->node.to_string());
        cc.cancel_sync();
    }
    cc.stage = config_status::pending_remote_sync;
    cc.pending_sync_request = req;
    cc.msg = nullptr;

    cc.pending_sync_task = update_configuration_on_remote(req);
}

void server_state::on_update_configuration(
    std::shared_ptr<configuration_update_request> &cfg_request, dsn::message_ex *msg)
{
    zauto_write_lock l(_lock);
    dsn::gpid &gpid = cfg_request->config.pid;
    std::shared_ptr<app_state> app = get_app(gpid.get_app_id());
    partition_configuration &pc = app->partitions[gpid.get_partition_index()];
    config_context &cc = app->helpers->contexts[gpid.get_partition_index()];
    configuration_update_response response;
    response.err = ERR_IO_PENDING;

    dassert(app != nullptr, "get get app for app id(%d)", gpid.get_app_id());
    dassert(app->is_stateful, "don't support stateless apps currently, id(%d)", gpid.get_app_id());
    auto find_name = _config_type_VALUES_TO_NAMES.find(cfg_request->type);
    if (find_name != _config_type_VALUES_TO_NAMES.end()) {
        ddebug("recv update config request: type(%s), %s",
               find_name->second,
               boost::lexical_cast<std::string>(*cfg_request).c_str());
    } else {
        ddebug("recv update config request: type(%d), %s",
               cfg_request->type,
               boost::lexical_cast<std::string>(*cfg_request).c_str());
    }

    if (is_partition_config_equal(pc, cfg_request->config)) {
        ddebug("duplicated update request for gpid(%d.%d), ballot: %" PRId64 "",
               gpid.get_app_id(),
               gpid.get_partition_index(),
               pc.ballot);
        response.err = ERR_OK;
        //
        // NOTICE:
        //    if a replica server resend a update-request,
        //    the meta has update the last_drops, and we should reply with new last_drops
        //
        response.config = pc;
    } else if (pc.ballot + 1 != cfg_request->config.ballot) {
        ddebug("update configuration for gpid(%d.%d) reject coz ballot not match, request ballot: "
               "%" PRId64 ", meta ballot: %" PRId64 "",
               gpid.get_app_id(),
               gpid.get_partition_index(),
               cfg_request->config.ballot,
               pc.ballot);
        response.err = ERR_INVALID_VERSION;
        response.config = pc;
    } else if (config_status::pending_remote_sync == cc.stage) {
        ddebug("another request is syncing with remote storage, ignore current request, "
               "gpid(%d.%d), request ballot(%" PRId64 ")",
               gpid.get_app_id(),
               gpid.get_partition_index(),
               cfg_request->config.ballot);
        // we don't reply the replica server, expect it to retry
        msg->release_ref();
        return;
    } else {
        maintain_drops(cfg_request->config.last_drops, cfg_request->node, cfg_request->type);
    }

    if (response.err != ERR_IO_PENDING) {
        _meta_svc->reply_data(msg, response);
        msg->release_ref();
    } else {
        dassert(config_status::not_pending == cc.stage ||
                    config_status::pending_proposal == cc.stage,
                "invalid config status, cc.stage = %s",
                enum_to_string(cc.stage));
        cc.stage = config_status::pending_remote_sync;
        cc.pending_sync_request = cfg_request;
        cc.msg = msg;
        cc.pending_sync_task = update_configuration_on_remote(cfg_request);
    }
}

void server_state::on_partition_node_dead(std::shared_ptr<app_state> &app,
                                          int pidx,
                                          const dsn::rpc_address &address)
{
    partition_configuration &pc = app->partitions[pidx];
    if (app->is_stateful) {
        if (is_primary(pc, address))
            downgrade_primary_to_inactive(app, pidx);
        else if (is_secondary(pc, address)) {
            if (!pc.primary.is_invalid())
                downgrade_secondary_to_inactive(app, pidx, address);
            else if (is_secondary(pc, address)) {
                ddebug("gpid(%d.%d): secondary(%s) is down, ignored it due to no primary for this "
                       "partition available",
                       pc.pid.get_app_id(),
                       pc.pid.get_partition_index(),
                       address.to_string());
            } else {
                dassert(false,
                        "no primary/secondary on this node, node address = %s",
                        address.to_string());
            }
        }
    } else {
        downgrade_stateless_nodes(app, pidx, address);
    }
}

void server_state::on_change_node_state(rpc_address node, bool is_alive)
{
    dinfo("change node(%s) state to %s", node.to_string(), is_alive ? "alive" : "dead");
    zauto_write_lock l(_lock);
    if (!is_alive) {
        auto iter = _nodes.find(node);
        if (iter == _nodes.end()) {
            ddebug("node(%s) doesn't exist in the node state, just ignore", node.to_string());
        } else {
            node_state &ns = iter->second;
            ns.set_alive(false);
            ns.set_replicas_collect_flag(false);
            ns.for_each_partition([&, this](const dsn::gpid &pid) {
                std::shared_ptr<app_state> app = get_app(pid.get_app_id());
                dassert(app != nullptr && app->status != app_status::AS_DROPPED,
                        "invalid app, app_id = %d",
                        pid.get_app_id());
                on_partition_node_dead(app, pid.get_partition_index(), node);
                return true;
            });
        }
    } else {
        get_node_state(_nodes, node, true)->set_alive(true);
    }
}

void server_state::on_propose_balancer(const configuration_balancer_request &request,
                                       configuration_balancer_response &response)
{
    zauto_write_lock l(_lock);
    std::shared_ptr<app_state> app = get_app(request.gpid.get_app_id());
    if (app == nullptr || app->status != app_status::AS_AVAILABLE ||
        request.gpid.get_partition_index() < 0 ||
        request.gpid.get_partition_index() >= app->partition_count)
        response.err = ERR_INVALID_PARAMETERS;
    else {
        if (request.force) {
            partition_configuration &pc = *get_config(_all_apps, request.gpid);
            for (const configuration_proposal_action &act : request.action_list) {
                send_proposal(act, pc, *app);
            }
            response.err = ERR_OK;
        } else {
            _meta_svc->get_balancer()->register_proposals({&_all_apps, &_nodes}, request, response);
        }
    }
}

error_code
server_state::construct_apps(const std::vector<query_app_info_response> &query_app_responses,
                             const std::vector<dsn::rpc_address> &replica_nodes,
                             std::string &hint_message)
{
    int max_app_id = 0;
    for (unsigned int i = 0; i < query_app_responses.size(); ++i) {
        query_app_info_response query_resp = query_app_responses[i];
        if (query_resp.err != dsn::ERR_OK)
            continue;

        for (const app_info &info : query_resp.apps) {
            dassert(info.app_id >= 1, "invalid app_id, app_id = %d", info.app_id);
            auto iter = _all_apps.find(info.app_id);
            if (iter == _all_apps.end()) {
                std::shared_ptr<app_state> app = app_state::create(info);
                ddebug("create app info from (%s) for id(%d): %s",
                       replica_nodes[i].to_string(),
                       info.app_id,
                       boost::lexical_cast<std::string>(info).c_str());
                _all_apps.emplace(app->app_id, app);
                max_app_id = std::max(app->app_id, max_app_id);
            } else {
                app_info *old_info = iter->second.get();
                // all info in all replica servers should be the same
                // coz the app info is only initialized when the replica is
                // created, and it will NEVER change even if the app is dropped/recalled...
                if (info != *old_info) // app_info::operator !=
                {
                    dassert(false,
                            "conflict app info from (%s) for id(%d): new_info(%s), old_info(%s)",
                            replica_nodes[i].to_string(),
                            info.app_id,
                            boost::lexical_cast<std::string>(info).c_str(),
                            boost::lexical_cast<std::string>(*old_info).c_str());
                }
            }
        }
    }

    // create placeholder for dropped table
    for (int app_id = 1; app_id <= max_app_id; ++app_id) {
        auto iter = _all_apps.find(app_id);
        if (iter == _all_apps.end()) {
            app_info dropped_holder;
            dropped_holder.app_id = app_id;
            dropped_holder.app_name = "__drop_holder__" + boost::lexical_cast<std::string>(app_id);
            dropped_holder.app_type = "pegasus";
            dropped_holder.is_stateful = true;
            dropped_holder.max_replica_count = 3;
            // in remote-storage-interaction module,
            // we assume there is at least one partition
            dropped_holder.partition_count = 1;
            dropped_holder.status = app_status::AS_DROPPING;
            dropped_holder.expire_second = dsn_now_ms() / 1000;

            _all_apps.emplace(app_id, app_state::create(dropped_holder));
        } else {
            app_info *app_info = iter->second.get();
            app_info->status = (app_status::AS_AVAILABLE == app_info->status)
                                   ? app_status::AS_CREATING
                                   : app_status::AS_DROPPING;
        }
    }

    // check conflict table name
    std::map<std::string, int32_t> checked_names;
    for (int app_id = max_app_id; app_id >= 1; --app_id) {
        dassert(_all_apps.find(app_id) != _all_apps.end(), "invalid app_id, app_id = %d", app_id);
        std::shared_ptr<app_state> &app = _all_apps[app_id];
        std::string old_name = app->app_name;
        while (checked_names.find(app->app_name) != checked_names.end()) {
            app->app_name = app->app_name + "__" + boost::lexical_cast<std::string>(app_id);
        }
        if (app->app_name != old_name) {
            dwarn("app(%d)'s old name(%s) is conflict with others, rename it to (%s)",
                  app_id,
                  old_name.c_str(),
                  app->app_name.c_str());
            std::ostringstream oss;
            oss << "WARNING: app(" << app_id << ")'s old name(" << old_name
                << ") is conflict with others, rename it to (" << app->app_name << ")" << std::endl;
            hint_message += oss.str();
        }
        checked_names.emplace(app->app_name, app_id);
    }

    ddebug("construct apps done, max_app_id = %d", max_app_id);

    return dsn::ERR_OK;
}

error_code server_state::construct_partitions(
    const std::vector<query_replica_info_response> &query_replica_responses,
    const std::vector<dsn::rpc_address> &replica_nodes,
    bool skip_lost_partitions,
    std::string &hint_message)
{
    for (unsigned int i = 0; i < query_replica_responses.size(); ++i) {
        query_replica_info_response query_resp = query_replica_responses[i];
        if (query_resp.err != dsn::ERR_OK)
            continue;

        for (replica_info &r : query_resp.replicas) {
            dassert(_all_apps.find(r.pid.get_app_id()) != _all_apps.end(), "");
            bool is_accepted = _meta_svc->get_balancer()->collect_replica(
                {&_all_apps, &_nodes}, replica_nodes[i], r);
            if (is_accepted) {
                ddebug("accept replica(%s) from node(%s)",
                       boost::lexical_cast<std::string>(r).c_str(),
                       replica_nodes[i].to_string());
            } else {
                ddebug("ignore replica(%s) from node(%s)",
                       boost::lexical_cast<std::string>(r).c_str(),
                       replica_nodes[i].to_string());
            }
        }
    }

    int succeed_count = 0;
    int failed_count = 0;
    for (auto &app_kv : _all_apps) {
        std::shared_ptr<app_state> &app = app_kv.second;
        dassert(app->status == app_status::AS_CREATING || app->status == app_status::AS_DROPPING,
                "invalid app status, status = %s",
                enum_to_string(app->status));
        if (app->status == app_status::AS_DROPPING) {
            ddebug("ignore constructing partitions for dropping app(%d)", app->app_id);
        } else {
            for (partition_configuration &pc : app->partitions) {
                bool is_succeed = _meta_svc->get_balancer()->construct_replica(
                    {&_all_apps, &_nodes}, pc.pid, app->max_replica_count);
                if (is_succeed) {
                    ddebug("construct partition(%d.%d) succeed: %s",
                           app->app_id,
                           pc.pid.get_partition_index(),
                           boost::lexical_cast<std::string>(pc).c_str());
                    if (pc.last_drops.size() + 1 < pc.max_replica_count) {
                        std::ostringstream oss;
                        oss << "WARNING: partition(" << app->app_id << "."
                            << pc.pid.get_partition_index() << ") only collects "
                            << (pc.last_drops.size() + 1) << "/" << pc.max_replica_count
                            << " of replicas, may lost data" << std::endl;
                        hint_message += oss.str();
                    }
                    succeed_count++;
                } else {
                    dwarn("construct partition(%d.%d) failed",
                          app->app_id,
                          pc.pid.get_partition_index());
                    std::ostringstream oss;
                    if (skip_lost_partitions) {
                        oss << "WARNING: partition(" << app->app_id << "."
                            << pc.pid.get_partition_index() << ") has no replica collected, force "
                                                               "recover the lost partition to empty"
                            << std::endl;
                    } else {
                        oss << "ERROR: partition(" << app->app_id << "."
                            << pc.pid.get_partition_index()
                            << ") has no replica collected, you can force recover it by set "
                               "skip_lost_partitions option"
                            << std::endl;
                    }
                    hint_message += oss.str();
                    failed_count++;
                }
            }
        }
    }

    ddebug("construct partition done, succeed_count = %d, failed_count = %d, skip_lost_partitions "
           "= %s",
           succeed_count,
           failed_count,
           (skip_lost_partitions ? "true" : "false"));

    if (failed_count > 0 && !skip_lost_partitions) {
        return dsn::ERR_TRY_AGAIN;
    } else {
        return dsn::ERR_OK;
    }
}

dsn::error_code
server_state::sync_apps_from_replica_nodes(const std::vector<dsn::rpc_address> &replica_nodes,
                                           bool skip_bad_nodes,
                                           bool skip_lost_partitions,
                                           std::string &hint_message)
{
    int n_replicas = replica_nodes.size();
    std::vector<query_app_info_response> query_app_responses(n_replicas);
    std::vector<query_replica_info_response> query_replica_responses(n_replicas);
    std::vector<dsn::error_code> query_app_errors(n_replicas);
    std::vector<dsn::error_code> query_replica_errors(n_replicas);

    dsn::task_tracker tracker;
    for (int i = 0; i < n_replicas; ++i) {
        ddebug("send query app and replica request to node(%s)", replica_nodes[i].to_string());

        query_app_info_request app_query;
        app_query.meta_server = dsn_primary_address();

        rpc::call(replica_nodes[i],
                  RPC_QUERY_APP_INFO,
                  app_query,
                  &tracker,
                  [i, &replica_nodes, &query_app_errors, &query_app_responses](
                      dsn::error_code err, query_app_info_response &&resp) mutable {
                      ddebug("received query app response from node(%s), err(%s), apps_count(%d)",
                             replica_nodes[i].to_string(),
                             err.to_string(),
                             (int)resp.apps.size());
                      query_app_errors[i] = err;
                      if (err == dsn::ERR_OK) {
                          query_app_responses[i] = std::move(resp);
                      }
                  });

        query_replica_info_request replica_query;
        replica_query.node = replica_nodes[i];
        rpc::call(
            replica_nodes[i],
            RPC_QUERY_REPLICA_INFO,
            replica_query,
            &tracker,
            [i, &replica_nodes, &query_replica_errors, &query_replica_responses](
                dsn::error_code err, query_replica_info_response &&resp) mutable {
                ddebug("received query replica response from node(%s), err(%s), replicas_count(%d)",
                       replica_nodes[i].to_string(),
                       err.to_string(),
                       (int)resp.replicas.size());
                query_replica_errors[i] = err;
                if (err == dsn::ERR_OK) {
                    query_replica_responses[i] = std::move(resp);
                }
            });
    }

    tracker.wait_outstanding_tasks();
    int failed_count = 0;
    int succeed_count = 0;
    for (int i = 0; i < n_replicas; ++i) {
        error_code err = dsn::ERR_OK;
        if (query_app_errors[i] != dsn::ERR_OK) {
            dwarn("query app info from node(%s) failed, reason: %s",
                  replica_nodes[i].to_string(),
                  query_app_errors[i].to_string());
            err = query_app_errors[i];
        }
        if (query_replica_errors[i] != dsn::ERR_OK) {
            dwarn("query replica info from node(%s) failed, reason: %s",
                  replica_nodes[i].to_string(),
                  query_replica_errors[i].to_string());
            err = query_replica_errors[i];
        }
        if (err != dsn::ERR_OK) {
            failed_count++;
            query_app_errors[i] = err;
            query_replica_errors[i] = err;
            std::ostringstream oss;
            if (skip_bad_nodes) {
                oss << "WARNING: collect app and replica info from node("
                    << replica_nodes[i].to_string() << ") failed with err(" << err.to_string()
                    << "), skip the bad node" << std::endl;
            } else {
                oss << "ERROR: collect app and replica info from node("
                    << replica_nodes[i].to_string() << ") failed with err(" << err.to_string()
                    << "), you can skip it by set skip_bad_nodes option" << std::endl;
            }
            hint_message += oss.str();
        } else {
            succeed_count++;
        }
    }

    ddebug("sync apps and replicas from replica nodes done, succeed_count = %d, failed_count = %d, "
           "skip_bad_nodes = %s",
           succeed_count,
           failed_count,
           (skip_bad_nodes ? "true" : "false"));

    if (failed_count > 0 && !skip_bad_nodes) {
        return dsn::ERR_TRY_AGAIN;
    }

    zauto_write_lock l(_lock);

    dsn::error_code err = construct_apps(query_app_responses, replica_nodes, hint_message);
    if (err != dsn::ERR_OK) {
        derror("construct apps failed, err = %s", err.to_string());
        return err;
    }

    err = construct_partitions(
        query_replica_responses, replica_nodes, skip_lost_partitions, hint_message);
    if (err != dsn::ERR_OK) {
        derror("construct partitions failed, err = %s", err.to_string());
        return err;
    }

    return dsn::ERR_OK;
}

void server_state::on_start_recovery(const configuration_recovery_request &req,
                                     configuration_recovery_response &resp)
{
    ddebug("start recovery, node_count = %d, skip_bad_nodes = %s, skip_lost_partitions = %s",
           (int)req.recovery_set.size(),
           req.skip_bad_nodes ? "true" : "false",
           req.skip_lost_partitions ? "true" : "false");

    resp.err = sync_apps_from_replica_nodes(
        req.recovery_set, req.skip_bad_nodes, req.skip_lost_partitions, resp.hint_message);
    if (resp.err != dsn::ERR_OK) {
        derror("sync apps from replica nodes failed when do recovery, err = %s",
               resp.err.to_string());
        _all_apps.clear();
        return;
    }

    resp.err = sync_apps_to_remote_storage();
    if (resp.err != dsn::ERR_OK) {
        dassert(false,
                "sync apps to remote storage failed when do recovery, err = %s, "
                "need to manually clear things from remote storage and restart the service",
                resp.err.to_string());
    }

    initialize_node_state();
}

void server_state::clear_proposals()
{
    ddebug("clear all exist proposals");
    zauto_write_lock l(_lock);
    for (auto &kv : _exist_apps) {
        std::shared_ptr<app_state> &app = kv.second;
        app->helpers->clear_proposals();
    }
}

bool server_state::can_run_balancer()
{
    // dead nodes check
    for (auto iter = _nodes.begin(); iter != _nodes.end();) {
        if (!iter->second.alive()) {
            if (iter->second.partition_count() != 0) {
                ddebug("don't do replica migration coz dead node(%s) has %d partitions not removed",
                       iter->second.addr().to_string(),
                       iter->second.partition_count());
                return false;
            }
            _nodes.erase(iter++);
        } else
            ++iter;
    }

    // table stability check
    int c = count_staging_app();
    if (c != 0) {
        ddebug("don't do replica migration coz %d table(s) is(are) in staging state", c);
        return false;
    }
    return true;
}

void server_state::update_partition_perf_counter()
{
    int counters[HS_MAX_VALUE];
    ::memset(counters, 0, sizeof(counters));
    int min_2pc_count = _meta_svc->get_options().mutation_2pc_min_replica_count;
    auto func = [&](const std::shared_ptr<app_state> &app) {
        for (unsigned int i = 0; i != app->partition_count; ++i) {
            health_status st = partition_health_status(app->partitions[i], min_2pc_count);
            counters[st]++;
        }
        return true;
    };
    for_each_available_app(_all_apps, func);
    _dead_partition_count->set(counters[HS_DEAD]);
    _unreadable_partition_count->set(counters[HS_UNREADABLE]);
    _unwritable_partition_count->set(counters[HS_UNWRITABLE]);
    _writable_ill_partition_count->set(counters[HS_WRITABLE_ILL]);
    _healthy_partition_count->set(counters[HS_HEALTHY]);
}

bool server_state::check_all_partitions()
{
    int healthy_partitions = 0;
    int total_partitions = 0;
    meta_function_level::type level = _meta_svc->get_function_level();

    zauto_write_lock l(_lock);

    update_partition_perf_counter();

    // first the cure stage
    if (level <= meta_function_level::fl_freezed) {
        ddebug("service is in level(%s), don't do any cure or balancer actions",
               _meta_function_level_VALUES_TO_NAMES.find(level)->second);
        return false;
    }
    ddebug("start to check all partitions, add_secondary_enable_flow_control = %s, "
           "add_secondary_max_count_for_one_node = %d",
           _add_secondary_enable_flow_control ? "true" : "false",
           _add_secondary_max_count_for_one_node);
    _meta_svc->get_balancer()->clear_ddd_partitions();
    int send_proposal_count = 0;
    std::vector<configuration_proposal_action> add_secondary_actions;
    std::vector<gpid> add_secondary_gpids;
    std::vector<bool> add_secondary_proposed;
    std::map<rpc_address, int> add_secondary_running_nodes; // node --> running_count
    for (auto &app_pair : _exist_apps) {
        std::shared_ptr<app_state> &app = app_pair.second;
        if (app->status == app_status::AS_CREATING || app->status == app_status::AS_DROPPING) {
            ddebug("ignore app(%s)(%d) because it's status is %s",
                   app->app_name.c_str(),
                   app->app_id,
                   ::dsn::enum_to_string(app->status));
            continue;
        }
        for (unsigned int i = 0; i != app->partition_count; ++i) {
            partition_configuration &pc = app->partitions[i];
            config_context &cc = app->helpers->contexts[i];

            if (pc.ballot != invalid_ballot && cc.stage != config_status::pending_remote_sync) {
                configuration_proposal_action action;
                pc_status s =
                    _meta_svc->get_balancer()->cure({&_all_apps, &_nodes}, pc.pid, action);
                dinfo("gpid(%d.%d) is in status(%s)",
                      pc.pid.get_app_id(),
                      pc.pid.get_partition_index(),
                      enum_to_string(s));
                if (pc_status::healthy != s) {
                    if (action.type != config_type::CT_INVALID) {
                        if (action.type == config_type::CT_ADD_SECONDARY ||
                            action.type == config_type::CT_ADD_SECONDARY_FOR_LB) {
                            add_secondary_actions.push_back(std::move(action));
                            add_secondary_gpids.push_back(pc.pid);
                            add_secondary_proposed.push_back(false);
                        } else {
                            send_proposal(action, pc, *app);
                            send_proposal_count++;
                        }
                    }
                } else {
                    healthy_partitions++;
                }
            } else {
                ddebug("ignore gpid(%d.%d) as it's stage is pending_remote_sync",
                       pc.pid.get_app_id(),
                       pc.pid.get_partition_index());
            }
        }
        total_partitions += app->partition_count;
    }

    // assign secondary for urgent
    for (int i = 0; i < add_secondary_actions.size(); ++i) {
        gpid &pid = add_secondary_gpids[i];
        partition_configuration &pc = *get_config(_all_apps, pid);
        if (!add_secondary_proposed[i] && pc.secondaries.empty()) {
            configuration_proposal_action &action = add_secondary_actions[i];
            if (_add_secondary_enable_flow_control &&
                add_secondary_running_nodes[action.node] >= _add_secondary_max_count_for_one_node) {
                // ignore
                continue;
            }
            std::shared_ptr<app_state> app = get_app(pid.get_app_id());
            send_proposal(action, pc, *app);
            send_proposal_count++;
            add_secondary_proposed[i] = true;
            add_secondary_running_nodes[action.node]++;
        }
    }

    // assign secondary for all
    for (int i = 0; i < add_secondary_actions.size(); ++i) {
        if (!add_secondary_proposed[i]) {
            configuration_proposal_action &action = add_secondary_actions[i];
            gpid pid = add_secondary_gpids[i];
            partition_configuration &pc = *get_config(_all_apps, pid);
            if (_add_secondary_enable_flow_control &&
                add_secondary_running_nodes[action.node] >= _add_secondary_max_count_for_one_node) {
                ddebug("do not send %s proposal for gpid(%d.%d) for flow control reason, target = "
                       "%s, node = %s",
                       ::dsn::enum_to_string(action.type),
                       pc.pid.get_app_id(),
                       pc.pid.get_partition_index(),
                       action.target.to_string(),
                       action.node.to_string());
                continue;
            }
            std::shared_ptr<app_state> app = get_app(pid.get_app_id());
            send_proposal(action, pc, *app);
            send_proposal_count++;
            add_secondary_proposed[i] = true;
            add_secondary_running_nodes[action.node]++;
        }
    }

    int ignored_add_secondary_count = 0;
    int add_secondary_count = 0;
    for (int i = 0; i < add_secondary_actions.size(); ++i) {
        if (!add_secondary_proposed[i]) {
            ignored_add_secondary_count++;
        } else {
            add_secondary_count++;
        }
    }

    ddebug("check all partitions done, send_proposal_count = %d, add_secondary_count = %d, "
           "ignored_add_secondary_count = %d",
           send_proposal_count,
           add_secondary_count,
           ignored_add_secondary_count);

    // then the balancer stage
    if (level < meta_function_level::fl_steady) {
        ddebug("don't do replica migration coz meta server is in level(%s)",
               _meta_function_level_VALUES_TO_NAMES.find(level)->second);
        return false;
    }

    if (healthy_partitions != total_partitions) {
        ddebug("don't do replica migration coz %d of %d partitions aren't healthy",
               total_partitions - healthy_partitions,
               total_partitions);
        return false;
    }

    if (!can_run_balancer()) {
        ddebug("don't do replica migration coz can_run_balancer() returns false");
        return false;
    }

    if (level == meta_function_level::fl_steady) {
        ddebug("check if any replica migration can be done when meta server is in level(%s)",
               _meta_function_level_VALUES_TO_NAMES.find(level)->second);
        _meta_svc->get_balancer()->check({&_all_apps, &_nodes}, _temporary_list);
        ddebug("balance checker operation count = %d", _temporary_list.size());
        // update balance checker operation count
        _meta_svc->get_balancer()->report(_temporary_list, true);
        return false;
    }

    if (_meta_svc->get_balancer()->balance({&_all_apps, &_nodes}, _temporary_list)) {
        ddebug("try to do replica migration");
        _meta_svc->get_balancer()->apply_balancer({&_all_apps, &_nodes}, _temporary_list);
        // update balancer action details
        _meta_svc->get_balancer()->report(_temporary_list, false);
        if (_replica_migration_subscriber)
            _replica_migration_subscriber(_temporary_list);
        tasking::enqueue(LPC_META_STATE_NORMAL,
                         _meta_svc->tracker(),
                         std::bind(&meta_service::balancer_run, _meta_svc));
        return false;
    }

    ddebug("check if any replica migration left");
    _meta_svc->get_balancer()->check({&_all_apps, &_nodes}, _temporary_list);
    ddebug("balance checker operation count = %d", _temporary_list.size());
    // update balance checker operation count
    _meta_svc->get_balancer()->report(_temporary_list, true);

    return true;
}

void server_state::get_cluster_balance_score(double &primary_stddev, double &total_stddev)
{
    zauto_read_lock l(_lock);
    _meta_svc->get_balancer()->score({&_all_apps, &_nodes}, primary_stddev, total_stddev);
}

void server_state::check_consistency(const dsn::gpid &gpid)
{
    auto iter = _all_apps.find(gpid.get_app_id());
    dassert(iter != _all_apps.end(),
            "invalid gpid(%d.%d)",
            gpid.get_app_id(),
            gpid.get_partition_index());

    app_state &app = *(iter->second);
    partition_configuration &config = app.partitions[gpid.get_partition_index()];

    if (app.is_stateful) {
        if (config.primary.is_invalid() == false) {
            auto it = _nodes.find(config.primary);
            dassert(it != _nodes.end(),
                    "invalid primary address, address = %s",
                    config.primary.to_string());
            dassert(it->second.served_as(gpid) == partition_status::PS_PRIMARY,
                    "node should serve as PS_PRIMARY, but status = %s",
                    dsn::enum_to_string(it->second.served_as(gpid)));

            auto it2 =
                std::find(config.last_drops.begin(), config.last_drops.end(), config.primary);
            dassert(it2 == config.last_drops.end(),
                    "primary shouldn't appear in last_drops, address = %s",
                    config.primary.to_string());
        }

        for (auto &ep : config.secondaries) {
            auto it = _nodes.find(ep);
            dassert(it != _nodes.end(), "invalid secondary address, address = %s", ep.to_string());
            dassert(it->second.served_as(gpid) == partition_status::PS_SECONDARY,
                    "node should serve as PS_SECONDARY, but status = %s",
                    dsn::enum_to_string(it->second.served_as(gpid)));

            auto it2 = std::find(config.last_drops.begin(), config.last_drops.end(), ep);
            dassert(it2 == config.last_drops.end(),
                    "secondary shouldn't appear in last_drops, address = %s",
                    ep.to_string());
        }
    } else {
        partition_configuration_stateless pcs(config);
        dassert(pcs.hosts().size() == pcs.workers().size(),
                "%d VS %d",
                pcs.hosts().size(),
                pcs.workers().size());
        for (auto &ep : pcs.hosts()) {
            auto it = _nodes.find(ep);
            dassert(it != _nodes.end(), "invalid host, address = %s", ep.to_string());
            dassert(it->second.served_as(gpid) == partition_status::PS_SECONDARY,
                    "node should serve as PS_SECONDARY, but status = %s",
                    dsn::enum_to_string(it->second.served_as(gpid)));
        }
    }
}

void server_state::lock_read(zauto_read_lock &other)
{
    zauto_read_lock l(_lock);
    l.swap(other);
}

void server_state::lock_write(zauto_write_lock &other)
{
    zauto_write_lock l(_lock);
    l.swap(other);
}

void server_state::do_update_app_info(const std::string &app_path,
                                      const app_info &info,
                                      const std::function<void(error_code ec)> &cb)
{
    // persistent envs to zookeeper
    blob value = dsn::json::json_forwarder<app_info>::encode(info);
    auto new_cb = [ this, app_path, info, user_cb = std::move(cb) ](error_code ec)
    {
        if (ec == ERR_OK) {
            user_cb(ec);
        } else if (ec == ERR_TIMEOUT) {
            dwarn("update app_info(app = %s) to remote storage timeout, continue to update later",
                  info.app_name.c_str());
            tasking::enqueue(
                LPC_META_STATE_NORMAL,
                tracker(),
                std::bind(
                    &server_state::do_update_app_info, this, app_path, info, std::move(user_cb)),
                0,
                std::chrono::seconds(1));
        } else {
            dassert(false, "we can't handle this, error(%s)", ec.to_string());
        }
    };
    // TODO(cailiuyang): callback scheduling order may be undefined if multiple requests are
    // sending to the remote storage concurrently.
    _meta_svc->get_remote_storage()->set_data(
        app_path, value, LPC_META_STATE_NORMAL, std::move(new_cb), tracker());
}

void server_state::set_app_envs(const app_env_rpc &env_rpc)
{
    const configuration_update_app_env_request &request = env_rpc.request();
    if (!request.__isset.keys || !request.__isset.values ||
        request.keys.size() != request.values.size() || request.keys.size() <= 0) {
        env_rpc.response().err = ERR_INVALID_PARAMETERS;
        dwarn("set app envs failed with invalid request");
        return;
    }
    const std::vector<std::string> &keys = request.keys;
    const std::vector<std::string> &values = request.values;
    const std::string &app_name = request.app_name;

    std::ostringstream os;
    for (int i = 0; i < keys.size(); i++) {
        if (i != 0)
            os << ", ";

        if (!validate_app_env(keys[i], values[i], env_rpc.response().hint_message)) {
            env_rpc.response().err = ERR_INVALID_PARAMETERS;
            return;
        }

        os << keys[i] << "=" << values[i];
    }
    ddebug("set app envs for app(%s) from remote(%s): kvs = {%s}",
           app_name.c_str(),
           env_rpc.remote_address().to_string(),
           os.str().c_str());

    app_info ainfo;
    std::string app_path;
    {
        zauto_read_lock l(_lock);
        std::shared_ptr<app_state> app = get_app(app_name);
        if (app == nullptr) {
            dwarn("set app envs failed with invalid app_name(%s)", app_name.c_str());
            env_rpc.response().err = ERR_INVALID_PARAMETERS;
            env_rpc.response().hint_message = "invalid app name";
            return;
        } else {
            ainfo = *(reinterpret_cast<app_info *>(app.get()));
            app_path = get_app_path(*app);
        }
    }
    for (int idx = 0; idx < keys.size(); idx++) {
        ainfo.envs[keys[idx]] = values[idx];
    }
    do_update_app_info(app_path, ainfo, [this, app_name, keys, values, env_rpc](error_code ec) {
        dassert(
            ec == ERR_OK, "update app_info to remote storage failed with err = %s", ec.to_string());

        zauto_write_lock l(_lock);
        std::shared_ptr<app_state> app = get_app(app_name);
        std::string old_envs = dsn::utils::kv_map_to_string(app->envs, ',', '=');
        for (int idx = 0; idx < keys.size(); idx++) {
            app->envs[keys[idx]] = values[idx];
        }
        std::string new_envs = dsn::utils::kv_map_to_string(app->envs, ',', '=');
        ddebug("app envs changed: old_envs = {%s}, new_envs = {%s}",
               old_envs.c_str(),
               new_envs.c_str());
    });
}

void server_state::del_app_envs(const app_env_rpc &env_rpc)
{
    const configuration_update_app_env_request &request = env_rpc.request();
    if (!request.__isset.keys || request.keys.size() <= 0) {
        env_rpc.response().err = ERR_INVALID_PARAMETERS;
        dwarn("del app envs failed with invalid request");
        return;
    }
    const std::vector<std::string> &keys = request.keys;
    const std::string &app_name = request.app_name;

    std::ostringstream os;
    for (int i = 0; i < keys.size(); i++) {
        if (i != 0)
            os << ",";
        os << keys[i];
    }
    ddebug("del app envs for app(%s) from remote(%s): keys = {%s}",
           app_name.c_str(),
           env_rpc.remote_address().to_string(),
           os.str().c_str());

    app_info ainfo;
    std::string app_path;
    {
        zauto_read_lock l(_lock);
        std::shared_ptr<app_state> app = get_app(app_name);
        if (app == nullptr) {
            dwarn("del app envs failed with invalid app_name(%s)", app_name.c_str());
            env_rpc.response().err = ERR_INVALID_PARAMETERS;
            env_rpc.response().hint_message = "invalid app name";
            return;
        } else {
            ainfo = *(reinterpret_cast<app_info *>(app.get()));
            app_path = get_app_path(*app);
        }
    }

    std::ostringstream oss;
    oss << "deleted keys:";
    int deleted = 0;
    for (const auto &key : keys) {
        if (ainfo.envs.erase(key) > 0) {
            oss << std::endl << "    " << key;
            deleted++;
        }
    }

    if (deleted == 0) {
        ddebug("no key need to delete");
        env_rpc.response().hint_message = "no key need to delete";
        return;
    } else {
        env_rpc.response().hint_message = oss.str();
    }

    do_update_app_info(app_path, ainfo, [this, app_name, keys, env_rpc](error_code ec) {
        dassert(
            ec == ERR_OK, "update app_info to remote storage failed with err = %s", ec.to_string());

        zauto_write_lock l(_lock);
        std::shared_ptr<app_state> app = get_app(app_name);
        std::string old_envs = dsn::utils::kv_map_to_string(app->envs, ',', '=');
        for (const auto &key : keys) {
            app->envs.erase(key);
        }
        std::string new_envs = dsn::utils::kv_map_to_string(app->envs, ',', '=');
        ddebug("app envs changed: old_envs = {%s}, new_envs = {%s}",
               old_envs.c_str(),
               new_envs.c_str());
    });
}

void server_state::clear_app_envs(const app_env_rpc &env_rpc)
{
    const configuration_update_app_env_request &request = env_rpc.request();
    if (!request.__isset.clear_prefix) {
        env_rpc.response().err = ERR_INVALID_PARAMETERS;
        dwarn("clear app envs failed with invalid request");
        return;
    }

    const std::string &prefix = request.clear_prefix;
    const std::string &app_name = request.app_name;
    ddebug("clear app envs for app(%s) from remote(%s): prefix = {%s}",
           app_name.c_str(),
           env_rpc.remote_address().to_string(),
           prefix.c_str());

    app_info ainfo;
    std::string app_path;
    {
        zauto_read_lock l(_lock);
        std::shared_ptr<app_state> app = get_app(app_name);
        if (app == nullptr) {
            dwarn("clear app envs failed with invalid app_name(%s)", app_name.c_str());
            env_rpc.response().err = ERR_INVALID_PARAMETERS;
            env_rpc.response().hint_message = "invalid app name";
            return;
        } else {
            ainfo = *(reinterpret_cast<app_info *>(app.get()));
            app_path = get_app_path(*app);
        }
    }

    if (ainfo.envs.empty()) {
        ddebug("no key need to delete");
        env_rpc.response().hint_message = "no key need to delete";
        return;
    }

    std::set<std::string> erase_keys;
    std::ostringstream oss;
    oss << "deleted keys:";

    if (prefix.empty()) {
        // ignore prefix
        for (auto &kv : ainfo.envs) {
            oss << std::endl << "    " << kv.first;
        }
        ainfo.envs.clear();
    } else {
        // acquire key
        for (const auto &pair : ainfo.envs) {
            const std::string &key = pair.first;
            // normal : key = prefix.xxx
            if (key.size() > prefix.size() + 1) {
                if (key.substr(0, prefix.size()) == prefix && key.at(prefix.size()) == '.') {
                    erase_keys.emplace(key);
                }
            }
        }
        // erase
        for (const auto &key : erase_keys) {
            oss << std::endl << "    " << key;
            ainfo.envs.erase(key);
        }
    }

    if (!prefix.empty() && erase_keys.empty()) {
        // no need update app_info
        ddebug("no key need to delete");
        env_rpc.response().hint_message = "no key need to delete";
        return;
    } else {
        env_rpc.response().hint_message = oss.str();
    }

    do_update_app_info(
        app_path, ainfo, [this, app_name, prefix, erase_keys, env_rpc](error_code ec) {
            dassert(ec == ERR_OK,
                    "update app_info to remote storage failed with err = %s",
                    ec.to_string());

            zauto_write_lock l(_lock);
            std::shared_ptr<app_state> app = get_app(app_name);
            std::string old_envs = dsn::utils::kv_map_to_string(app->envs, ',', '=');
            if (prefix.empty()) {
                app->envs.clear();
            } else {
                for (const auto &key : erase_keys) {
                    app->envs.erase(key);
                }
            }
            std::string new_envs = dsn::utils::kv_map_to_string(app->envs, ',', '=');
            ddebug("app envs changed: old_envs = {%s}, new_envs = {%s}",
                   old_envs.c_str(),
                   new_envs.c_str());
        });
}
} // namespace replication
} // namespace dsn<|MERGE_RESOLUTION|>--- conflicted
+++ resolved
@@ -929,21 +929,12 @@
         response.err = ERR_BUSY;
         response.partitions.clear();
     }
-<<<<<<< HEAD
-    ddebug_f(
-        "send config sync response to {}, err({}), partitions_count({}), gc_replicas_count({}), ",
-        request.node.to_string(),
-        response.err,
-        response.partitions.size(),
-        response.gc_replicas.size());
-=======
     ddebug_f("send config sync response to {}, err({}), partitions_count({}), "
              "gc_replicas_count({})",
              request.node.to_string(),
              response.err,
              response.partitions.size(),
              response.gc_replicas.size());
->>>>>>> ab9520df
 }
 
 bool server_state::query_configuration_by_gpid(dsn::gpid id,
