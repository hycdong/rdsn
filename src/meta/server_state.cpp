/*

 * The MIT License (MIT)
 *
 * Copyright (c) 2015 Microsoft Corporation
 *
 * -=- Robust Distributed System Nucleus (rDSN) -=-
 *
 * Permission is hereby granted, free of charge, to any person obtaining a copy
 * of this software and associated documentation files (the "Software"), to deal
 * in the Software without restriction, including without limitation the rights
 * to use, copy, modify, merge, publish, distribute, sublicense, and/or sell
 * copies of the Software, and to permit persons to whom the Software is
 * furnished to do so, subject to the following conditions:
 *
 * The above copyright notice and this permission notice shall be included in
 * all copies or substantial portions of the Software.
 *
 * THE SOFTWARE IS PROVIDED "AS IS", WITHOUT WARRANTY OF ANY KIND, EXPRESS OR
 * IMPLIED, INCLUDING BUT NOT LIMITED TO THE WARRANTIES OF MERCHANTABILITY,
 * FITNESS FOR A PARTICULAR PURPOSE AND NONINFRINGEMENT. IN NO EVENT SHALL THE
 * AUTHORS OR COPYRIGHT HOLDERS BE LIABLE FOR ANY CLAIM, DAMAGES OR OTHER
 * LIABILITY, WHETHER IN AN ACTION OF CONTRACT, TORT OR OTHERWISE, ARISING FROM,
 * OUT OF OR IN CONNECTION WITH THE SOFTWARE OR THE USE OR OTHER DEALINGS IN
 * THE SOFTWARE.
 */

/*
 * Description:
 *     the meta server's server_state, impl file
 *
 * Revision history:
 *     xxxx-xx-xx, author, first version
 *     2016-04-25, Weijie Sun(sunweijie at xiaomi.com), refactor
 */

#include <dsn/dist/fmt_logging.h>
#include <dsn/utility/factory_store.h>
#include <dsn/utility/string_conv.h>
#include <dsn/tool-api/task.h>
#include <dsn/tool-api/command_manager.h>
#include <dsn/tool-api/async_calls.h>
#include <sstream>
#include <cinttypes>
#include <string>
#include <boost/lexical_cast.hpp>

#include "server_state.h"
#include "server_load_balancer.h"
#include "dump_file.h"
#include "app_env_validator.h"
#include "meta_bulk_load_service.h"

using namespace dsn;

namespace dsn {
namespace replication {

static const char *lock_state = "lock";
static const char *unlock_state = "unlock";

server_state::server_state()
    : _meta_svc(nullptr),
      _add_secondary_enable_flow_control(false),
      _add_secondary_max_count_for_one_node(0),
      _cli_dump_handle(nullptr),
      _ctrl_add_secondary_enable_flow_control(nullptr),
      _ctrl_add_secondary_max_count_for_one_node(nullptr)
{
}

server_state::~server_state()
{
    _tracker.cancel_outstanding_tasks();
    UNREGISTER_VALID_HANDLER(_cli_dump_handle);
    UNREGISTER_VALID_HANDLER(_ctrl_add_secondary_enable_flow_control);
    UNREGISTER_VALID_HANDLER(_ctrl_add_secondary_max_count_for_one_node);
}

void server_state::register_cli_commands()
{
    _cli_dump_handle = dsn::command_manager::instance().register_command(
        {"meta.dump"},
        "dump: dump app_states of meta server to local file",
        "dump -t|--target target_file",
        [this](const std::vector<std::string> &args) {
            dsn::error_code err;
            if (args.size() != 2) {
                err = ERR_INVALID_PARAMETERS;
            } else {
                const char *target_file = nullptr;
                for (int i = 0; i < args.size(); i += 2) {
                    if (strcmp(args[i].c_str(), "-t") == 0 ||
                        strcmp(args[i].c_str(), "--target") == 0)
                        target_file = args[i + 1].c_str();
                }
                if (target_file == nullptr) {
                    err = ERR_INVALID_PARAMETERS;
                } else {
                    err = this->dump_from_remote_storage(target_file, false);
                }
            }
            return std::string(err.to_string());
        });
    dassert(_cli_dump_handle != nullptr, "register cli handler failed");

    _ctrl_add_secondary_enable_flow_control = dsn::command_manager::instance().register_command(
        {"meta.lb.add_secondary_enable_flow_control"},
        "lb.add_secondary_enable_flow_control <true|false>",
        "control whether enable add secondary flow control",
        [this](const std::vector<std::string> &args) {
            return remote_command_set_bool_flag(
                _add_secondary_enable_flow_control, "lb.add_secondary_enable_flow_control", args);
        });
    dassert(_ctrl_add_secondary_enable_flow_control, "register cli handler failed");

    _ctrl_add_secondary_max_count_for_one_node = dsn::command_manager::instance().register_command(
        {"meta.lb.add_secondary_max_count_for_one_node"},
        "lb.add_secondary_max_count_for_one_node [num | DEFAULT]",
        "control the max count to add secondary for one node",
        [this](const std::vector<std::string> &args) {
            std::string result("OK");
            if (args.empty()) {
                result = std::to_string(_add_secondary_max_count_for_one_node);
            } else {
                if (args[0] == "DEFAULT") {
                    _add_secondary_max_count_for_one_node =
                        _meta_svc->get_meta_options().add_secondary_max_count_for_one_node;
                } else {
                    int32_t v = 0;
                    if (!dsn::buf2int32(args[0], v) || v < 0) {
                        result = std::string("ERR: invalid arguments");
                    } else {
                        _add_secondary_max_count_for_one_node = v;
                    }
                }
            }
            return result;
        });
    dassert(_ctrl_add_secondary_max_count_for_one_node, "register cli handler failed");
}

void server_state::initialize(meta_service *meta_svc, const std::string &apps_root)
{
    _meta_svc = meta_svc;
    _apps_root = apps_root;
    _add_secondary_enable_flow_control =
        _meta_svc->get_meta_options().add_secondary_enable_flow_control;
    _add_secondary_max_count_for_one_node =
        _meta_svc->get_meta_options().add_secondary_max_count_for_one_node;

    _dead_partition_count.init_app_counter("eon.server_state",
                                           "dead_partition_count",
                                           COUNTER_TYPE_NUMBER,
                                           "current dead partition count");
    _unreadable_partition_count.init_app_counter("eon.server_state",
                                                 "unreadable_partition_count",
                                                 COUNTER_TYPE_NUMBER,
                                                 "current unreadable partition count");
    _unwritable_partition_count.init_app_counter("eon.server_state",
                                                 "unwritable_partition_count",
                                                 COUNTER_TYPE_NUMBER,
                                                 "current unwritable partition count");
    _writable_ill_partition_count.init_app_counter("eon.server_state",
                                                   "writable_ill_partition_count",
                                                   COUNTER_TYPE_NUMBER,
                                                   "current writable ill partition count");
    _healthy_partition_count.init_app_counter("eon.server_state",
                                              "healthy_partition_count",
                                              COUNTER_TYPE_NUMBER,
                                              "current healthy partition count");
    _recent_update_config_count.init_app_counter("eon.server_state",
                                                 "recent_update_config_count",
                                                 COUNTER_TYPE_VOLATILE_NUMBER,
                                                 "update configuration count in the recent period");
    _recent_partition_change_unwritable_count.init_app_counter(
        "eon.server_state",
        "recent_partition_change_unwritable_count",
        COUNTER_TYPE_VOLATILE_NUMBER,
        "partition change to unwritable count in the recent period");
    _recent_partition_change_writable_count.init_app_counter(
        "eon.server_state",
        "recent_partition_change_writable_count",
        COUNTER_TYPE_VOLATILE_NUMBER,
        "partition change to writable count in the recent period");
}

bool server_state::spin_wait_staging(int timeout_seconds)
{
    while ((timeout_seconds == -1 || timeout_seconds > 0)) {
        int c = 0;
        {
            zauto_read_lock l(_lock);
            c = count_staging_app();
        }
        if (c == 0) {
            return true;
        }
        ddebug("there are (%d) apps still in staging, just wait...", c);
        std::this_thread::sleep_for(std::chrono::seconds(1));
        if (timeout_seconds > 0) {
            --timeout_seconds;
        }
    }
    return false;
}

int server_state::count_staging_app()
{
    int ans = 0;
    for (const auto &app_kv : _all_apps) {
        if (app_kv.second->status == app_status::AS_CREATING ||
            app_kv.second->status == app_status::AS_DROPPING ||
            app_kv.second->status == app_status::AS_RECALLING)
            ++ans;
    }
    return ans;
}

void server_state::transition_staging_state(std::shared_ptr<app_state> &app)
{
#define send_response(meta, msg, response_data)                                                    \
    do {                                                                                           \
        if (msg != nullptr) {                                                                      \
            meta->reply_data(msg, response_data);                                                  \
            msg->release_ref();                                                                    \
            msg = nullptr;                                                                         \
        }                                                                                          \
    } while (0)

    app_status::type old_status = app->status;
    if (app->status == app_status::AS_CREATING) {
        app->status = app_status::AS_AVAILABLE;
        configuration_create_app_response resp;
        resp.err = dsn::ERR_OK;
        resp.appid = app->app_id;
        send_response(_meta_svc, app->helpers->pending_response, resp);
    } else if (app->status == app_status::AS_DROPPING) {
        app->status = app_status::AS_DROPPED;
        configuration_drop_app_response resp;
        resp.err = dsn::ERR_OK;
        send_response(_meta_svc, app->helpers->pending_response, resp);
    } else if (app->status == app_status::AS_RECALLING) {
        app->status = app_status::AS_AVAILABLE;
        configuration_recall_app_response resp;
        resp.err = dsn::ERR_OK;
        resp.info = *app;
        send_response(_meta_svc, app->helpers->pending_response, resp);
    } else {
        dassert(false,
                "app(%s) not in staging state(%s)",
                app->get_logname(),
                enum_to_string(app->status));
    }

    ddebug("app(%s) transfer from %s to %s",
           app->get_logname(),
           enum_to_string(old_status),
           enum_to_string(app->status));
#undef send_response
}

void server_state::process_one_partition(std::shared_ptr<app_state> &app)
{
    int ans = --app->helpers->partitions_in_progress;
    if (ans > 0) {
        dinfo("app(%s) in status %s, can't transfer to stable state as some partition is in "
              "progressing",
              app->get_logname(),
              enum_to_string(app->status));
        return;
    } else if (ans == 0) {
        transition_staging_state(app);
    } else {
        dassert(false, "partitions in progress(%d) shouldn't be negetive", ans);
    }
}

error_code server_state::dump_app_states(const char *local_path,
                                         const std::function<app_state *()> &iterator)
{
    std::shared_ptr<dump_file> file = dump_file::open_file(local_path, true);
    if (file == nullptr) {
        derror("open file failed, file(%s)", local_path);
        return ERR_FILE_OPERATION_FAILED;
    }

    file->append_buffer("binary", 6);
    app_state *app;
    while ((app = iterator()) != nullptr) {
        dassert(app->status == app_status::AS_AVAILABLE || app->status == app_status::AS_DROPPED,
                "invalid app status");
        binary_writer writer;
        dsn::marshall(writer, *app, DSF_THRIFT_BINARY);
        file->append_buffer(writer.get_buffer());
        for (const partition_configuration &pc : app->partitions) {
            binary_writer writer;
            dsn::marshall(writer, pc, DSF_THRIFT_BINARY);
            file->append_buffer(writer.get_buffer());
        }
    }
    return ERR_OK;
}

error_code server_state::dump_from_remote_storage(const char *local_path, bool sync_immediately)
{
    error_code ec;

    if (sync_immediately) {
        ec = sync_apps_from_remote_storage();
        if (ec == ERR_OBJECT_NOT_FOUND) {
            ddebug("remote storage is empty, just stop the dump");
            return ERR_OK;
        } else if (ec != ERR_OK) {
            derror("sync from remote storage failed, err(%s)", ec.to_string());
            return ec;
        } else {
            spin_wait_staging();
        }
        auto iter_begin = _all_apps.begin();
        auto iter_end = _all_apps.end();
        return dump_app_states(local_path, [&iter_begin, &iter_end]() -> app_state * {
            if (iter_begin == iter_end)
                return nullptr;
            app_state *result = iter_begin->second.get();
            ++iter_begin;
            return result;
        });
    } else {
        std::vector<app_state> snapshots;
        {
            zauto_read_lock l(_lock);
            if (count_staging_app() != 0) {
                ddebug("there are apps in staging, skip this dump");
                return ERR_INVALID_STATE;
            }
            snapshots.reserve(_all_apps.size());
            for (auto &app_pair : _all_apps)
                snapshots.push_back(*(app_pair.second));
        }
        auto iter_begin = snapshots.begin(), iter_end = snapshots.end();
        return dump_app_states(local_path, [&iter_begin, &iter_end]() -> app_state * {
            if (iter_begin == iter_end)
                return nullptr;
            app_state *result = &(*iter_begin);
            ++iter_begin;
            return result;
        });
    }
}

error_code server_state::restore_from_local_storage(const char *local_path)
{
    error_code ec;

    std::shared_ptr<dump_file> file = dump_file::open_file(local_path, false);
    if (file == nullptr) {
        derror("open file failed, file(%s)", local_path);
        return ERR_FILE_OPERATION_FAILED;
    }

    blob data;
    dassert(file->read_next_buffer(data) == 1, "read format header fail");
    _all_apps.clear();

    dassert(memcmp(data.data(), "binary", 6) == 0, "");
    while (true) {
        int ans = file->read_next_buffer(data);
        dassert(ans != -1, "read file failed");
        if (ans == 0) // file end
            break;

        app_info info;
        binary_reader reader(data);
        unmarshall(reader, info, DSF_THRIFT_BINARY);
        std::shared_ptr<app_state> app = app_state::create(info);
        _all_apps.emplace(app->app_id, app);

        for (unsigned int i = 0; i != app->partition_count; ++i) {
            ans = file->read_next_buffer(data);
            binary_reader reader(data);
            dassert(ans == 1, "unexpect read buffer, ret(%d)", ans);
            unmarshall(reader, app->partitions[i], DSF_THRIFT_BINARY);
            dassert(app->partitions[i].pid.get_partition_index() == i,
                    "uncorrect partition data, gpid(%d.%d), appname(%s)",
                    app->app_id,
                    i,
                    app->app_name.c_str());
        }
    }

    for (auto &iter : _all_apps) {
        if (iter.second->status == app_status::AS_AVAILABLE)
            iter.second->status = app_status::AS_CREATING;
        else {
            dassert(iter.second->status == app_status::AS_DROPPED,
                    "invalid app_status, status = %s",
                    enum_to_string(iter.second->status));
            iter.second->status = app_status::AS_DROPPING;
        }
    }
    ec = sync_apps_to_remote_storage();
    if (ec != ERR_OK) {
        _all_apps.clear();
        return ec;
    }
    return ERR_OK;
}

error_code server_state::initialize_default_apps()
{
    std::vector<const char *> sections;
    dsn_config_get_all_sections(sections);
    ddebug("start to do initialize");

    app_info default_app;
    for (int i = 0; i < sections.size(); i++) {
        if (strstr(sections[i], "meta_server.apps") == sections[i] ||
            strcmp(sections[i], "replication.app") == 0) {
            const char *s = sections[i];

            default_app.status = app_status::AS_CREATING;
            default_app.app_id = _all_apps.size() + 1;

            default_app.app_name = dsn_config_get_value_string(s, "app_name", "", "app name");
            if (default_app.app_name.length() == 0) {
                dwarn("'[%s] app_name' not specified, ignore this section", s);
                continue;
            }

            default_app.app_type = dsn_config_get_value_string(s, "app_type", "", "app type name");
            default_app.partition_count = (int)dsn_config_get_value_uint64(
                s, "partition_count", 1, "how many partitions the app should have");
            default_app.is_stateful =
                dsn_config_get_value_bool(s, "stateful", true, "whether this is a stateful app");
            default_app.max_replica_count = (int)dsn_config_get_value_uint64(
                s, "max_replica_count", 3, "max replica count in app");
            default_app.create_second = dsn_now_ms() / 1000;
            std::string envs_str = dsn_config_get_value_string(s, "envs", "", "app envs");
            bool parse = dsn::utils::parse_kv_map(envs_str.c_str(), default_app.envs, ',', '=');

            dassert(default_app.app_type.length() > 0, "'[%s] app_type' not specified", s);
            dassert(default_app.partition_count > 0, "'[%s] partition_count' should > 0", s);
            dassert(parse, "'[%s] envs' is invalid, envs = %s", s, envs_str.c_str());

            std::shared_ptr<app_state> app = app_state::create(default_app);
            _all_apps.emplace(app->app_id, app);
        }
    }

    error_code err = sync_apps_to_remote_storage();
    if (err != ERR_OK) {
        _all_apps.clear();
        return err;
    }
    return ERR_OK;
}

// caller should ensure all apps are in staging: creating, dropping
error_code server_state::sync_apps_to_remote_storage()
{
    _exist_apps.clear();
    for (auto &kv_pair : _all_apps) {
        if (kv_pair.second->status == app_status::AS_CREATING) {
            dassert(_exist_apps.find(kv_pair.second->app_name) == _exist_apps.end(),
                    "invalid app name, name = %s",
                    kv_pair.second->app_name.c_str());
            _exist_apps.emplace(kv_pair.second->app_name, kv_pair.second);
        }
    }

    // create cluster_root/apps node
    std::string &apps_path = _apps_root;
    error_code err;
    dist::meta_state_service *storage = _meta_svc->get_remote_storage();

    auto t = storage->create_node(apps_path,
                                  LPC_META_CALLBACK,
                                  [&err](error_code ec) { err = ec; },
                                  blob(lock_state, 0, strlen(lock_state)));
    t->wait();

    if (err != ERR_NODE_ALREADY_EXIST && err != ERR_OK) {
        derror("create root node /apps in meta store failed, err = %s", err.to_string());
        return err;
    } else {
        ddebug("set %s to lock state in remote storage", _apps_root.c_str());
    }

    err = ERR_OK;
    dsn::task_tracker tracker;
    for (auto &kv : _all_apps) {
        std::shared_ptr<app_state> &app = kv.second;
        std::string path = get_app_path(*app);

        dassert(app->status == app_status::AS_CREATING || app->status == app_status::AS_DROPPING,
                "invalid app status");
        blob value = app->to_json(app_status::AS_CREATING == app->status ? app_status::AS_AVAILABLE
                                                                         : app_status::AS_DROPPED);
        storage->create_node(path,
                             LPC_META_CALLBACK,
                             [&err, path](error_code ec) {
                                 if (ec != ERR_OK && ec != ERR_NODE_ALREADY_EXIST) {
                                     dwarn("create app node failed, path(%s) reason(%s)",
                                           path.c_str(),
                                           ec.to_string());
                                     err = ec;
                                 } else {
                                     ddebug("create app node %s ok", path.c_str());
                                 }
                             },
                             value,
                             &tracker);
    }
    tracker.wait_outstanding_tasks();

    if (err != ERR_OK) {
        _exist_apps.clear();
        return err;
    }
    for (auto &kv : _all_apps) {
        std::shared_ptr<app_state> &app = kv.second;
        for (unsigned int i = 0; i != app->partition_count; ++i) {
            task_ptr init_callback =
                tasking::create_task(LPC_META_STATE_HIGH, &tracker, [] {}, sStateHash);
            init_app_partition_node(app, i, init_callback);
        }
    }
    tracker.wait_outstanding_tasks();
    t = _meta_svc->get_remote_storage()->set_data(_apps_root,
                                                  blob(unlock_state, 0, strlen(unlock_state)),
                                                  LPC_META_STATE_HIGH,
                                                  [&err](dsn::error_code e) { err = e; });
    t->wait();
    if (dsn::ERR_OK == err) {
        ddebug("set %s to unlock state in remote storage", _apps_root.c_str());
        return err;
    } else {
        derror("set %s to unlock state in remote storage failed, reason(%s)",
               _apps_root.c_str(),
               err.to_string());
        return err;
    }
}

dsn::error_code server_state::sync_apps_from_remote_storage()
{
    dsn::error_code err;
    dsn::task_tracker tracker;

    dist::meta_state_service *storage = _meta_svc->get_remote_storage();
    auto sync_partition = [this, storage, &err, &tracker](
        std::shared_ptr<app_state> &app, int partition_id, const std::string &partition_path) {
        storage->get_data(
            partition_path,
            LPC_META_CALLBACK,
            [this, app, partition_id, partition_path, &err](error_code ec,
                                                            const blob &value) mutable {
                if (ec == ERR_OK) {
                    partition_configuration pc;
                    dsn::json::json_forwarder<partition_configuration>::decode(value, pc);

                    dassert(pc.pid.get_app_id() == app->app_id &&
                                pc.pid.get_partition_index() == partition_id,
                            "invalid partition config");
                    {
                        zauto_write_lock l(_lock);
                        app->partitions[partition_id] = pc;
                        for (const dsn::rpc_address &addr : pc.last_drops) {
                            app->helpers->contexts[partition_id].record_drop_history(addr);
                        }

                        if (app->status == app_status::AS_CREATING &&
                            (pc.partition_flags & pc_flags::dropped) != 0) {
                            recall_partition(app, partition_id);
                        } else if (app->status == app_status::AS_DROPPING &&
                                   (pc.partition_flags & pc_flags::dropped) == 0) {
                            drop_partition(app, partition_id);
                        } else
                            process_one_partition(app);
                        // check consistency between app bulk_loading flag and app bulk load dir
                        if (app->helpers->partitions_in_progress.load() == 0 &&
                            app->status == app_status::AS_AVAILABLE &&
                            _meta_svc->get_bulk_load_service()) {
                            _meta_svc->get_bulk_load_service()->check_app_bulk_load_states(
                                std::move(app), app->is_bulk_loading);
                        }
                    }
                } else if (ec == ERR_OBJECT_NOT_FOUND) {
                    int init_partition_count = app->init_partition_count > 0
                                                   ? app->init_partition_count
                                                   : app->partition_count;
                    if (partition_id < init_partition_count) {
                        dwarn_f(
                            "partition node {} not exist on remote storage, may half create before",
                            partition_path);
                        init_app_partition_node(app, partition_id, nullptr);
                    } else if (partition_id >= app->partition_count / 2) {
                        dwarn_f(
                            "partition node {} not exist on remote storage, may half split before",
                            partition_path);
                        zauto_write_lock l(_lock);
                        app->helpers->split_states.status[partition_id - app->partition_count / 2] =
                            split_status::SPLITTING;
                        app->helpers->split_states.splitting_count++;
                        app->partitions[partition_id].ballot = invalid_ballot;
                        app->partitions[partition_id].pid = gpid(app->app_id, partition_id);
                        process_one_partition(app);
                    }
                } else {
                    derror("get partition node failed, reason(%s)", ec.to_string());
                    err = ec;
                }
            },
            &tracker);
    };

    auto sync_app = [&](const std::string &app_path) {
        storage->get_data(
            app_path,
            LPC_META_CALLBACK,
            [this, app_path, &err, &sync_partition](error_code ec, const blob &value) {
                if (ec == ERR_OK) {
                    app_info info;
                    dassert(dsn::json::json_forwarder<app_info>::decode(value, info),
                            "invalid json data");
                    std::shared_ptr<app_state> app = app_state::create(info);
                    {
                        zauto_write_lock l(_lock);
                        _all_apps.emplace(app->app_id, app);
                        if (app->status == app_status::AS_AVAILABLE) {
                            app->status = app_status::AS_CREATING;
                            _exist_apps.emplace(app->app_name, app);
                        } else if (app->status == app_status::AS_DROPPED) {
                            app->status = app_status::AS_DROPPING;
                        } else {
                            dassert(false,
                                    "invalid status(%s) for app(%s) in remote storage",
                                    enum_to_string(app->status),
                                    app->get_logname());
                        }
                    }
                    app->helpers->split_states.splitting_count = 0;
                    for (int i = 0; i < app->partition_count; i++) {
                        std::string partition_path =
                            app_path + "/" + boost::lexical_cast<std::string>(i);
                        sync_partition(app, i, partition_path);
                    }
                } else {
                    derror("get app info from meta state service failed, path = %s, err = %s",
                           app_path.c_str(),
                           ec.to_string());
                    err = ec;
                }
            },
            &tracker);
    };

    _all_apps.clear();
    _exist_apps.clear();

    std::string transaction_state;
    storage
        ->get_data(_apps_root,
                   LPC_META_CALLBACK,
                   [&err, &transaction_state](error_code ec, const blob &value) {
                       err = ec;
                       if (ec == dsn::ERR_OK) {
                           transaction_state.assign(value.data(), value.length());
                       }
                   })
        ->wait();

    if (ERR_OBJECT_NOT_FOUND == err)
        return err;
    dassert(ERR_OK == err, "can't handle this error (%s)", err.to_string());
    dassert(transaction_state == std::string(unlock_state) || transaction_state.empty(),
            "invalid transaction state(%s)",
            transaction_state.c_str());

    storage->get_children(
        _apps_root,
        LPC_META_CALLBACK,
        [&](error_code ec, const std::vector<std::string> &apps) {
            if (ec == ERR_OK) {
                for (const auto &appid_str : apps) {
                    sync_app(_apps_root + "/" + appid_str);
                }
            } else {
                derror("get app list from meta state service failed, path = %s, err = %s",
                       _apps_root.c_str(),
                       ec.to_string());
                err = ec;
            }
        },
        &tracker);
    tracker.wait_outstanding_tasks();
    if (err == ERR_OK) {
        return _all_apps.empty() ? ERR_OBJECT_NOT_FOUND : ERR_OK;
    }
    return err;
}

void server_state::initialize_node_state()
{
    zauto_write_lock l(_lock);
    for (auto &app_pair : _all_apps) {
        app_state &app = *(app_pair.second);
        for (partition_configuration &pc : app.partitions) {
            if (!pc.primary.is_invalid()) {
                node_state *ns = get_node_state(_nodes, pc.primary, true);
                ns->put_partition(pc.pid, true);
            }
            for (auto &ep : pc.secondaries) {
                dassert(!ep.is_invalid(), "invalid secondary address, addr = %s", ep.to_string());
                node_state *ns = get_node_state(_nodes, ep, true);
                ns->put_partition(pc.pid, false);
            }
        }
    }
    for (auto &node : _nodes) {
        node.second.set_alive(true);
    }
    for (auto &app_pair : _all_apps) {
        app_state &app = *(app_pair.second);
        for (const partition_configuration &pc : app.partitions) {
            check_consistency(pc.pid);
        }
    }
}

error_code server_state::initialize_data_structure()
{
    error_code err = sync_apps_from_remote_storage();
    if (err == ERR_OBJECT_NOT_FOUND) {
        if (_meta_svc->get_meta_options().recover_from_replica_server) {
            return ERR_OBJECT_NOT_FOUND;
        } else {
            ddebug("can't find apps from remote storage, start to initialize default apps");
            err = initialize_default_apps();
        }
    } else if (err == ERR_OK) {
        if (_meta_svc->get_meta_options().recover_from_replica_server) {
            dassert(false,
                    "find apps from remote storage, but "
                    "[meta_server].recover_from_replica_server = true");
        } else {
            ddebug("sync apps from remote storage ok, get %d apps, init the node state accordingly",
                   _all_apps.size());
            initialize_node_state();
        }
    }
    return err;
}

void server_state::set_config_change_subscriber_for_test(config_change_subscriber subscriber)
{
    _config_change_subscriber = subscriber;
}

void server_state::set_replica_migration_subscriber_for_test(
    replica_migration_subscriber subscriber)
{
    _replica_migration_subscriber = subscriber;
}

// partition server => meta server
// this is done in meta_state_thread_pool
void server_state::on_config_sync(configuration_query_by_node_rpc rpc)
{
    configuration_query_by_node_response &response = rpc.response();
    const configuration_query_by_node_request &request = rpc.request();

    bool reject_this_request = false;
    response.__isset.gc_replicas = false;
    ddebug("got config sync request from %s, stored_replicas_count(%d)",
           request.node.to_string(),
           (int)request.stored_replicas.size());

    {
        zauto_read_lock l(_lock);

        // sync the partitions to the replica server
        node_state *ns = get_node_state(_nodes, request.node, false);
        if (ns == nullptr) {
            ddebug("node(%s) not found in meta server", request.node.to_string());
            response.err = ERR_OBJECT_NOT_FOUND;
        } else {
            response.err = ERR_OK;
            unsigned int i = 0;
            response.partitions.resize(ns->partition_count());
            ns->for_each_partition([&, this](const gpid &pid) {
                std::shared_ptr<app_state> app = get_app(pid.get_app_id());
                dassert(app != nullptr, "invalid app_id, app_id = %d", pid.get_app_id());
                config_context &cc = app->helpers->contexts[pid.get_partition_index()];
                // config sync need the newest data to keep the perfect FD,
                // so if the syncing config is related to the node, we may need to reject this
                // request
                if (cc.stage == config_status::pending_remote_sync) {
                    configuration_update_request *req = cc.pending_sync_request.get();
                    // when register child partition, stage is config_status::pending_remote_sync,
                    // but cc.pending_sync_request is not set, see more in function
                    // 'register_child_on_meta'
                    if (req == nullptr || req->node == request.node)
                        return false;
                }

                response.partitions[i].info = *app;
                response.partitions[i].config = app->partitions[pid.get_partition_index()];
                response.partitions[i].host_node = request.node;
                // set meta_split_status
                const split_state &app_split_states = app->helpers->split_states;
                if (app->splitting()) {
                    auto iter = app_split_states.status.find(pid.get_partition_index());
                    if (iter != app_split_states.status.end()) {
                        response.partitions[i].__set_meta_split_status(iter->second);
                    }
                }
                ++i;
                return true;
            });
            if (i < response.partitions.size()) {
                reject_this_request = true;
            }
        }

        // handle the stored replicas & the gc replicas
        if (!reject_this_request && request.__isset.stored_replicas) {
            if (ns != nullptr)
                ns->set_replicas_collect_flag(true);
            const std::vector<replica_info> &replicas = request.stored_replicas;
            meta_function_level::type level = _meta_svc->get_function_level();
            // if the node serve the replica on the meta server, then we ignore it
            // if the dropped servers on the meta servers are enough, we need to gc it
            // there are not enough dropped servers, we need to add it to dropped
            // the app is deleted but not expired, we need to ignore it
            // if the app is deleted and expired, we need to gc it
            for (const replica_info &rep : replicas) {
                dinfo("receive stored replica from %s, pid(%d.%d)",
                      request.node.to_string(),
                      rep.pid.get_app_id(),
                      rep.pid.get_partition_index());
                std::shared_ptr<app_state> app = get_app(rep.pid.get_app_id());
                if (app == nullptr || rep.pid.get_partition_index() >= app->partition_count) {
                    // This app has garbage partition after cancel split, the canceled child
                    // partition should be gc
                    if (app != nullptr &&
                        rep.pid.get_partition_index() < app->partition_count * 2 &&
                        rep.status == partition_status::PS_ERROR) {
                        response.gc_replicas.push_back(rep);
                        dwarn_f("notify node({}) to gc replica({}) because it is useless partition "
                                "which is caused by cancel split",
                                request.node.to_string(),
                                rep.pid);
                    } else {
                        // app is not recognized or partition is not recognized
                        dassert(false,
                                "gpid({}) on node({}) is not exist on meta server, administrator "
                                "should check consistency of meta data",
                                rep.pid,
                                request.node.to_string());
                    }
                } else if (app->status == app_status::AS_DROPPED) {
                    if (app->expire_second == 0) {
                        ddebug("gpid(%d.%d) on node(%s) is of dropped table, but expire second is "
                               "not specified, do not delete it for safety reason",
                               rep.pid.get_app_id(),
                               rep.pid.get_partition_index(),
                               request.node.to_string());
                    } else if (has_seconds_expired(app->expire_second)) {
                        // can delete replica only when expire second is explicitely specified and
                        // expired.
                        if (level <= meta_function_level::fl_steady) {
                            ddebug("gpid(%d.%d) on node(%s) is of dropped and expired table, but "
                                   "current function level is %s, do not delete it for safety "
                                   "reason",
                                   rep.pid.get_app_id(),
                                   rep.pid.get_partition_index(),
                                   request.node.to_string(),
                                   _meta_function_level_VALUES_TO_NAMES.find(level)->second);
                        } else {
                            response.gc_replicas.push_back(rep);
                            dwarn("notify node(%s) to gc replica(%d.%d) coz the app is dropped and "
                                  "expired",
                                  request.node.to_string(),
                                  rep.pid.get_app_id(),
                                  rep.pid.get_partition_index());
                        }
                    }
                } else if (app->status == app_status::AS_AVAILABLE) {
                    bool is_useful_replica = _meta_svc->get_balancer()->collect_replica(
                        {&_all_apps, &_nodes}, request.node, rep);
                    if (!is_useful_replica) {
                        if (level <= meta_function_level::fl_steady) {
                            ddebug("gpid(%d.%d) on node(%s) is useless, but current function level "
                                   "is %s, do not delete it for safety reason",
                                   rep.pid.get_app_id(),
                                   rep.pid.get_partition_index(),
                                   request.node.to_string(),
                                   _meta_function_level_VALUES_TO_NAMES.find(level)->second);
                        } else {
                            response.gc_replicas.push_back(rep);
                            dwarn("notify node(%s) to gc replica(%d.%d) coz it is useless",
                                  request.node.to_string(),
                                  rep.pid.get_app_id(),
                                  rep.pid.get_partition_index());
                        }
                    }
                }
            }

            if (!response.gc_replicas.empty()) {
                response.__isset.gc_replicas = true;
            }
        }
    }

    if (reject_this_request) {
        response.err = ERR_BUSY;
        response.partitions.clear();
    }
    ddebug_f("send config sync response to {}, err({}), partitions_count({}), "
             "gc_replicas_count({})",
             request.node.to_string(),
             response.err,
             response.partitions.size(),
             response.gc_replicas.size());
}

bool server_state::query_configuration_by_gpid(dsn::gpid id,
                                               /*out*/ partition_configuration &config)
{
    zauto_read_lock l(_lock);
    const partition_configuration *pc = get_config(_all_apps, id);
    if (pc != nullptr) {
        config = *pc;
        return true;
    }
    return false;
}

void server_state::query_configuration_by_index(
    const configuration_query_by_index_request &request,
    /*out*/ configuration_query_by_index_response &response)
{
    zauto_read_lock l(_lock);
    auto iter = _exist_apps.find(request.app_name.c_str());
    if (iter == _exist_apps.end()) {
        response.err = ERR_OBJECT_NOT_FOUND;
        return;
    }

    std::shared_ptr<app_state> &app = iter->second;
    if (app->status != app_status::AS_AVAILABLE) {
        derror("invalid status(%s) in exist app(%s), app_id(%d)",
               enum_to_string(app->status),
               (app->app_name).c_str(),
               app->app_id);

        switch (app->status) {
        case app_status::AS_CREATING:
        case app_status::AS_RECALLING:
            response.err = ERR_BUSY_CREATING;
            break;
        case app_status::AS_DROPPING:
            response.err = ERR_BUSY_DROPPING;
            break;
        default:
            response.err = ERR_UNKNOWN;
        }
        return;
    }

    response.err = ERR_OK;
    response.app_id = app->app_id;
    response.partition_count = app->partition_count;
    response.is_stateful = app->is_stateful;

    for (const int32_t &index : request.partition_indices) {
        if (index >= 0 && index < app->partitions.size())
            response.partitions.push_back(app->partitions[index]);
    }
    if (response.partitions.empty())
        response.partitions = app->partitions;
}

void server_state::init_app_partition_node(std::shared_ptr<app_state> &app,
                                           int pidx,
                                           task_ptr callback)
{
    auto on_create_app_partition = [this, pidx, app, callback](error_code ec) mutable {
        dinfo("create partition node: gpid(%d.%d), result: %s", app->app_id, pidx, ec.to_string());
        if (ERR_OK == ec || ERR_NODE_ALREADY_EXIST == ec) {
            {
                zauto_write_lock l(_lock);
                process_one_partition(app);
            }
            if (callback) {
                callback->enqueue();
            }
        } else if (ERR_TIMEOUT == ec) {
            dwarn("create partition node failed, gpid(%d.%d), retry later", app->app_id, pidx);
            // TODO: add parameter of the retry time interval in config file
            tasking::enqueue(
                LPC_META_STATE_HIGH,
                tracker(),
                std::bind(&server_state::init_app_partition_node, this, app, pidx, callback),
                0,
                std::chrono::milliseconds(1000));
        } else {
            dassert(false,
                    "we can't handle this error in init app partition nodes err(%s), gpid(%d.%d)",
                    ec.to_string(),
                    app->app_id,
                    pidx);
        }
    };

    std::string app_partition_path = get_partition_path(*app, pidx);
    dsn::blob value =
        dsn::json::json_forwarder<partition_configuration>::encode(app->partitions[pidx]);
    _meta_svc->get_remote_storage()->create_node(
        app_partition_path, LPC_META_STATE_HIGH, on_create_app_partition, value);
}

void server_state::do_app_create(std::shared_ptr<app_state> &app)
{
    auto on_create_app_root = [this, app](error_code ec) mutable {
        configuration_create_app_response resp;
        if (ERR_OK == ec || ERR_NODE_ALREADY_EXIST == ec) {
            dinfo("create app(%s) on storage service ok", app->get_logname());
            for (unsigned int i = 0; i != app->partition_count; ++i) {
                init_app_partition_node(app, i, nullptr);
            }
        } else if (ERR_TIMEOUT == ec) {
            dwarn("the storage service is not available currently, continue to create later");
            tasking::enqueue(LPC_META_STATE_HIGH,
                             tracker(),
                             std::bind(&server_state::do_app_create, this, app),
                             0,
                             std::chrono::seconds(1));
        } else {
            dassert(false, "we can't handle this right now, err(%s)", ec.to_string());
        }
    };

    std::string app_dir = get_app_path(*app);
    blob value = app->to_json(app_status::AS_AVAILABLE);
    _meta_svc->get_remote_storage()->create_node(
        app_dir, LPC_META_STATE_HIGH, on_create_app_root, value);
}

void server_state::create_app(dsn::message_ex *msg)
{
    configuration_create_app_request request;
    configuration_create_app_response response;
    std::shared_ptr<app_state> app;
    bool will_create_app = false;
    dsn::unmarshall(msg, request);

    ddebug("create app request, name(%s), type(%s), partition_count(%d), replica_count(%d)",
           request.app_name.c_str(),
           request.options.app_type.c_str(),
           request.options.partition_count,
           request.options.replica_count);

    auto option_match_check = [](const create_app_options &opt, const app_state &exist_app) {
        return opt.partition_count == exist_app.partition_count &&
               opt.app_type == exist_app.app_type && opt.envs == exist_app.envs &&
               opt.is_stateful == exist_app.is_stateful &&
               opt.replica_count == exist_app.max_replica_count;
    };

    if (request.options.partition_count <= 0 || request.options.replica_count <= 0) {
        response.err = ERR_INVALID_PARAMETERS;
        will_create_app = false;
    } else {
        zauto_write_lock l(_lock);
        app = get_app(request.app_name);
        if (nullptr != app) {
            switch (app->status) {
            case app_status::AS_AVAILABLE:
                if (!request.options.success_if_exist || !option_match_check(request.options, *app))
                    response.err = ERR_INVALID_PARAMETERS;
                else {
                    response.err = ERR_OK;
                    response.appid = app->app_id;
                }
                break;
            case app_status::AS_CREATING:
            case app_status::AS_RECALLING:
                response.err = ERR_BUSY_CREATING;
                break;
            case app_status::AS_DROPPING:
                response.err = ERR_BUSY_DROPPING;
                break;
            default:
                break;
            }
        } else {
            will_create_app = true;

            app_info info;
            info.app_id = next_app_id();
            info.app_name = request.app_name;
            info.app_type = request.options.app_type;
            info.envs = std::move(request.options.envs);
            info.is_stateful = request.options.is_stateful;
            info.max_replica_count = request.options.replica_count;
            info.partition_count = request.options.partition_count;
            info.status = app_status::AS_CREATING;
            info.init_partition_count = request.options.partition_count;
            info.create_second = dsn_now_ms() / 1000;

            app = app_state::create(info);
            app->helpers->pending_response = msg;
            app->helpers->partitions_in_progress.store(info.partition_count);

            _all_apps.emplace(app->app_id, app);
            _exist_apps.emplace(request.app_name, app);
        }
    }

    if (will_create_app) {
        do_app_create(app);
    } else {
        _meta_svc->reply_data(msg, response);
        msg->release_ref();
    }
}

void server_state::do_app_drop(std::shared_ptr<app_state> &app)
{
    auto after_mark_app_dropped = [this, app](error_code ec) mutable {
        if (ERR_OK == ec) {
            zauto_write_lock l(_lock);
            _exist_apps.erase(app->app_name);
            for (int i = 0; i < app->partition_count; ++i) {
                drop_partition(app, i);
            }
        } else if (ERR_TIMEOUT == ec) {
            dinfo("drop app(%s) prepare timeout, continue to drop later", app->get_logname());
            tasking::enqueue(LPC_META_STATE_HIGH,
                             tracker(),
                             std::bind(&server_state::do_app_drop, this, app),
                             0,
                             std::chrono::seconds(1));
        } else {
            dassert(false, "we can't handle this, error(%s)", ec.to_string());
        }
    };

    blob json_app = app->to_json(app_status::AS_DROPPED);
    std::string app_path = get_app_path(*app);
    _meta_svc->get_remote_storage()->set_data(
        app_path, json_app, LPC_META_STATE_HIGH, after_mark_app_dropped);
}

void server_state::drop_app(dsn::message_ex *msg)
{
    configuration_drop_app_request request;
    configuration_drop_app_response response;

    bool do_dropping = false;
    std::shared_ptr<app_state> app;
    dsn::unmarshall(msg, request);
    ddebug("drop app request, name(%s)", request.app_name.c_str());
    {
        zauto_write_lock l(_lock);
        app = get_app(request.app_name);
        if (nullptr == app) {
            response.err = request.options.success_if_not_exist ? ERR_OK : ERR_APP_NOT_EXIST;
        } else {
            switch (app->status) {
            case app_status::AS_AVAILABLE:
                if (app->splitting()) {
<<<<<<< HEAD
=======
                    // not drop splitting app
>>>>>>> c62e5924
                    response.err = ERR_SPLITTING;
                    break;
                }
                do_dropping = true;
                app->status = app_status::AS_DROPPING;
                app->drop_second = dsn_now_ms() / 1000;
                if (request.options.__isset.reserve_seconds &&
                    request.options.reserve_seconds > 0) {
                    app->expire_second = app->drop_second + request.options.reserve_seconds;
                } else {
                    app->expire_second = app->drop_second +
                                         _meta_svc->get_meta_options().hold_seconds_for_dropped_app;
                }
                app->helpers->pending_response = msg;
                dassert(app->helpers->partitions_in_progress.load() == 0,
                        "partition_in_progress_cnt = %d",
                        app->helpers->partitions_in_progress.load());
                app->helpers->partitions_in_progress.store(app->partition_count);

                break;
            case app_status::AS_CREATING:
            case app_status::AS_RECALLING:
                response.err = ERR_BUSY_CREATING;
                break;
            case app_status::AS_DROPPING:
                response.err = ERR_BUSY_DROPPING;
                break;
            default:
                dassert(
                    false, "invalid app status, status = %s", ::dsn::enum_to_string(app->status));
                break;
            }
        }
    }
    if (do_dropping) {
        do_app_drop(app);
    } else {
        _meta_svc->reply_data(msg, response);
        msg->release_ref();
    }
}

void server_state::do_app_recall(std::shared_ptr<app_state> &app)
{
    auto after_recall_app = [this, app](dsn::error_code ec) mutable {
        zauto_write_lock l(_lock);
        for (int i = 0; i < app->partition_count; ++i) {
            recall_partition(app, i);
        }
    };

    std::string app_path = get_app_path(*app);
    blob value = app->to_json(app_status::AS_AVAILABLE);
    _meta_svc->get_remote_storage()->set_data(
        app_path, value, LPC_META_STATE_HIGH, after_recall_app);
}

void server_state::recall_app(dsn::message_ex *msg)
{
    configuration_recall_app_request request;
    configuration_recall_app_response response;
    std::shared_ptr<app_state> target_app;

    dsn::unmarshall(msg, request);
    ddebug("recall app request, app_id(%d)", request.app_id);

    bool do_recalling = false;
    {
        zauto_write_lock l(_lock);
        target_app = get_app(request.app_id);
        if (target_app == nullptr) {
            response.err = ERR_APP_NOT_EXIST;
        } else if (target_app->status != app_status::AS_DROPPED) {
            if (target_app->status == app_status::AS_CREATING ||
                target_app->status == app_status::AS_RECALLING)
                response.err = ERR_BUSY_CREATING;
            else if (target_app->status == app_status::AS_DROPPING)
                response.err = ERR_BUSY_DROPPING;
            else
                response.err = ERR_APP_EXIST;
        } else {
            if (has_seconds_expired(target_app->expire_second)) {
                response.err = ERR_APP_NOT_EXIST;
            } else {
                std::string &new_app_name =
                    (request.new_app_name == "") ? target_app->app_name : request.new_app_name;
                if (_exist_apps.find(new_app_name) != _exist_apps.end()) {
                    response.err = ERR_INVALID_PARAMETERS;
                } else {
                    do_recalling = true;
                    target_app->app_name = new_app_name;
                    target_app->status = app_status::AS_RECALLING;
                    dassert(target_app->helpers->partitions_in_progress.load() == 0,
                            "partition_in_progress_cnt = %d",
                            target_app->helpers->partitions_in_progress.load());
                    target_app->helpers->partitions_in_progress.store(target_app->partition_count);
                    target_app->helpers->pending_response = msg;

                    _exist_apps.emplace(target_app->app_name, target_app);
                }
            }
        }
    }

    if (!do_recalling) {
        _meta_svc->reply_data(msg, response);
        msg->release_ref();
        return;
    }
    do_app_recall(target_app);
}

void server_state::list_apps(const configuration_list_apps_request &request,
                             configuration_list_apps_response &response)
{
    dinfo("list app request, status(%d)", request.status);
    zauto_read_lock l(_lock);
    for (auto &kv : _all_apps) {
        app_state &app = *(kv.second);
        if (request.status == app_status::AS_INVALID || request.status == app.status) {
            response.infos.push_back(app);
        }
    }
    response.err = dsn::ERR_OK;
}

void server_state::send_proposal(rpc_address target, const configuration_update_request &proposal)
{
    ddebug("send proposal %s for gpid(%d.%d), ballot = %" PRId64 ", target = %s, node = %s",
           ::dsn::enum_to_string(proposal.type),
           proposal.config.pid.get_app_id(),
           proposal.config.pid.get_partition_index(),
           proposal.config.ballot,
           target.to_string(),
           proposal.node.to_string());
    dsn::message_ex *msg =
        dsn::message_ex::create_request(RPC_CONFIG_PROPOSAL, 0, proposal.config.pid.thread_hash());
    ::marshall(msg, proposal);
    _meta_svc->send_message(target, msg);
}

void server_state::send_proposal(const configuration_proposal_action &action,
                                 const partition_configuration &pc,
                                 const app_state &app)
{
    configuration_update_request request;
    request.info = app;
    request.type = action.type;
    request.node = action.node;
    request.config = pc;
    send_proposal(action.target, request);
}

void server_state::request_check(const partition_configuration &old,
                                 const configuration_update_request &request)
{
    const partition_configuration &new_config = request.config;

    switch (request.type) {
    case config_type::CT_ASSIGN_PRIMARY:
        dassert(old.primary != request.node,
                "%s VS %s",
                old.primary.to_string(),
                request.node.to_string());
        dassert(std::find(old.secondaries.begin(), old.secondaries.end(), request.node) ==
                    old.secondaries.end(),
                "");
        break;
    case config_type::CT_UPGRADE_TO_PRIMARY:
        dassert(old.primary != request.node,
                "%s VS %s",
                old.primary.to_string(),
                request.node.to_string());
        dassert(std::find(old.secondaries.begin(), old.secondaries.end(), request.node) !=
                    old.secondaries.end(),
                "");
        break;
    case config_type::CT_DOWNGRADE_TO_SECONDARY:
        dassert(old.primary == request.node,
                "%s VS %s",
                old.primary.to_string(),
                request.node.to_string());
        dassert(std::find(old.secondaries.begin(), old.secondaries.end(), request.node) ==
                    old.secondaries.end(),
                "");
        break;
    case config_type::CT_DOWNGRADE_TO_INACTIVE:
    case config_type::CT_REMOVE:
        dassert(old.primary == request.node ||
                    std::find(old.secondaries.begin(), old.secondaries.end(), request.node) !=
                        old.secondaries.end(),
                "");
        break;
    case config_type::CT_UPGRADE_TO_SECONDARY:
        dassert(old.primary != request.node,
                " %s VS %s",
                old.primary.to_string(),
                request.node.to_string());
        dassert(std::find(old.secondaries.begin(), old.secondaries.end(), request.node) ==
                    old.secondaries.end(),
                "");
        break;
    case config_type::CT_PRIMARY_FORCE_UPDATE_BALLOT:
        dassert(old.primary == new_config.primary,
                "%s VS %s",
                old.primary.to_string(),
                new_config.primary.to_string());
        dassert(old.secondaries == new_config.secondaries, "");
        break;
    default:
        break;
    }
}

void server_state::update_configuration_locally(
    app_state &app, std::shared_ptr<configuration_update_request> &config_request)
{
    dsn::gpid &gpid = config_request->config.pid;
    partition_configuration &old_cfg = app.partitions[gpid.get_partition_index()];
    partition_configuration &new_cfg = config_request->config;

    int min_2pc_count = _meta_svc->get_options().mutation_2pc_min_replica_count;
    health_status old_health_status = partition_health_status(old_cfg, min_2pc_count);
    health_status new_health_status = partition_health_status(new_cfg, min_2pc_count);

    if (app.is_stateful) {
        dassert(old_cfg.ballot == invalid_ballot || old_cfg.ballot + 1 == new_cfg.ballot,
                "invalid configuration update request, old ballot %" PRId64 ", new ballot %" PRId64
                "",
                old_cfg.ballot,
                new_cfg.ballot);

        node_state *ns = nullptr;
        if (config_request->type != config_type::CT_DROP_PARTITION) {
            ns = get_node_state(_nodes, config_request->node, false);
            dassert(ns != nullptr,
                    "invalid node address, address = %s",
                    config_request->node.to_string());
        }
#ifndef NDEBUG
        request_check(old_cfg, *config_request);
#endif
        switch (config_request->type) {
        case config_type::CT_ASSIGN_PRIMARY:
        case config_type::CT_UPGRADE_TO_PRIMARY:
            ns->put_partition(gpid, true);
            break;

        case config_type::CT_UPGRADE_TO_SECONDARY:
            ns->put_partition(gpid, false);
            break;

        case config_type::CT_DOWNGRADE_TO_SECONDARY:
            ns->remove_partition(gpid, true);
            break;

        case config_type::CT_DOWNGRADE_TO_INACTIVE:
        case config_type::CT_REMOVE:
            ns->remove_partition(gpid, false);
            break;
        // nothing to handle, the ballot will updated in below
        case config_type::CT_PRIMARY_FORCE_UPDATE_BALLOT:
            break;

        case config_type::CT_DROP_PARTITION:
            for (const rpc_address &node : new_cfg.last_drops) {
                ns = get_node_state(_nodes, node, false);
                if (ns != nullptr)
                    ns->remove_partition(gpid, false);
            }
            break;

        case config_type::CT_ADD_SECONDARY:
        case config_type::CT_ADD_SECONDARY_FOR_LB:
            dassert(false, "invalid execution work flow");
            break;
        case config_type::CT_REGISTER_CHILD: {
            ns->put_partition(gpid, true);
            for (auto &secondary : config_request->config.secondaries) {
                auto secondary_node = get_node_state(_nodes, secondary, false);
                secondary_node->put_partition(gpid, false);
            }
            break;
        }
        default:
            dassert(false, "");
            break;
        }
    } else {
        dassert(old_cfg.ballot == new_cfg.ballot,
                "invalid ballot, %" PRId64 " VS %" PRId64 "",
                old_cfg.ballot,
                new_cfg.ballot);

        new_cfg = old_cfg;
        partition_configuration_stateless pcs(new_cfg);
        if (config_request->type == config_type::type::CT_ADD_SECONDARY) {
            pcs.hosts().emplace_back(config_request->host_node);
            pcs.workers().emplace_back(config_request->node);
        } else {
            auto it =
                std::remove(pcs.hosts().begin(), pcs.hosts().end(), config_request->host_node);
            pcs.hosts().erase(it);

            it = std::remove(pcs.workers().begin(), pcs.workers().end(), config_request->node);
            pcs.workers().erase(it);
        }

        auto it = _nodes.find(config_request->host_node);
        dassert(it != _nodes.end(),
                "invalid node address, address = %s",
                config_request->host_node.to_string());
        if (config_type::CT_REMOVE == config_request->type) {
            it->second.remove_partition(gpid, false);
        } else {
            it->second.put_partition(gpid, false);
        }
    }

    // we assume config in config_request stores the proper new config
    // as we sync to remote storage according to it
    std::string old_config_str = boost::lexical_cast<std::string>(old_cfg);
    old_cfg = config_request->config;
    auto find_name = _config_type_VALUES_TO_NAMES.find(config_request->type);
    if (find_name != _config_type_VALUES_TO_NAMES.end()) {
        ddebug("meta update config ok: type(%s), old_config=%s, %s",
               find_name->second,
               old_config_str.c_str(),
               boost::lexical_cast<std::string>(*config_request).c_str());
    } else {
        ddebug("meta update config ok: type(%d), old_config=%s, %s",
               config_request->type,
               old_config_str.c_str(),
               boost::lexical_cast<std::string>(*config_request).c_str());
    }

#ifndef NDEBUG
    check_consistency(gpid);
#endif
    if (_config_change_subscriber) {
        _config_change_subscriber(_all_apps);
    }

    _recent_update_config_count->increment();
    if (old_health_status >= HS_WRITABLE_ILL && new_health_status < HS_WRITABLE_ILL) {
        _recent_partition_change_unwritable_count->increment();
    }
    if (old_health_status < HS_WRITABLE_ILL && new_health_status >= HS_WRITABLE_ILL) {
        _recent_partition_change_writable_count->increment();
    }
}

task_ptr server_state::update_configuration_on_remote(
    std::shared_ptr<configuration_update_request> &config_request)
{
    meta_function_level::type l = _meta_svc->get_function_level();
    if (l <= meta_function_level::fl_blind) {
        ddebug("ignore update configuration on remote due to level is %s",
               _meta_function_level_VALUES_TO_NAMES.find(l)->second);
        // NOTICE: pending_sync_task need to be reassigned
        return tasking::enqueue(
            LPC_META_STATE_HIGH,
            tracker(),
            [this, config_request]() mutable {
                std::shared_ptr<app_state> app = get_app(config_request->config.pid.get_app_id());
                config_context &cc =
                    app->helpers->contexts[config_request->config.pid.get_partition_index()];
                cc.pending_sync_task = update_configuration_on_remote(config_request);
            },
            0,
            std::chrono::seconds(1));
    }

    partition_configuration &pc = config_request->config;
    std::string storage_path = get_partition_path(pc.pid);

    blob json_config = dsn::json::json_forwarder<partition_configuration>::encode(pc);
    return _meta_svc->get_remote_storage()->set_data(
        storage_path,
        json_config,
        LPC_META_STATE_HIGH,
        std::bind(&server_state::on_update_configuration_on_remote_reply,
                  this,
                  std::placeholders::_1,
                  config_request),
        tracker());
}

void server_state::on_update_configuration_on_remote_reply(
    error_code ec, std::shared_ptr<configuration_update_request> &config_request)
{
    zauto_write_lock l(_lock);
    dsn::gpid &gpid = config_request->config.pid;
    std::shared_ptr<app_state> app = get_app(gpid.get_app_id());
    config_context &cc = app->helpers->contexts[gpid.get_partition_index()];

    // if multiple threads exist in the thread pool, the check may be failed
    dassert(app->status == app_status::AS_AVAILABLE || app->status == app_status::AS_DROPPING,
            "if app removed, this task should be cancelled");
    if (ec == ERR_TIMEOUT) {
        cc.pending_sync_task =
            tasking::enqueue(LPC_META_STATE_HIGH,
                             tracker(),
                             [this, config_request, &cc]() mutable {
                                 cc.pending_sync_task =
                                     update_configuration_on_remote(config_request);
                             },
                             0,
                             std::chrono::seconds(1));
    } else if (ec == ERR_OK) {
        update_configuration_locally(*app, config_request);
        cc.pending_sync_task = nullptr;
        cc.pending_sync_request.reset();
        cc.stage = config_status::not_pending;
        if (cc.msg) {
            configuration_update_response resp;
            resp.err = ERR_OK;
            resp.config = config_request->config;
            _meta_svc->reply_data(cc.msg, resp);
            cc.msg->release_ref();
            cc.msg = nullptr;
        }

        _meta_svc->get_balancer()->reconfig({&_all_apps, &_nodes}, *config_request);
        if (config_request->type == config_type::CT_DROP_PARTITION) {
            process_one_partition(app);
        } else {
            configuration_proposal_action action;
            _meta_svc->get_balancer()->cure({&_all_apps, &_nodes}, gpid, action);
            if (action.type != config_type::CT_INVALID) {
                if (_add_secondary_enable_flow_control &&
                    (action.type == config_type::CT_ADD_SECONDARY ||
                     action.type == config_type::CT_ADD_SECONDARY_FOR_LB)) {
                    // ignore adding secondary if add_secondary_enable_flow_control = true
                } else {
                    config_request->type = action.type;
                    config_request->node = action.node;
                    config_request->info = *app;
                    send_proposal(action.target, *config_request);
                }
            }
        }
    } else if (ec == ERR_OBJECT_NOT_FOUND &&
               config_request->type == config_type::CT_DROP_PARTITION) {
        // handle drop splitting app specially
        // if permit drop splitting app
        // in functions like register_child: get_app(app-name) -> get_app(id)
        // get_app(id) will get dropped app, get_app(name) won't
        cc.pending_sync_task = nullptr;
        cc.pending_sync_request.reset();
        cc.stage = config_status::not_pending;
        if (cc.msg) {
            configuration_update_response resp;
            resp.err = ERR_OK;
            resp.config = config_request->config;
            _meta_svc->reply_data(cc.msg, resp);
            cc.msg->release_ref();
            cc.msg = nullptr;
        }
        process_one_partition(app);
    } else {
        dassert(false, "we can't handle this right now, err = %s", ec.to_string());
    }
}

void server_state::recall_partition(std::shared_ptr<app_state> &app, int pidx)
{
    auto on_recall_partition = [this, app, pidx](dsn::error_code error) mutable {
        if (error == dsn::ERR_OK) {
            zauto_write_lock l(_lock);
            app->partitions[pidx].partition_flags &= (~pc_flags::dropped);
            process_one_partition(app);
        } else if (error == dsn::ERR_TIMEOUT) {
            tasking::enqueue(LPC_META_STATE_HIGH,
                             tracker(),
                             std::bind(&server_state::recall_partition, this, app, pidx),
                             server_state::sStateHash,
                             std::chrono::seconds(1));
        } else {
            dassert(false, "unable to handle this(%s) right now", error.to_string());
        }
    };

    partition_configuration &pc = app->partitions[pidx];
    // handle recall splitting app specially
    if (pc.ballot == invalid_ballot) {
        ddebug_f("ignore recall app({}), child partition[{}.{}]", app->app_name, app->app_id, pidx);
        process_one_partition(app);
        return;
    }
    dassert((pc.partition_flags & pc_flags::dropped), "");

    pc.partition_flags = 0;
    blob json_partition = dsn::json::json_forwarder<partition_configuration>::encode(pc);
    std::string partition_path = get_partition_path(pc.pid);
    _meta_svc->get_remote_storage()->set_data(
        partition_path, json_partition, LPC_META_STATE_HIGH, on_recall_partition);
}

void server_state::drop_partition(std::shared_ptr<app_state> &app, int pidx)
{
    partition_configuration &pc = app->partitions[pidx];
    config_context &cc = app->helpers->contexts[pidx];

    std::shared_ptr<configuration_update_request> req =
        std::make_shared<configuration_update_request>();
    configuration_update_request &request = *req;

    request.info = *app;
    request.type = config_type::CT_DROP_PARTITION;
    request.node = pc.primary;

    request.config = pc;
    for (auto &node : pc.secondaries) {
        maintain_drops(request.config.last_drops, node, request.type);
    }
    if (!pc.primary.is_invalid()) {
        maintain_drops(request.config.last_drops, pc.primary, request.type);
    }
    request.config.primary.set_invalid();
    request.config.secondaries.clear();

    dassert((pc.partition_flags & pc_flags::dropped) == 0, "");
    request.config.partition_flags |= pc_flags::dropped;

    // NOTICE this mis-understanding: if a old state is DDD, we may not need to udpate the ballot.
    // Actually it is necessary. Coz we may send a proposal due to the old DDD state
    // and laterly a update_config may arrive.
    // An updated ballot annouces a previous state is INVALID and all actions taken
    // due to the old one should be staled
    request.config.ballot++;

    if (config_status::pending_remote_sync == cc.stage) {
        dwarn("gpid(%d.%d) is syncing another request with remote, cancel it due to partition is "
              "dropped",
              app->app_id,
              pidx);
        cc.cancel_sync();
    }
    cc.stage = config_status::pending_remote_sync;
    cc.pending_sync_request = req;
    cc.msg = nullptr;

    cc.pending_sync_task = update_configuration_on_remote(req);
}

void server_state::downgrade_primary_to_inactive(std::shared_ptr<app_state> &app, int pidx)
{
    partition_configuration &pc = app->partitions[pidx];
    config_context &cc = app->helpers->contexts[pidx];

    if (config_status::pending_remote_sync == cc.stage) {
        if (cc.pending_sync_request->type == config_type::CT_DROP_PARTITION) {
            dassert(app->status == app_status::AS_DROPPING,
                    "app(%s) not in dropping state (%s)",
                    app->get_logname(),
                    enum_to_string(app->status));
            dwarn("stop downgrade primary as the partitions(%d.%d) is dropping", app->app_id, pidx);
            return;
        } else {
            dwarn("gpid(%d.%d) is syncing another request with remote, cancel it due to the "
                  "primary(%s) is down",
                  pc.pid.get_app_id(),
                  pc.pid.get_partition_index(),
                  pc.primary.to_string());
            cc.cancel_sync();
        }
    }

    std::shared_ptr<configuration_update_request> req =
        std::make_shared<configuration_update_request>();
    configuration_update_request &request = *req;
    request.info = *app;
    request.config = pc;
    request.type = config_type::CT_DOWNGRADE_TO_INACTIVE;
    request.node = pc.primary;
    request.config.ballot++;
    request.config.primary.set_invalid();
    maintain_drops(request.config.last_drops, pc.primary, request.type);

    cc.stage = config_status::pending_remote_sync;
    cc.pending_sync_request = req;
    cc.msg = nullptr;

    cc.pending_sync_task = update_configuration_on_remote(req);
}

void server_state::downgrade_secondary_to_inactive(std::shared_ptr<app_state> &app,
                                                   int pidx,
                                                   const rpc_address &node)
{
    partition_configuration &pc = app->partitions[pidx];
    config_context &cc = app->helpers->contexts[pidx];

    dassert(!pc.primary.is_invalid(), "this shouldn't be called if the primary is invalid");
    if (config_status::pending_remote_sync != cc.stage) {
        configuration_update_request request;
        request.info = *app;
        request.config = pc;
        request.type = config_type::CT_DOWNGRADE_TO_INACTIVE;
        request.node = node;
        send_proposal(pc.primary, request);
    } else {
        ddebug("gpid(%d.%d) is syncing with remote storage, ignore the remove seconary(%s)",
               app->app_id,
               pidx,
               node.to_string());
    }
}

void server_state::downgrade_stateless_nodes(std::shared_ptr<app_state> &app,
                                             int pidx,
                                             const rpc_address &address)
{
    std::shared_ptr<configuration_update_request> req =
        std::make_shared<configuration_update_request>();
    req->info = *app;
    req->type = config_type::CT_REMOVE;
    req->host_node = address;
    req->node.set_invalid();
    req->config = app->partitions[pidx];

    config_context &cc = app->helpers->contexts[pidx];
    partition_configuration &pc = req->config;

    unsigned i = 0;
    for (; i < pc.secondaries.size(); ++i) {
        if (pc.secondaries[i] == address) {
            req->node = pc.last_drops[i];
            break;
        }
    }
    dassert(!req->node.is_invalid(), "invalid node address, address = %s", req->node.to_string());
    // remove host_node & node from secondaries/last_drops, as it will be sync to remote storage
    for (++i; i < pc.secondaries.size(); ++i) {
        pc.secondaries[i - 1] = pc.secondaries[i];
        pc.last_drops[i - 1] = pc.last_drops[i];
    }
    pc.secondaries.pop_back();
    pc.last_drops.pop_back();

    if (config_status::pending_remote_sync == cc.stage) {
        dwarn("gpid(%d.%d) is syncing another request with remote, cancel it due to meta is "
              "removing host(%s) worker(%s)",
              pc.pid.get_app_id(),
              pc.pid.get_partition_index(),
              req->host_node.to_string(),
              req->node.to_string());
        cc.cancel_sync();
    }
    cc.stage = config_status::pending_remote_sync;
    cc.pending_sync_request = req;
    cc.msg = nullptr;

    cc.pending_sync_task = update_configuration_on_remote(req);
}

void server_state::on_update_configuration(
    std::shared_ptr<configuration_update_request> &cfg_request, dsn::message_ex *msg)
{
    zauto_write_lock l(_lock);
    dsn::gpid &gpid = cfg_request->config.pid;
    std::shared_ptr<app_state> app = get_app(gpid.get_app_id());
    partition_configuration &pc = app->partitions[gpid.get_partition_index()];
    config_context &cc = app->helpers->contexts[gpid.get_partition_index()];
    configuration_update_response response;
    response.err = ERR_IO_PENDING;

    dassert(app != nullptr, "get get app for app id(%d)", gpid.get_app_id());
    dassert(app->is_stateful, "don't support stateless apps currently, id(%d)", gpid.get_app_id());
    auto find_name = _config_type_VALUES_TO_NAMES.find(cfg_request->type);
    if (find_name != _config_type_VALUES_TO_NAMES.end()) {
        ddebug("recv update config request: type(%s), %s",
               find_name->second,
               boost::lexical_cast<std::string>(*cfg_request).c_str());
    } else {
        ddebug("recv update config request: type(%d), %s",
               cfg_request->type,
               boost::lexical_cast<std::string>(*cfg_request).c_str());
    }

    if (is_partition_config_equal(pc, cfg_request->config)) {
        ddebug("duplicated update request for gpid(%d.%d), ballot: %" PRId64 "",
               gpid.get_app_id(),
               gpid.get_partition_index(),
               pc.ballot);
        response.err = ERR_OK;
        //
        // NOTICE:
        //    if a replica server resend a update-request,
        //    the meta has update the last_drops, and we should reply with new last_drops
        //
        response.config = pc;
    } else if (pc.ballot + 1 != cfg_request->config.ballot) {
        ddebug("update configuration for gpid(%d.%d) reject coz ballot not match, request ballot: "
               "%" PRId64 ", meta ballot: %" PRId64 "",
               gpid.get_app_id(),
               gpid.get_partition_index(),
               cfg_request->config.ballot,
               pc.ballot);
        response.err = ERR_INVALID_VERSION;
        response.config = pc;
    } else if (config_status::pending_remote_sync == cc.stage) {
        ddebug("another request is syncing with remote storage, ignore current request, "
               "gpid(%d.%d), request ballot(%" PRId64 ")",
               gpid.get_app_id(),
               gpid.get_partition_index(),
               cfg_request->config.ballot);
        // we don't reply the replica server, expect it to retry
        msg->release_ref();
        return;
    } else {
        maintain_drops(cfg_request->config.last_drops, cfg_request->node, cfg_request->type);
    }

    if (response.err != ERR_IO_PENDING) {
        _meta_svc->reply_data(msg, response);
        msg->release_ref();
    } else {
        dassert(config_status::not_pending == cc.stage ||
                    config_status::pending_proposal == cc.stage,
                "invalid config status, cc.stage = %s",
                enum_to_string(cc.stage));
        cc.stage = config_status::pending_remote_sync;
        cc.pending_sync_request = cfg_request;
        cc.msg = msg;
        cc.pending_sync_task = update_configuration_on_remote(cfg_request);
    }
}

void server_state::on_partition_node_dead(std::shared_ptr<app_state> &app,
                                          int pidx,
                                          const dsn::rpc_address &address)
{
    partition_configuration &pc = app->partitions[pidx];
    if (app->is_stateful) {
        if (is_primary(pc, address))
            downgrade_primary_to_inactive(app, pidx);
        else if (is_secondary(pc, address)) {
            if (!pc.primary.is_invalid())
                downgrade_secondary_to_inactive(app, pidx, address);
            else if (is_secondary(pc, address)) {
                ddebug("gpid(%d.%d): secondary(%s) is down, ignored it due to no primary for this "
                       "partition available",
                       pc.pid.get_app_id(),
                       pc.pid.get_partition_index(),
                       address.to_string());
            } else {
                dassert(false,
                        "no primary/secondary on this node, node address = %s",
                        address.to_string());
            }
        }
    } else {
        downgrade_stateless_nodes(app, pidx, address);
    }
}

void server_state::on_change_node_state(rpc_address node, bool is_alive)
{
    dinfo("change node(%s) state to %s", node.to_string(), is_alive ? "alive" : "dead");
    zauto_write_lock l(_lock);
    if (!is_alive) {
        auto iter = _nodes.find(node);
        if (iter == _nodes.end()) {
            ddebug("node(%s) doesn't exist in the node state, just ignore", node.to_string());
        } else {
            node_state &ns = iter->second;
            ns.set_alive(false);
            ns.set_replicas_collect_flag(false);
            ns.for_each_partition([&, this](const dsn::gpid &pid) {
                std::shared_ptr<app_state> app = get_app(pid.get_app_id());
                dassert(app != nullptr && app->status != app_status::AS_DROPPED,
                        "invalid app, app_id = %d",
                        pid.get_app_id());
                on_partition_node_dead(app, pid.get_partition_index(), node);
                return true;
            });
        }
    } else {
        get_node_state(_nodes, node, true)->set_alive(true);
    }
}

void server_state::on_propose_balancer(const configuration_balancer_request &request,
                                       configuration_balancer_response &response)
{
    zauto_write_lock l(_lock);
    std::shared_ptr<app_state> app = get_app(request.gpid.get_app_id());
    if (app == nullptr || app->status != app_status::AS_AVAILABLE ||
        request.gpid.get_partition_index() < 0 ||
        request.gpid.get_partition_index() >= app->partition_count)
        response.err = ERR_INVALID_PARAMETERS;
    else {
        if (request.force) {
            partition_configuration &pc = *get_config(_all_apps, request.gpid);
            for (const configuration_proposal_action &act : request.action_list) {
                send_proposal(act, pc, *app);
            }
            response.err = ERR_OK;
        } else {
            _meta_svc->get_balancer()->register_proposals({&_all_apps, &_nodes}, request, response);
        }
    }
}

error_code
server_state::construct_apps(const std::vector<query_app_info_response> &query_app_responses,
                             const std::vector<dsn::rpc_address> &replica_nodes,
                             std::string &hint_message)
{
    int max_app_id = 0;
    for (unsigned int i = 0; i < query_app_responses.size(); ++i) {
        query_app_info_response query_resp = query_app_responses[i];
        if (query_resp.err != dsn::ERR_OK)
            continue;

        for (const app_info &info : query_resp.apps) {
            dassert(info.app_id >= 1, "invalid app_id, app_id = %d", info.app_id);
            auto iter = _all_apps.find(info.app_id);
            if (iter == _all_apps.end()) {
                std::shared_ptr<app_state> app = app_state::create(info);
                ddebug("create app info from (%s) for id(%d): %s",
                       replica_nodes[i].to_string(),
                       info.app_id,
                       boost::lexical_cast<std::string>(info).c_str());
                _all_apps.emplace(app->app_id, app);
                max_app_id = std::max(app->app_id, max_app_id);
            } else {
                app_info *old_info = iter->second.get();
                // all info in all replica servers should be the same
                // coz the app info is only initialized when the replica is
                // created, and it will NEVER change even if the app is dropped/recalled...
                if (info != *old_info) // app_info::operator !=
                {
                    dassert(false,
                            "conflict app info from (%s) for id(%d): new_info(%s), old_info(%s)",
                            replica_nodes[i].to_string(),
                            info.app_id,
                            boost::lexical_cast<std::string>(info).c_str(),
                            boost::lexical_cast<std::string>(*old_info).c_str());
                }
            }
        }
    }

    // create placeholder for dropped table
    for (int app_id = 1; app_id <= max_app_id; ++app_id) {
        auto iter = _all_apps.find(app_id);
        if (iter == _all_apps.end()) {
            app_info dropped_holder;
            dropped_holder.app_id = app_id;
            dropped_holder.app_name = "__drop_holder__" + boost::lexical_cast<std::string>(app_id);
            dropped_holder.app_type = "pegasus";
            dropped_holder.is_stateful = true;
            dropped_holder.max_replica_count = 3;
            // in remote-storage-interaction module,
            // we assume there is at least one partition
            dropped_holder.partition_count = 1;
            dropped_holder.status = app_status::AS_DROPPING;
            dropped_holder.expire_second = dsn_now_ms() / 1000;

            _all_apps.emplace(app_id, app_state::create(dropped_holder));
        } else {
            app_info *app_info = iter->second.get();
            app_info->status = (app_status::AS_AVAILABLE == app_info->status)
                                   ? app_status::AS_CREATING
                                   : app_status::AS_DROPPING;
        }
    }

    // check conflict table name
    std::map<std::string, int32_t> checked_names;
    for (int app_id = max_app_id; app_id >= 1; --app_id) {
        dassert(_all_apps.find(app_id) != _all_apps.end(), "invalid app_id, app_id = %d", app_id);
        std::shared_ptr<app_state> &app = _all_apps[app_id];
        std::string old_name = app->app_name;
        while (checked_names.find(app->app_name) != checked_names.end()) {
            app->app_name = app->app_name + "__" + boost::lexical_cast<std::string>(app_id);
        }
        if (app->app_name != old_name) {
            dwarn("app(%d)'s old name(%s) is conflict with others, rename it to (%s)",
                  app_id,
                  old_name.c_str(),
                  app->app_name.c_str());
            std::ostringstream oss;
            oss << "WARNING: app(" << app_id << ")'s old name(" << old_name
                << ") is conflict with others, rename it to (" << app->app_name << ")" << std::endl;
            hint_message += oss.str();
        }
        checked_names.emplace(app->app_name, app_id);
    }

    ddebug("construct apps done, max_app_id = %d", max_app_id);

    return dsn::ERR_OK;
}

error_code server_state::construct_partitions(
    const std::vector<query_replica_info_response> &query_replica_responses,
    const std::vector<dsn::rpc_address> &replica_nodes,
    bool skip_lost_partitions,
    std::string &hint_message)
{
    for (unsigned int i = 0; i < query_replica_responses.size(); ++i) {
        query_replica_info_response query_resp = query_replica_responses[i];
        if (query_resp.err != dsn::ERR_OK)
            continue;

        for (replica_info &r : query_resp.replicas) {
            dassert(_all_apps.find(r.pid.get_app_id()) != _all_apps.end(), "");
            bool is_accepted = _meta_svc->get_balancer()->collect_replica(
                {&_all_apps, &_nodes}, replica_nodes[i], r);
            if (is_accepted) {
                ddebug("accept replica(%s) from node(%s)",
                       boost::lexical_cast<std::string>(r).c_str(),
                       replica_nodes[i].to_string());
            } else {
                ddebug("ignore replica(%s) from node(%s)",
                       boost::lexical_cast<std::string>(r).c_str(),
                       replica_nodes[i].to_string());
            }
        }
    }

    int succeed_count = 0;
    int failed_count = 0;
    for (auto &app_kv : _all_apps) {
        std::shared_ptr<app_state> &app = app_kv.second;
        dassert(app->status == app_status::AS_CREATING || app->status == app_status::AS_DROPPING,
                "invalid app status, status = %s",
                enum_to_string(app->status));
        if (app->status == app_status::AS_DROPPING) {
            ddebug("ignore constructing partitions for dropping app(%d)", app->app_id);
        } else {
            for (partition_configuration &pc : app->partitions) {
                bool is_succeed = _meta_svc->get_balancer()->construct_replica(
                    {&_all_apps, &_nodes}, pc.pid, app->max_replica_count);
                if (is_succeed) {
                    ddebug("construct partition(%d.%d) succeed: %s",
                           app->app_id,
                           pc.pid.get_partition_index(),
                           boost::lexical_cast<std::string>(pc).c_str());
                    if (pc.last_drops.size() + 1 < pc.max_replica_count) {
                        std::ostringstream oss;
                        oss << "WARNING: partition(" << app->app_id << "."
                            << pc.pid.get_partition_index() << ") only collects "
                            << (pc.last_drops.size() + 1) << "/" << pc.max_replica_count
                            << " of replicas, may lost data" << std::endl;
                        hint_message += oss.str();
                    }
                    succeed_count++;
                } else {
                    dwarn("construct partition(%d.%d) failed",
                          app->app_id,
                          pc.pid.get_partition_index());
                    std::ostringstream oss;
                    if (skip_lost_partitions) {
                        oss << "WARNING: partition(" << app->app_id << "."
                            << pc.pid.get_partition_index() << ") has no replica collected, force "
                                                               "recover the lost partition to empty"
                            << std::endl;
                    } else {
                        oss << "ERROR: partition(" << app->app_id << "."
                            << pc.pid.get_partition_index()
                            << ") has no replica collected, you can force recover it by set "
                               "skip_lost_partitions option"
                            << std::endl;
                    }
                    hint_message += oss.str();
                    failed_count++;
                }
            }
        }
    }

    ddebug("construct partition done, succeed_count = %d, failed_count = %d, skip_lost_partitions "
           "= %s",
           succeed_count,
           failed_count,
           (skip_lost_partitions ? "true" : "false"));

    if (failed_count > 0 && !skip_lost_partitions) {
        return dsn::ERR_TRY_AGAIN;
    } else {
        return dsn::ERR_OK;
    }
}

dsn::error_code
server_state::sync_apps_from_replica_nodes(const std::vector<dsn::rpc_address> &replica_nodes,
                                           bool skip_bad_nodes,
                                           bool skip_lost_partitions,
                                           std::string &hint_message)
{
    int n_replicas = replica_nodes.size();
    std::vector<query_app_info_response> query_app_responses(n_replicas);
    std::vector<query_replica_info_response> query_replica_responses(n_replicas);
    std::vector<dsn::error_code> query_app_errors(n_replicas);
    std::vector<dsn::error_code> query_replica_errors(n_replicas);

    dsn::task_tracker tracker;
    for (int i = 0; i < n_replicas; ++i) {
        ddebug("send query app and replica request to node(%s)", replica_nodes[i].to_string());

        query_app_info_request app_query;
        app_query.meta_server = dsn_primary_address();

        rpc::call(replica_nodes[i],
                  RPC_QUERY_APP_INFO,
                  app_query,
                  &tracker,
                  [i, &replica_nodes, &query_app_errors, &query_app_responses](
                      dsn::error_code err, query_app_info_response &&resp) mutable {
                      ddebug("received query app response from node(%s), err(%s), apps_count(%d)",
                             replica_nodes[i].to_string(),
                             err.to_string(),
                             (int)resp.apps.size());
                      query_app_errors[i] = err;
                      if (err == dsn::ERR_OK) {
                          query_app_responses[i] = std::move(resp);
                      }
                  });

        query_replica_info_request replica_query;
        replica_query.node = replica_nodes[i];
        rpc::call(
            replica_nodes[i],
            RPC_QUERY_REPLICA_INFO,
            replica_query,
            &tracker,
            [i, &replica_nodes, &query_replica_errors, &query_replica_responses](
                dsn::error_code err, query_replica_info_response &&resp) mutable {
                ddebug("received query replica response from node(%s), err(%s), replicas_count(%d)",
                       replica_nodes[i].to_string(),
                       err.to_string(),
                       (int)resp.replicas.size());
                query_replica_errors[i] = err;
                if (err == dsn::ERR_OK) {
                    query_replica_responses[i] = std::move(resp);
                }
            });
    }

    tracker.wait_outstanding_tasks();
    int failed_count = 0;
    int succeed_count = 0;
    for (int i = 0; i < n_replicas; ++i) {
        error_code err = dsn::ERR_OK;
        if (query_app_errors[i] != dsn::ERR_OK) {
            dwarn("query app info from node(%s) failed, reason: %s",
                  replica_nodes[i].to_string(),
                  query_app_errors[i].to_string());
            err = query_app_errors[i];
        }
        if (query_replica_errors[i] != dsn::ERR_OK) {
            dwarn("query replica info from node(%s) failed, reason: %s",
                  replica_nodes[i].to_string(),
                  query_replica_errors[i].to_string());
            err = query_replica_errors[i];
        }
        if (err != dsn::ERR_OK) {
            failed_count++;
            query_app_errors[i] = err;
            query_replica_errors[i] = err;
            std::ostringstream oss;
            if (skip_bad_nodes) {
                oss << "WARNING: collect app and replica info from node("
                    << replica_nodes[i].to_string() << ") failed with err(" << err.to_string()
                    << "), skip the bad node" << std::endl;
            } else {
                oss << "ERROR: collect app and replica info from node("
                    << replica_nodes[i].to_string() << ") failed with err(" << err.to_string()
                    << "), you can skip it by set skip_bad_nodes option" << std::endl;
            }
            hint_message += oss.str();
        } else {
            succeed_count++;
        }
    }

    ddebug("sync apps and replicas from replica nodes done, succeed_count = %d, failed_count = %d, "
           "skip_bad_nodes = %s",
           succeed_count,
           failed_count,
           (skip_bad_nodes ? "true" : "false"));

    if (failed_count > 0 && !skip_bad_nodes) {
        return dsn::ERR_TRY_AGAIN;
    }

    zauto_write_lock l(_lock);

    dsn::error_code err = construct_apps(query_app_responses, replica_nodes, hint_message);
    if (err != dsn::ERR_OK) {
        derror("construct apps failed, err = %s", err.to_string());
        return err;
    }

    err = construct_partitions(
        query_replica_responses, replica_nodes, skip_lost_partitions, hint_message);
    if (err != dsn::ERR_OK) {
        derror("construct partitions failed, err = %s", err.to_string());
        return err;
    }

    return dsn::ERR_OK;
}

void server_state::on_start_recovery(const configuration_recovery_request &req,
                                     configuration_recovery_response &resp)
{
    ddebug("start recovery, node_count = %d, skip_bad_nodes = %s, skip_lost_partitions = %s",
           (int)req.recovery_set.size(),
           req.skip_bad_nodes ? "true" : "false",
           req.skip_lost_partitions ? "true" : "false");

    resp.err = sync_apps_from_replica_nodes(
        req.recovery_set, req.skip_bad_nodes, req.skip_lost_partitions, resp.hint_message);
    if (resp.err != dsn::ERR_OK) {
        derror("sync apps from replica nodes failed when do recovery, err = %s",
               resp.err.to_string());
        _all_apps.clear();
        return;
    }

    resp.err = sync_apps_to_remote_storage();
    if (resp.err != dsn::ERR_OK) {
        dassert(false,
                "sync apps to remote storage failed when do recovery, err = %s, "
                "need to manually clear things from remote storage and restart the service",
                resp.err.to_string());
    }

    initialize_node_state();
}

void server_state::clear_proposals()
{
    ddebug("clear all exist proposals");
    zauto_write_lock l(_lock);
    for (auto &kv : _exist_apps) {
        std::shared_ptr<app_state> &app = kv.second;
        app->helpers->clear_proposals();
    }
}

bool server_state::can_run_balancer()
{
    // dead nodes check
    for (auto iter = _nodes.begin(); iter != _nodes.end();) {
        if (!iter->second.alive()) {
            if (iter->second.partition_count() != 0) {
                ddebug("don't do replica migration coz dead node(%s) has %d partitions not removed",
                       iter->second.addr().to_string(),
                       iter->second.partition_count());
                return false;
            }
            _nodes.erase(iter++);
        } else
            ++iter;
    }

    // table stability check
    int c = count_staging_app();
    if (c != 0) {
        ddebug("don't do replica migration coz %d table(s) is(are) in staging state", c);
        return false;
    }
    return true;
}

void server_state::update_partition_perf_counter()
{
    int counters[HS_MAX_VALUE];
    ::memset(counters, 0, sizeof(counters));
    int min_2pc_count = _meta_svc->get_options().mutation_2pc_min_replica_count;
    auto func = [&](const std::shared_ptr<app_state> &app) {
        for (unsigned int i = 0; i != app->partition_count; ++i) {
            health_status st = partition_health_status(app->partitions[i], min_2pc_count);
            counters[st]++;
        }
        return true;
    };
    for_each_available_app(_all_apps, func);
    _dead_partition_count->set(counters[HS_DEAD]);
    _unreadable_partition_count->set(counters[HS_UNREADABLE]);
    _unwritable_partition_count->set(counters[HS_UNWRITABLE]);
    _writable_ill_partition_count->set(counters[HS_WRITABLE_ILL]);
    _healthy_partition_count->set(counters[HS_HEALTHY]);
}

bool server_state::check_all_partitions()
{
    int healthy_partitions = 0;
    int total_partitions = 0;
    meta_function_level::type level = _meta_svc->get_function_level();

    zauto_write_lock l(_lock);

    update_partition_perf_counter();

    // first the cure stage
    if (level <= meta_function_level::fl_freezed) {
        ddebug("service is in level(%s), don't do any cure or balancer actions",
               _meta_function_level_VALUES_TO_NAMES.find(level)->second);
        return false;
    }
    ddebug("start to check all partitions, add_secondary_enable_flow_control = %s, "
           "add_secondary_max_count_for_one_node = %d",
           _add_secondary_enable_flow_control ? "true" : "false",
           _add_secondary_max_count_for_one_node);
    _meta_svc->get_balancer()->clear_ddd_partitions();
    int send_proposal_count = 0;
    std::vector<configuration_proposal_action> add_secondary_actions;
    std::vector<gpid> add_secondary_gpids;
    std::vector<bool> add_secondary_proposed;
    std::map<rpc_address, int> add_secondary_running_nodes; // node --> running_count
    for (auto &app_pair : _exist_apps) {
        std::shared_ptr<app_state> &app = app_pair.second;
        if (app->status == app_status::AS_CREATING || app->status == app_status::AS_DROPPING) {
            ddebug("ignore app(%s)(%d) because it's status is %s",
                   app->app_name.c_str(),
                   app->app_id,
                   ::dsn::enum_to_string(app->status));
            continue;
        }
        for (unsigned int i = 0; i != app->partition_count; ++i) {
            partition_configuration &pc = app->partitions[i];
            config_context &cc = app->helpers->contexts[i];
<<<<<<< HEAD

            if (pc.ballot != invalid_ballot && cc.stage != config_status::pending_remote_sync) {
=======
            // partition is under re-configuration or is child partition
            if (cc.stage != config_status::pending_remote_sync && pc.ballot != invalid_ballot) {
>>>>>>> c62e5924
                configuration_proposal_action action;
                pc_status s =
                    _meta_svc->get_balancer()->cure({&_all_apps, &_nodes}, pc.pid, action);
                dinfo("gpid(%d.%d) is in status(%s)",
                      pc.pid.get_app_id(),
                      pc.pid.get_partition_index(),
                      enum_to_string(s));
                if (pc_status::healthy != s) {
                    if (action.type != config_type::CT_INVALID) {
                        if (action.type == config_type::CT_ADD_SECONDARY ||
                            action.type == config_type::CT_ADD_SECONDARY_FOR_LB) {
                            add_secondary_actions.push_back(std::move(action));
                            add_secondary_gpids.push_back(pc.pid);
                            add_secondary_proposed.push_back(false);
                        } else {
                            send_proposal(action, pc, *app);
                            send_proposal_count++;
                        }
                    }
                } else {
                    healthy_partitions++;
                }
            } else {
                ddebug("ignore gpid(%d.%d) as it's stage is pending_remote_sync",
                       pc.pid.get_app_id(),
                       pc.pid.get_partition_index());
            }
        }
        total_partitions += app->partition_count;
    }

    // assign secondary for urgent
    for (int i = 0; i < add_secondary_actions.size(); ++i) {
        gpid &pid = add_secondary_gpids[i];
        partition_configuration &pc = *get_config(_all_apps, pid);
        if (!add_secondary_proposed[i] && pc.secondaries.empty()) {
            configuration_proposal_action &action = add_secondary_actions[i];
            if (_add_secondary_enable_flow_control &&
                add_secondary_running_nodes[action.node] >= _add_secondary_max_count_for_one_node) {
                // ignore
                continue;
            }
            std::shared_ptr<app_state> app = get_app(pid.get_app_id());
            send_proposal(action, pc, *app);
            send_proposal_count++;
            add_secondary_proposed[i] = true;
            add_secondary_running_nodes[action.node]++;
        }
    }

    // assign secondary for all
    for (int i = 0; i < add_secondary_actions.size(); ++i) {
        if (!add_secondary_proposed[i]) {
            configuration_proposal_action &action = add_secondary_actions[i];
            gpid pid = add_secondary_gpids[i];
            partition_configuration &pc = *get_config(_all_apps, pid);
            if (_add_secondary_enable_flow_control &&
                add_secondary_running_nodes[action.node] >= _add_secondary_max_count_for_one_node) {
                ddebug("do not send %s proposal for gpid(%d.%d) for flow control reason, target = "
                       "%s, node = %s",
                       ::dsn::enum_to_string(action.type),
                       pc.pid.get_app_id(),
                       pc.pid.get_partition_index(),
                       action.target.to_string(),
                       action.node.to_string());
                continue;
            }
            std::shared_ptr<app_state> app = get_app(pid.get_app_id());
            send_proposal(action, pc, *app);
            send_proposal_count++;
            add_secondary_proposed[i] = true;
            add_secondary_running_nodes[action.node]++;
        }
    }

    int ignored_add_secondary_count = 0;
    int add_secondary_count = 0;
    for (int i = 0; i < add_secondary_actions.size(); ++i) {
        if (!add_secondary_proposed[i]) {
            ignored_add_secondary_count++;
        } else {
            add_secondary_count++;
        }
    }

    ddebug("check all partitions done, send_proposal_count = %d, add_secondary_count = %d, "
           "ignored_add_secondary_count = %d",
           send_proposal_count,
           add_secondary_count,
           ignored_add_secondary_count);

    // then the balancer stage
    if (level < meta_function_level::fl_steady) {
        ddebug("don't do replica migration coz meta server is in level(%s)",
               _meta_function_level_VALUES_TO_NAMES.find(level)->second);
        return false;
    }

    if (healthy_partitions != total_partitions) {
        ddebug("don't do replica migration coz %d of %d partitions aren't healthy",
               total_partitions - healthy_partitions,
               total_partitions);
        return false;
    }

    if (!can_run_balancer()) {
        ddebug("don't do replica migration coz can_run_balancer() returns false");
        return false;
    }

    if (level == meta_function_level::fl_steady) {
        ddebug("check if any replica migration can be done when meta server is in level(%s)",
               _meta_function_level_VALUES_TO_NAMES.find(level)->second);
        _meta_svc->get_balancer()->check({&_all_apps, &_nodes}, _temporary_list);
        ddebug("balance checker operation count = %d", _temporary_list.size());
        // update balance checker operation count
        _meta_svc->get_balancer()->report(_temporary_list, true);
        return false;
    }

    if (_meta_svc->get_balancer()->balance({&_all_apps, &_nodes}, _temporary_list)) {
        ddebug("try to do replica migration");
        _meta_svc->get_balancer()->apply_balancer({&_all_apps, &_nodes}, _temporary_list);
        // update balancer action details
        _meta_svc->get_balancer()->report(_temporary_list, false);
        if (_replica_migration_subscriber)
            _replica_migration_subscriber(_temporary_list);
        tasking::enqueue(LPC_META_STATE_NORMAL,
                         _meta_svc->tracker(),
                         std::bind(&meta_service::balancer_run, _meta_svc));
        return false;
    }

    ddebug("check if any replica migration left");
    _meta_svc->get_balancer()->check({&_all_apps, &_nodes}, _temporary_list);
    ddebug("balance checker operation count = %d", _temporary_list.size());
    // update balance checker operation count
    _meta_svc->get_balancer()->report(_temporary_list, true);

    return true;
}

void server_state::get_cluster_balance_score(double &primary_stddev, double &total_stddev)
{
    zauto_read_lock l(_lock);
    _meta_svc->get_balancer()->score({&_all_apps, &_nodes}, primary_stddev, total_stddev);
}

void server_state::check_consistency(const dsn::gpid &gpid)
{
    auto iter = _all_apps.find(gpid.get_app_id());
    dassert(iter != _all_apps.end(),
            "invalid gpid(%d.%d)",
            gpid.get_app_id(),
            gpid.get_partition_index());

    app_state &app = *(iter->second);
    partition_configuration &config = app.partitions[gpid.get_partition_index()];

    if (app.is_stateful) {
        if (config.primary.is_invalid() == false) {
            auto it = _nodes.find(config.primary);
            dassert(it != _nodes.end(),
                    "invalid primary address, address = %s",
                    config.primary.to_string());
            dassert(it->second.served_as(gpid) == partition_status::PS_PRIMARY,
                    "node should serve as PS_PRIMARY, but status = %s",
                    dsn::enum_to_string(it->second.served_as(gpid)));

            auto it2 =
                std::find(config.last_drops.begin(), config.last_drops.end(), config.primary);
            dassert(it2 == config.last_drops.end(),
                    "primary shouldn't appear in last_drops, address = %s",
                    config.primary.to_string());
        }

        for (auto &ep : config.secondaries) {
            auto it = _nodes.find(ep);
            dassert(it != _nodes.end(), "invalid secondary address, address = %s", ep.to_string());
            dassert(it->second.served_as(gpid) == partition_status::PS_SECONDARY,
                    "node should serve as PS_SECONDARY, but status = %s",
                    dsn::enum_to_string(it->second.served_as(gpid)));

            auto it2 = std::find(config.last_drops.begin(), config.last_drops.end(), ep);
            dassert(it2 == config.last_drops.end(),
                    "secondary shouldn't appear in last_drops, address = %s",
                    ep.to_string());
        }
    } else {
        partition_configuration_stateless pcs(config);
        dassert(pcs.hosts().size() == pcs.workers().size(),
                "%d VS %d",
                pcs.hosts().size(),
                pcs.workers().size());
        for (auto &ep : pcs.hosts()) {
            auto it = _nodes.find(ep);
            dassert(it != _nodes.end(), "invalid host, address = %s", ep.to_string());
            dassert(it->second.served_as(gpid) == partition_status::PS_SECONDARY,
                    "node should serve as PS_SECONDARY, but status = %s",
                    dsn::enum_to_string(it->second.served_as(gpid)));
        }
    }
}

void server_state::lock_read(zauto_read_lock &other)
{
    zauto_read_lock l(_lock);
    l.swap(other);
}

void server_state::lock_write(zauto_write_lock &other)
{
    zauto_write_lock l(_lock);
    l.swap(other);
}

void server_state::do_update_app_info(const std::string &app_path,
                                      const app_info &info,
                                      const std::function<void(error_code ec)> &cb)
{
    // persistent envs to zookeeper
    blob value = dsn::json::json_forwarder<app_info>::encode(info);
    auto new_cb = [ this, app_path, info, user_cb = std::move(cb) ](error_code ec)
    {
        if (ec == ERR_OK) {
            user_cb(ec);
        } else if (ec == ERR_TIMEOUT) {
            dwarn("update app_info(app = %s) to remote storage timeout, continue to update later",
                  info.app_name.c_str());
            tasking::enqueue(
                LPC_META_STATE_NORMAL,
                tracker(),
                std::bind(
                    &server_state::do_update_app_info, this, app_path, info, std::move(user_cb)),
                0,
                std::chrono::seconds(1));
        } else {
            dassert(false, "we can't handle this, error(%s)", ec.to_string());
        }
    };
    // TODO(cailiuyang): callback scheduling order may be undefined if multiple requests are
    // sending to the remote storage concurrently.
    _meta_svc->get_remote_storage()->set_data(
        app_path, value, LPC_META_STATE_NORMAL, std::move(new_cb), tracker());
}

void server_state::set_app_envs(const app_env_rpc &env_rpc)
{
    const configuration_update_app_env_request &request = env_rpc.request();
    if (!request.__isset.keys || !request.__isset.values ||
        request.keys.size() != request.values.size() || request.keys.size() <= 0) {
        env_rpc.response().err = ERR_INVALID_PARAMETERS;
        dwarn("set app envs failed with invalid request");
        return;
    }
    const std::vector<std::string> &keys = request.keys;
    const std::vector<std::string> &values = request.values;
    const std::string &app_name = request.app_name;

    std::ostringstream os;
    for (int i = 0; i < keys.size(); i++) {
        if (i != 0)
            os << ", ";

        if (!validate_app_env(keys[i], values[i], env_rpc.response().hint_message)) {
            env_rpc.response().err = ERR_INVALID_PARAMETERS;
            return;
        }

        os << keys[i] << "=" << values[i];
    }
    ddebug("set app envs for app(%s) from remote(%s): kvs = {%s}",
           app_name.c_str(),
           env_rpc.remote_address().to_string(),
           os.str().c_str());

    app_info ainfo;
    std::string app_path;
    {
        zauto_read_lock l(_lock);
        std::shared_ptr<app_state> app = get_app(app_name);
        if (app == nullptr) {
            dwarn("set app envs failed with invalid app_name(%s)", app_name.c_str());
            env_rpc.response().err = ERR_INVALID_PARAMETERS;
            env_rpc.response().hint_message = "invalid app name";
            return;
        } else {
            ainfo = *(reinterpret_cast<app_info *>(app.get()));
            app_path = get_app_path(*app);
        }
    }
    for (int idx = 0; idx < keys.size(); idx++) {
        ainfo.envs[keys[idx]] = values[idx];
    }
    do_update_app_info(app_path, ainfo, [this, app_name, keys, values, env_rpc](error_code ec) {
        dassert(
            ec == ERR_OK, "update app_info to remote storage failed with err = %s", ec.to_string());

        zauto_write_lock l(_lock);
        std::shared_ptr<app_state> app = get_app(app_name);
        std::string old_envs = dsn::utils::kv_map_to_string(app->envs, ',', '=');
        for (int idx = 0; idx < keys.size(); idx++) {
            app->envs[keys[idx]] = values[idx];
        }
        std::string new_envs = dsn::utils::kv_map_to_string(app->envs, ',', '=');
        ddebug("app envs changed: old_envs = {%s}, new_envs = {%s}",
               old_envs.c_str(),
               new_envs.c_str());
    });
}

void server_state::del_app_envs(const app_env_rpc &env_rpc)
{
    const configuration_update_app_env_request &request = env_rpc.request();
    if (!request.__isset.keys || request.keys.size() <= 0) {
        env_rpc.response().err = ERR_INVALID_PARAMETERS;
        dwarn("del app envs failed with invalid request");
        return;
    }
    const std::vector<std::string> &keys = request.keys;
    const std::string &app_name = request.app_name;

    std::ostringstream os;
    for (int i = 0; i < keys.size(); i++) {
        if (i != 0)
            os << ",";
        os << keys[i];
    }
    ddebug("del app envs for app(%s) from remote(%s): keys = {%s}",
           app_name.c_str(),
           env_rpc.remote_address().to_string(),
           os.str().c_str());

    app_info ainfo;
    std::string app_path;
    {
        zauto_read_lock l(_lock);
        std::shared_ptr<app_state> app = get_app(app_name);
        if (app == nullptr) {
            dwarn("del app envs failed with invalid app_name(%s)", app_name.c_str());
            env_rpc.response().err = ERR_INVALID_PARAMETERS;
            env_rpc.response().hint_message = "invalid app name";
            return;
        } else {
            ainfo = *(reinterpret_cast<app_info *>(app.get()));
            app_path = get_app_path(*app);
        }
    }

    std::ostringstream oss;
    oss << "deleted keys:";
    int deleted = 0;
    for (const auto &key : keys) {
        if (ainfo.envs.erase(key) > 0) {
            oss << std::endl << "    " << key;
            deleted++;
        }
    }

    if (deleted == 0) {
        ddebug("no key need to delete");
        env_rpc.response().hint_message = "no key need to delete";
        return;
    } else {
        env_rpc.response().hint_message = oss.str();
    }

    do_update_app_info(app_path, ainfo, [this, app_name, keys, env_rpc](error_code ec) {
        dassert(
            ec == ERR_OK, "update app_info to remote storage failed with err = %s", ec.to_string());

        zauto_write_lock l(_lock);
        std::shared_ptr<app_state> app = get_app(app_name);
        std::string old_envs = dsn::utils::kv_map_to_string(app->envs, ',', '=');
        for (const auto &key : keys) {
            app->envs.erase(key);
        }
        std::string new_envs = dsn::utils::kv_map_to_string(app->envs, ',', '=');
        ddebug("app envs changed: old_envs = {%s}, new_envs = {%s}",
               old_envs.c_str(),
               new_envs.c_str());
    });
}

void server_state::clear_app_envs(const app_env_rpc &env_rpc)
{
    const configuration_update_app_env_request &request = env_rpc.request();
    if (!request.__isset.clear_prefix) {
        env_rpc.response().err = ERR_INVALID_PARAMETERS;
        dwarn("clear app envs failed with invalid request");
        return;
    }

    const std::string &prefix = request.clear_prefix;
    const std::string &app_name = request.app_name;
    ddebug("clear app envs for app(%s) from remote(%s): prefix = {%s}",
           app_name.c_str(),
           env_rpc.remote_address().to_string(),
           prefix.c_str());

    app_info ainfo;
    std::string app_path;
    {
        zauto_read_lock l(_lock);
        std::shared_ptr<app_state> app = get_app(app_name);
        if (app == nullptr) {
            dwarn("clear app envs failed with invalid app_name(%s)", app_name.c_str());
            env_rpc.response().err = ERR_INVALID_PARAMETERS;
            env_rpc.response().hint_message = "invalid app name";
            return;
        } else {
            ainfo = *(reinterpret_cast<app_info *>(app.get()));
            app_path = get_app_path(*app);
        }
    }

    if (ainfo.envs.empty()) {
        ddebug("no key need to delete");
        env_rpc.response().hint_message = "no key need to delete";
        return;
    }

    std::set<std::string> erase_keys;
    std::ostringstream oss;
    oss << "deleted keys:";

    if (prefix.empty()) {
        // ignore prefix
        for (auto &kv : ainfo.envs) {
            oss << std::endl << "    " << kv.first;
        }
        ainfo.envs.clear();
    } else {
        // acquire key
        for (const auto &pair : ainfo.envs) {
            const std::string &key = pair.first;
            // normal : key = prefix.xxx
            if (key.size() > prefix.size() + 1) {
                if (key.substr(0, prefix.size()) == prefix && key.at(prefix.size()) == '.') {
                    erase_keys.emplace(key);
                }
            }
        }
        // erase
        for (const auto &key : erase_keys) {
            oss << std::endl << "    " << key;
            ainfo.envs.erase(key);
        }
    }

    if (!prefix.empty() && erase_keys.empty()) {
        // no need update app_info
        ddebug("no key need to delete");
        env_rpc.response().hint_message = "no key need to delete";
        return;
    } else {
        env_rpc.response().hint_message = oss.str();
    }

    do_update_app_info(
        app_path, ainfo, [this, app_name, prefix, erase_keys, env_rpc](error_code ec) {
            dassert(ec == ERR_OK,
                    "update app_info to remote storage failed with err = %s",
                    ec.to_string());

            zauto_write_lock l(_lock);
            std::shared_ptr<app_state> app = get_app(app_name);
            std::string old_envs = dsn::utils::kv_map_to_string(app->envs, ',', '=');
            if (prefix.empty()) {
                app->envs.clear();
            } else {
                for (const auto &key : erase_keys) {
                    app->envs.erase(key);
                }
            }
            std::string new_envs = dsn::utils::kv_map_to_string(app->envs, ',', '=');
            ddebug("app envs changed: old_envs = {%s}, new_envs = {%s}",
                   old_envs.c_str(),
                   new_envs.c_str());
        });
}
} // namespace replication
} // namespace dsn<|MERGE_RESOLUTION|>--- conflicted
+++ resolved
@@ -1174,10 +1174,7 @@
             switch (app->status) {
             case app_status::AS_AVAILABLE:
                 if (app->splitting()) {
-<<<<<<< HEAD
-=======
                     // not drop splitting app
->>>>>>> c62e5924
                     response.err = ERR_SPLITTING;
                     break;
                 }
@@ -2408,13 +2405,8 @@
         for (unsigned int i = 0; i != app->partition_count; ++i) {
             partition_configuration &pc = app->partitions[i];
             config_context &cc = app->helpers->contexts[i];
-<<<<<<< HEAD
-
-            if (pc.ballot != invalid_ballot && cc.stage != config_status::pending_remote_sync) {
-=======
             // partition is under re-configuration or is child partition
             if (cc.stage != config_status::pending_remote_sync && pc.ballot != invalid_ballot) {
->>>>>>> c62e5924
                 configuration_proposal_action action;
                 pc_status s =
                     _meta_svc->get_balancer()->cure({&_all_apps, &_nodes}, pc.pid, action);
