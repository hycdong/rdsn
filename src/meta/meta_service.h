--- conflicted
+++ resolved
@@ -226,6 +226,7 @@
     friend class meta_load_balance_test;
     friend class meta_service_test;
     friend class meta_service_test_app;
+    friend class meta_split_service_test;
     friend class meta_test_base;
     friend class policy_context_test;
     friend class test::test_checker;
@@ -244,18 +245,6 @@
     std::shared_ptr<server_load_balancer> _balancer;
     std::shared_ptr<backup_service> _backup_handler;
 
-<<<<<<< HEAD
-    friend class meta_test_base;
-    friend class meta_duplication_service;
-    friend class meta_http_service_test;
-    friend class meta_load_balance_test;
-    friend class meta_backup_test_base;
-    friend class meta_http_service;
-    friend class meta_service_test;
-    friend class meta_split_service_test;
-
-=======
->>>>>>> ab9520df
     std::unique_ptr<meta_duplication_service> _dup_svc;
 
     std::unique_ptr<meta_split_service> _split_svc;
