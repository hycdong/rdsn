include "dsn.thrift"
include "dsn.layer2.thrift"

namespace cpp dsn.replication

struct mutation_header
{
    1:dsn.gpid             pid;
    2:i64                  ballot;
    3:i64                  decree;
    4:i64                  log_offset;
    5:i64                  last_committed_decree;
    6:i64                  timestamp;
}

struct mutation_update
{
    1:dsn.task_code  code;

    //the serialization type of data, this need to store in log and replicate to secondaries by primary
    2:i32            serialization_type;
    3:dsn.blob       data;
    4:optional i64   start_time_ns;
}

struct mutation_data
{
    1:mutation_header        header;
    2:list<mutation_update>  updates;
}

enum partition_status
{
    PS_INVALID,
    PS_INACTIVE,
    PS_ERROR,
    PS_PRIMARY,
    PS_SECONDARY,
    PS_POTENTIAL_SECONDARY,
    PS_PARTITION_SPLIT
}

struct replica_configuration
{
    1:dsn.gpid            pid;
    2:i64                 ballot;
    3:dsn.rpc_address     primary;
    4:partition_status    status = partition_status.PS_INVALID;
    5:i64                 learner_signature;
    // Used for bulk load
    // secondary will pop all committed mutations even if buffer is not full
    6:optional bool       pop_all = false;

    // only be used during partition split when primary send prepare message to secondary
    // 1. true - secondary should copy mutation in this prepare message synchronously,
    //           and _sync_to_child in mutation structure should set true
    // 2. false - secondary copy mutation in this prepare message asynchronously
    // NOTICE: it should always be false when update_local_configuration
    7:optional bool       split_sync_to_child = false;
}

struct prepare_msg
{
    1:replica_configuration config;
    2:mutation_data         mu;
}

enum read_semantic
{
    ReadInvalid,
    ReadLastUpdate,
    ReadOutdated,
    ReadSnapshot,
}

struct read_request_header
{
    1:dsn.gpid pid;
    2:dsn.task_code       code;
    3:read_semantic       semantic = read_semantic.ReadLastUpdate;
    4:i64                 version_decree = -1;
}

struct write_request_header
{
    1:dsn.gpid pid;
    2:dsn.task_code       code;
}

struct rw_response_header
{
    1:dsn.error_code      err;
}

struct prepare_ack
{
    1:dsn.gpid pid;
    2:dsn.error_code      err;
    3:i64                 ballot;
    4:i64                 decree;
    5:i64                 last_committed_decree_in_app;
    6:i64                 last_committed_decree_in_prepare_list;
}

enum learn_type
{
    LT_INVALID,
    LT_CACHE,
    LT_APP,
    LT_LOG,
}

struct learn_state
{
    1:i64            from_decree_excluded;
    2:i64            to_decree_included;
    3:dsn.blob       meta;
    4:list<string>   files;

    // Used by duplication. Holds the start_decree of this round of learn.
    5:optional i64   learn_start_decree;
}

enum learner_status
{
    LearningInvalid,
    LearningWithoutPrepare,
    LearningWithPrepareTransient,
    LearningWithPrepare,
    LearningSucceeded,
    LearningFailed,
}

struct learn_request
{
    1:dsn.gpid pid;
    2:dsn.rpc_address     learner; // learner's address
    3:i64                 signature; // learning signature
    4:i64                 last_committed_decree_in_app; // last committed decree of learner's app
    5:i64                 last_committed_decree_in_prepare_list; // last committed decree of learner's prepare list
    6:dsn.blob            app_specific_learn_request; // learning request data by app.prepare_learn_request()

    // Used by duplication to determine if learner has enough logs on disk to
    // be duplicated (ie. max_gced_decree < confirmed_decree), if not,
    // learnee will copy the missing logs.
    7:optional i64        max_gced_decree;
}

struct learn_response
{
    1:dsn.error_code        err; // error code
    2:replica_configuration config; // learner's replica config
    3:i64                   last_committed_decree; // learnee's last committed decree
    4:i64                   prepare_start_decree; // prepare start decree
    5:learn_type            type = learn_type.LT_INVALID; // learning type: CACHE, LOG, APP
    6:learn_state           state; // learning data, including memory data and files
    7:dsn.rpc_address       address; // learnee's address
    8:string                base_local_dir; // base dir of files on learnee
}

struct learn_notify_response
{
    1:dsn.gpid pid;
    2:dsn.error_code        err; // error code
    3:i64                   signature; // learning signature
}

// partition split status
enum split_status
{
<<<<<<< HEAD
    NOT_SPLIT,
    SPLITTING,
    PAUSING,
    PAUSED,
=======
    // idle state
    NOT_SPLIT,
    // A replica is splitting into two replicas, original one called parent, new one called child
    SPLITTING,
    PAUSING,
    PAUSED,
    // After split is successfully cancelled, the state turns into NOT_SPLIT
>>>>>>> ab9520df
    CANCELING
}

struct group_check_request
{
    1:dsn.layer2.app_info   app;
    2:dsn.rpc_address       node;
    3:replica_configuration config;
    4:i64                   last_committed_decree;

    // Used to sync duplication progress between primaries
    // and secondaries, so that secondaries can be allowed to GC
    // their WALs after this decree.
    5:optional i64          confirmed_decree;

<<<<<<< HEAD
    // Used to deliver child gpid during partition split
    6:optional dsn.gpid     child_gpid;
=======
    // Used to deliver child gpid and meta_split_status during partition split
    6:optional dsn.gpid     child_gpid; 
>>>>>>> ab9520df
    7:optional split_status meta_split_status;
}

struct group_check_response
{
    1:dsn.gpid pid;
    2:dsn.error_code      err;
    3:i64                 last_committed_decree_in_app;
    4:i64                 last_committed_decree_in_prepare_list;
    5:learner_status      learner_status_ = learner_status.LearningInvalid;
    6:i64                 learner_signature;
    7:dsn.rpc_address     node;

    // Used for pause or cancel partition split
    // if secondary pause or cancel split succeed, is_split_stopped = true
    8:optional bool       is_split_stopped;
}

/////////////////// meta server messages ////////////////////
enum config_type
{
    CT_INVALID,
    CT_ASSIGN_PRIMARY,
    CT_UPGRADE_TO_PRIMARY,
    CT_ADD_SECONDARY,
    CT_UPGRADE_TO_SECONDARY, // not used by meta server
    CT_DOWNGRADE_TO_SECONDARY,
    CT_DOWNGRADE_TO_INACTIVE,
    CT_REMOVE,
    CT_ADD_SECONDARY_FOR_LB,
    CT_PRIMARY_FORCE_UPDATE_BALLOT,
    CT_DROP_PARTITION,
    CT_REGISTER_CHILD
}

enum node_status
{
    NS_INVALID,
    NS_ALIVE,
    NS_UNALIVE,
}

struct node_info
{
    1:node_status      status = node_status.NS_INVALID;
    2:dsn.rpc_address  address;
}

// primary | secondary(upgrading) (w/ new config) => meta server
// also served as proposals from meta server to replica servers
struct configuration_update_request
{
    1:dsn.layer2.app_info                 info;
    2:dsn.layer2.partition_configuration  config;
    3:config_type              type = config_type.CT_INVALID;
    4:dsn.rpc_address          node;
    5:dsn.rpc_address          host_node; // deprecated, only used by stateless apps

    // Used for partition split
    // if replica is splitting (whose split_status is not NOT_SPLIT)
    // the `meta_split_status` will be set
    // only used when on_config_sync
    6:optional split_status    meta_split_status;
}

// meta server (config mgr) => primary | secondary (downgrade) (w/ new config)
struct configuration_update_response
{
    1:dsn.error_code           err;
    2:dsn.layer2.partition_configuration  config;
}

// client => meta server
struct replica_server_info
{
    // replica server can report its geo position
    // possible tags may be:
    // geo_tags["host"] = hostid;
    // geo_tags["rack"] = rackid
    // geo_tags["datacenter"] = datacenterid
    // geo_tags["city"] = cityid
    1:map<string, string> geo_tags;
    2:i64 total_capacity_mb;
}

struct configuration_query_by_node_request
{
    1:dsn.rpc_address  node;
    2:optional list<replica_info> stored_replicas;
    3:optional replica_server_info info;
}

struct configuration_query_by_node_response
{
    1:dsn.error_code err;
    2:list<configuration_update_request> partitions;
    3:optional list<replica_info> gc_replicas;
}

struct create_app_options
{
    1:i32              partition_count;
    2:i32              replica_count;
    3:bool             success_if_exist;
    4:string           app_type;
    5:bool             is_stateful;
    6:map<string, string>  envs;
}

struct configuration_create_app_request
{
    1:string                   app_name;
    2:create_app_options       options;
}

struct drop_app_options
{
    1:bool             success_if_not_exist;
    2:optional i64     reserve_seconds;
}

struct configuration_drop_app_request
{
    1:string                   app_name;
    2:drop_app_options         options;
}

struct configuration_list_apps_request
{
    1:dsn.layer2.app_status    status = app_status.AS_INVALID;
}

struct configuration_list_nodes_request
{
    1:node_status              status = node_status.NS_INVALID;
}

struct configuration_cluster_info_request
{
}

struct configuration_recall_app_request
{
    1:i32 app_id;
    2:string new_app_name;
}

// meta server => client
struct configuration_create_app_response
{
    1:dsn.error_code   err;
    2:i32              appid;
}

enum meta_function_level
{
    // there are 4 ways to modify the meta-server's status:
    // 0. DDL operation: create/drop/recall table
    // 1. downgrade primary when dectect it is not alive
    // 2. accept primary's update-request to kickoff some secondaries
    // 3. make balancer proposal, which further trigger 2
    // according to these ways, we give meta several active level.

    fl_stopped = 100, //we don't take any action to modify the meta's status, even the DDL operations are not responsed
    fl_blind = 200, //only DDL operations are responsed, 1 2 3 are just ignored
    fl_freezed = 300, //0 1 are responsed, 2 3 ignored
    fl_steady = 400, //0 1 2 are responsed, don't do any balancer
    fl_lively = 500, //full functional
    fl_invalid = 10000
}

// if the level is invalid, we just response the old level of meta without updating it
struct configuration_meta_control_request
{
    1:meta_function_level level;
}

struct configuration_meta_control_response
{
    1:dsn.error_code err;
    2:meta_function_level old_level;
}

struct configuration_proposal_action
{
    1:dsn.rpc_address target;
    2:dsn.rpc_address node;
    3:config_type type;

    // depricated now
    // new fields of this struct should start with 5
    // 4:i64 period_ts;
}

enum balancer_request_type
{
    move_primary,
    copy_primary,
    copy_secondary,
}

struct configuration_balancer_request
{
    1:dsn.gpid gpid;
    2:list<configuration_proposal_action> action_list;
    3:optional bool force = false;
    4:optional balancer_request_type balance_type;
}

struct configuration_balancer_response
{
    1:dsn.error_code err;
}

struct configuration_drop_app_response
{
    1:dsn.error_code   err;
}

struct configuration_list_apps_response
{
    1:dsn.error_code              err;
    2:list<dsn.layer2.app_info>   infos;
}

struct configuration_list_nodes_response
{
    1:dsn.error_code   err;
    2:list<node_info>  infos;
}

struct configuration_cluster_info_response
{
    1:dsn.error_code   err;
    2:list<string>     keys;
    3:list<string>     values;
}

struct configuration_recall_app_response
{
    1:dsn.error_code err;
    2:dsn.layer2.app_info info;
}

struct query_replica_decree_request
{
    1:dsn.gpid pid;
    2:dsn.rpc_address     node;
}

struct query_replica_decree_response
{
    1:dsn.error_code      err;
    2:i64                 last_decree;
}

struct replica_info
{
    1:dsn.gpid               pid;
    2:i64                    ballot;
    3:partition_status       status;
    4:i64                    last_committed_decree;
    5:i64                    last_prepared_decree;
    6:i64                    last_durable_decree;
    7:string                 app_type;
    8:string                 disk_tag;
}

struct query_replica_info_request
{
    1:dsn.rpc_address     node;
}

struct query_replica_info_response
{
    1:dsn.error_code      err;
    2:list<replica_info>  replicas;
}

struct disk_info
{
    1:string tag;
    2:string full_dir;
    3:i64 disk_capacity_mb;
    4:i64 disk_available_mb;
    // app_id=>set<gpid>
    5:map<i32,set<dsn.gpid>> holding_primary_replicas;
    6:map<i32,set<dsn.gpid>> holding_secondary_replicas;
}

// This request is sent from client to replica_server.
struct query_disk_info_request
{
    1:dsn.rpc_address node;
    2:string          app_name;
}

// This response is from replica_server to client.
struct query_disk_info_response
{
    // app not existed will return "ERR_OBJECT_NOT_FOUND", otherwise "ERR_OK"
    1:dsn.error_code err;
    2:i64 total_capacity_mb;
    3:i64 total_available_mb;
    4:list<disk_info> disk_infos;
}

// This request is sent from client to replica_server.
struct replica_disk_migrate_request
{
    1:dsn.gpid pid
    // disk tag, for example `ssd1`. `origin_disk` and `target_disk` must be specified in the config of [replication] data_dirs.
    2:string origin_disk;
    3:string target_disk;
}

// This response is from replica_server to client.
struct replica_disk_migrate_response
{
   // Possible error:
   // -ERR_OK: start do replica disk migrate
   // -ERR_BUSY: current replica migration is running
   // -ERR_INVALID_STATE: current replica partition status isn't secondary
   // -ERR_INVALID_PARAMETERS: origin disk is equal with target disk
   // -ERR_OBJECT_NOT_FOUND: replica not found, origin or target disk isn't existed, origin disk doesn't exist current replica
   // -ERR_PATH_ALREADY_EXIST: target disk has existed current replica
   1:dsn.error_code err;
   2:optional string hint;
}

struct query_app_info_request
{
    1:dsn.rpc_address meta_server;
}

struct query_app_info_response
{
    1:dsn.error_code err;
    2:list<dsn.layer2.app_info> apps;
}

struct configuration_recovery_request
{
    1:list<dsn.rpc_address> recovery_set;
    2:bool skip_bad_nodes;
    3:bool skip_lost_partitions;
}

struct configuration_recovery_response
{
    1:dsn.error_code err;
    2:string hint_message;
}

struct policy_info
{
    1:string        policy_name;
    2:string        backup_provider_type;
}

// using configuration_create_app_response to response
struct configuration_restore_request
{
    1:string            cluster_name;
    2:string            policy_name;
    3:i64               time_stamp;   // namely backup_id
    4:string            app_name;
    5:i32               app_id;
    6:string            new_app_name;
    7:string            backup_provider_name;
    8:bool              skip_bad_partition;
}

struct backup_request
{
    1:dsn.gpid              pid;
    2:policy_info           policy;
    3:string                app_name;
    4:i64                   backup_id;
}

struct backup_response
{
    1:dsn.error_code    err;
    2:dsn.gpid          pid;
    3:i32               progress;  // the progress of the cold_backup
    4:string            policy_name;
    5:i64               backup_id;
    6:i64               checkpoint_total_size;
}

// clear all backup resources (including backup contexts and checkpoint dirs) of this policy.
struct backup_clear_request
{
    1:dsn.gpid          pid;
    2:string            policy_name;
}

struct configuration_modify_backup_policy_request
{
    1:string                    policy_name;
    2:optional list<i32>        add_appids;
    3:optional list<i32>        removal_appids;
    4:optional i64              new_backup_interval_sec;
    5:optional i32              backup_history_count_to_keep;
    6:optional bool             is_disable;
    7:optional string           start_time; // restrict the start time of each backup, hour:minute
}

struct configuration_modify_backup_policy_response
{
    1:dsn.error_code        err;
    2:string                hint_message;
}

struct configuration_add_backup_policy_request
{
    1:string            backup_provider_type;
    2:string            policy_name;
    3:list<i32>         app_ids;
    4:i64               backup_interval_seconds;
    5:i32               backup_history_count_to_keep;
    6:string            start_time;
}

struct configuration_add_backup_policy_response
{
    1:dsn.error_code        err;
    2:string                hint_message;
}

struct policy_entry
{
    1:string        policy_name;
    2:string        backup_provider_type;
    3:string        backup_interval_seconds;
    4:set<i32>      app_ids;
    5:i32           backup_history_count_to_keep;
    6:string        start_time;
    7:bool          is_disable;
}

struct backup_entry
{
    1:i64           backup_id;
    2:i64           start_time_ms;
    3:i64           end_time_ms;
    4:set<i32>      app_ids;
}

struct configuration_query_backup_policy_request
{
    1:list<string>      policy_names;
    2:i32               backup_info_count;
}

struct configuration_query_backup_policy_response
{
    1:dsn.error_code            err;
    2:list<policy_entry>        policys;
    3:list<list<backup_entry>>  backup_infos;
    4:optional string           hint_msg;
}

struct configuration_report_restore_status_request
{
    1:dsn.gpid  pid;
    2:dsn.error_code    restore_status;
    3:i32        progress; //[0~1000]
    4:optional string   reason;
}

struct configuration_report_restore_status_response
{
    1:dsn.error_code    err;
}

struct configuration_query_restore_request
{
    1:i32   restore_app_id;
}

struct configuration_query_restore_response
{
    1:dsn.error_code        err;
    2:list<dsn.error_code>  restore_status;
    3:list<i32>             restore_progress;
}

// Used for cold backup and bulk load
struct file_meta
{
    1:string    name;
    2:i64       size;
    3:string    md5;
}

enum app_env_operation
{
    APP_ENV_OP_INVALID,
    APP_ENV_OP_SET,
    APP_ENV_OP_DEL,
    APP_ENV_OP_CLEAR
}

struct configuration_update_app_env_request
{
    1:string app_name;
    2:app_env_operation op = app_env_operation.APP_ENV_OP_INVALID;
    3:optional list<string> keys;           // used for set and del
    4:optional list<string> values;         // only used for set
    5:optional string clear_prefix;         // only used for clear
                                            // if clear_prefix is empty then we clear all envs
                                            // else clear the env that key = "clear_prefix.xxx"
}

struct configuration_update_app_env_response
{
    1:dsn.error_code err;
    2:string hint_message;
}

/////////////////// duplication-related structs ////////////////////

//  - INIT  -> START
//  - START -> PAUSE
//  - START -> REMOVED
//  - PAUSE -> START
//  - PAUSE -> REMOVED
enum duplication_status
{
    DS_INIT = 0,
    DS_START,
    DS_PAUSE,
    DS_REMOVED,
}

// How duplication reacts on permanent failure.
enum duplication_fail_mode
{
    // The default mode. If some permanent failure occurred that makes duplication
    // blocked, it will retry forever until external interference.
    FAIL_SLOW = 0,

    // Skip the writes that failed to duplicate, which means minor data loss on the remote cluster.
    // This will certainly achieve better stability of the system.
    FAIL_SKIP,

    // Stop immediately after it ensures itself unable to duplicate.
    // WARN: this mode kills the server process, replicas on the server will all be effected.
    FAIL_FAST
}

// This request is sent from client to meta.
struct duplication_add_request
{
    1:string  app_name;
    2:string  remote_cluster_name;

    // True means to initialize the duplication in DS_PAUSE.
    3:bool    freezed;
}

struct duplication_add_response
{
    // Possible errors:
    // - ERR_INVALID_PARAMETERS:
    //   the address of remote cluster is not well configured in meta sever.
    1:dsn.error_code   err;
    2:i32              appid;
    3:i32              dupid;
    4:optional string  hint;
}

// This request is sent from client to meta.
struct duplication_modify_request
{
    1:string                    app_name;
    2:i32                       dupid;
    3:optional duplication_status status;
    4:optional duplication_fail_mode fail_mode;
}

struct duplication_modify_response
{
    // Possible errors:
    // - ERR_APP_NOT_EXIST: app is not found
    // - ERR_OBJECT_NOT_FOUND: duplication is not found
    // - ERR_BUSY: busy for updating state
    // - ERR_INVALID_PARAMETERS: illegal request
    1:dsn.error_code   err;
    2:i32              appid;
}

struct duplication_entry
{
    1:i32                  dupid;
    2:duplication_status   status;
    3:string               remote;
    4:i64                  create_ts;

    // partition_index => confirmed decree
    5:optional map<i32, i64> progress;

    7:optional duplication_fail_mode fail_mode;
}

// This request is sent from client to meta.
struct duplication_query_request
{
    1:string                    app_name;
}

struct duplication_query_response
{
    // Possible errors:
    // - ERR_APP_NOT_EXIST: app is not found
    1:dsn.error_code             err;
    3:i32                        appid;
    4:list<duplication_entry>    entry_list;
}

struct duplication_confirm_entry
{
    1:i32       dupid;
    2:i64       confirmed_decree;
}

// This is an internal RPC sent from replica server to meta.
// It's a server-level RPC.
// After starts up, the replica server periodically collects and uploads confirmed points
// to meta server, so that clients can directly query through meta for the current progress
// of a duplication.
// Moreover, if a primary replica is detected to be crashed, the duplication will be restarted
// on the new primary, continuing from the progress persisted on meta.
// Another function of this rpc is that it synchronizes duplication metadata updates
// (like addition or removal of duplication) between meta and replica.
struct duplication_sync_request
{
    // the address of of the replica server who sends this request
    // TODO(wutao1): remove this field and get the source address by dsn_msg_from_address
    1:dsn.rpc_address                                   node;

    2:map<dsn.gpid, list<duplication_confirm_entry>>    confirm_list;
}

struct duplication_sync_response
{
    // Possible errors:
    // - ERR_OBJECT_NOT_FOUND: node is not found
    1:dsn.error_code                                   err;

    // appid -> map<dupid, dup_entry>
    // this rpc will not return the apps that were not assigned duplication.
    2:map<i32, map<i32, duplication_entry>>            dup_map;
}

struct ddd_diagnose_request
{
    // app_id == -1 means return all partitions of all apps
    // app_id != -1 && partition_id == -1 means return all partitions of specified app
    // app_id != -1 && partition_id != -1 means return specified partition
    1:dsn.gpid pid;
}

struct ddd_node_info
{
    1:dsn.rpc_address node;
    2:i64             drop_time_ms;
    3:bool            is_alive; // if the node is alive now
    4:bool            is_collected; // if replicas has been collected from this node
    5:i64             ballot; // collected && ballot == -1 means replica not exist on this node
    6:i64             last_committed_decree;
    7:i64             last_prepared_decree;
}

struct ddd_partition_info
{
    1:dsn.layer2.partition_configuration config;
    2:list<ddd_node_info>                dropped;
    3:string                             reason;
}

struct ddd_diagnose_response
{
    1:dsn.error_code           err;
    2:list<ddd_partition_info> partitions;
}

/////////////////// split-related structs ////////////////////

// client to meta server to start partition split
struct start_partition_split_request
<<<<<<< HEAD
{
    1:string    app_name;
    2:i32       new_partition_count;
}

struct start_partition_split_response
{
    // Possible errors:
    // - ERR_APP_NOT_EXIST: app not exist
    // - ERR_APP_DROPPED: app has been dropped
    // - ERR_INVALID_PARAMETERS: if the given new_partition_count != old_partition_count * 2
    // - ERR_BUSY - if app is already executing partition split
    1:dsn.error_code    err;
    2:string            hint_msg
}

enum split_control_type
{
    PSC_PAUSE,
    PSC_RESTART,
    PSC_CANCEL
}

// client->meta server to control partition split
// support three control type: pause, restart, cancel
struct control_split_request
{
    1:string                app_name;
    2:split_control_type    control_type
    3:i32                   parent_pidx;
    4:optional i32          old_partition_count;
}

struct control_split_response
{
    // Possible errors:
    // - ERR_APP_NOT_EXIST: app not exist
    // - ERR_APP_DROPPED: app has been dropped
    // - ERR_INVALID_STATE: app or partition is not splitting
    // - ERR_INVALID_PARAMETERS: invalid parent_pidx or old_partition_count
    // - ERR_CHILD_REGISTERED: child partition has been registered, pause partition split or cancel split failed
    1:dsn.error_code    err;
    2:optional string   hint_msg;
}

struct query_split_request
{
    1:string    app_name;
}

struct query_split_response
=======
{
    1:string    app_name;
    2:i32       new_partition_count;
}

struct start_partition_split_response
>>>>>>> ab9520df
{
    // Possible errors:
    // - ERR_APP_NOT_EXIST: app not exist
    // - ERR_APP_DROPPED: app has been dropped
<<<<<<< HEAD
    // - ERR_INVALID_STATE: app or partition is not splitting
    1:dsn.error_code    err;
    2:string            hint_msg;
    3:i32               new_partition_count;
    4:map<i32,split_status> status;
=======
    // - ERR_INVALID_PARAMETERS: if the given new_partition_count != old_partition_count * 2
    // - ERR_BUSY - if app is already executing partition split
    1:dsn.error_code    err;
    2:string            hint_msg;
>>>>>>> ab9520df
}

// child to primary parent, notifying that itself has caught up with parent
struct notify_catch_up_request
{
    1:dsn.gpid          parent_gpid;
    2:dsn.gpid          child_gpid;
    3:i64               child_ballot;
    4:dsn.rpc_address   child_address;
}

struct notify_cacth_up_response
{
    // Possible errors:
    // - ERR_OBJECT_NOT_FOUND: replica can not be found
    // - ERR_INVALID_STATE: replica is not primary or ballot not match or child_gpid not match
    1:dsn.error_code    err;
}

<<<<<<< HEAD
// parent primary -> child replicas to update partition count
=======
// primary parent -> child replicas to update partition count
>>>>>>> ab9520df
struct update_child_group_partition_count_request
{
    1:dsn.rpc_address   target_address;
    2:i32               new_partition_count;
    3:dsn.gpid          child_pid;
    4:i64               ballot;
}

struct update_child_group_partition_count_response
{
    // Possible errors:
    // - ERR_OBJECT_NOT_FOUND: replica can not be found
    // - ERR_VERSION_OUTDATED: request is outdated
    1:dsn.error_code    err;
}

// primary parent -> meta server, register child on meta_server
struct register_child_request
{
    1:dsn.layer2.app_info                   app;
    2:dsn.layer2.partition_configuration    parent_config;
    3:dsn.layer2.partition_configuration    child_config;
    4:dsn.rpc_address                       primary_address;
}

struct register_child_response
{
    // Possible errors:
    // - ERR_INVALID_VERSION: request is out-dated
    // - ERR_CHILD_REGISTERED: child has been registered
    // - ERR_IO_PENDING: meta is executing another remote sync task
    // - ERR_INVALID_STATE: parent partition is not splitting
    1:dsn.error_code                        err;
    2:dsn.layer2.app_info                   app;
    3:dsn.layer2.partition_configuration    parent_config;
    4:dsn.layer2.partition_configuration    child_config;
}

// primary parent -> meta server, query child state on meta server
struct query_child_state_request
{
    1:string    app_name
    2:dsn.gpid  pid;
    3:i32       partition_count;
}

struct query_child_state_response
{
    // Possible errors:
    // - ERR_INVALID_STATE: app is not splitting or partition split has been canceled
    1:dsn.error_code                                err;
    2:optional i32                                  partition_count;
    3:optional dsn.layer2.partition_configuration   child_config;
}

// primary -> meta to report pause or cancel split succeed
struct notify_stop_split_request
{
    1:string        app_name;
    2:dsn.gpid      parent_gpid;
    3:split_status  meta_split_status;
    4:i32           partition_count;
}

struct notify_stop_split_response
{
    // Possible errors:
    // - ERR_INVALID_VERSION: request is out-dated
    1:dsn.error_code    err;
}

/////////////////// bulk-load-related structs ////////////////////

// app partition bulk load status
enum bulk_load_status
{
    BLS_INVALID,
    BLS_DOWNLOADING,
    BLS_DOWNLOADED,
    BLS_INGESTING,
    BLS_SUCCEED,
    BLS_FAILED,
    BLS_PAUSING,
    BLS_PAUSED,
    BLS_CANCELED
}

enum ingestion_status
{
    IS_INVALID,
    IS_RUNNING,
    IS_SUCCEED,
    IS_FAILED
}

struct bulk_load_metadata
{
    1:list<file_meta>   files;
    2:i64               file_total_size;
}

// client -> meta, start bulk load
struct start_bulk_load_request
{
    1:string    app_name;
    2:string    cluster_name;
    3:string    file_provider_type;
    4:string    remote_root_path;
}

struct start_bulk_load_response
{
    // Possible error:
    // - ERR_OK: start bulk load succeed
    // - ERR_APP_NOT_EXIST: app not exist
    // - ERR_APP_DROPPED: app has been dropped
    // - ERR_BUSY: app is already executing bulk load
    // - ERR_INVALID_PARAMETERS: wrong file_provider type
    // - ERR_FILE_OPERATION_FAILED: remote file_provider error
    // - ERR_OBJECT_NOT_FOUND: bulk_load_info not exist on file_provider
    // - ERR_CORRUPTION: bulk_load_info is damaged on file_provider
    // - ERR_INCONSISTENT_STATE: app_id or partition_count inconsistent
    1:dsn.error_code    err;
    2:string            hint_msg;
}

struct partition_bulk_load_state
{
    1:optional i32              download_progress = 0;
    2:optional dsn.error_code   download_status;
    3:optional ingestion_status ingest_status = ingestion_status.IS_INVALID;
    4:optional bool             is_cleaned_up = false;
    5:optional bool             is_paused = false;
}

// meta server -> replica server
struct bulk_load_request
{
    1:dsn.gpid          pid;
    2:string            app_name;
    3:dsn.rpc_address   primary_addr;
    4:string            remote_provider_name;
    5:string            cluster_name;
    6:i64               ballot;
    7:bulk_load_status  meta_bulk_load_status;
    8:bool              query_bulk_load_metadata;
    9:string            remote_root_path;
}

struct bulk_load_response
{
    // Possible error:
    // - ERR_OBJECT_NOT_FOUND: replica not found
    // - ERR_INVALID_STATE: replica has invalid state
    // - ERR_BUSY: node has enough replica executing bulk load downloading
    // - ERR_FILE_OPERATION_FAILED: local file system error during bulk load downloading
    // - ERR_FS_INTERNAL: remote file provider error during bulk load downloading
    // - ERR_CORRUPTION: metadata corruption during bulk load downloading
    1:dsn.error_code                                    err;
    2:dsn.gpid                                          pid;
    3:string                                            app_name;
    4:bulk_load_status                                  primary_bulk_load_status;
    5:map<dsn.rpc_address, partition_bulk_load_state>   group_bulk_load_state;
    6:optional bulk_load_metadata                       metadata;
    7:optional i32                                      total_download_progress;
    8:optional bool                                     is_group_ingestion_finished;
    9:optional bool                                     is_group_bulk_load_context_cleaned_up;
    10:optional bool                                    is_group_bulk_load_paused;
}

// primary -> secondary
struct group_bulk_load_request
{
    1:string                        app_name;
    2:dsn.rpc_address               target_address;
    3:replica_configuration         config;
    4:string                        provider_name;
    5:string                        cluster_name;
    6:bulk_load_status              meta_bulk_load_status;
    7:string                        remote_root_path;
}

struct group_bulk_load_response
{
    // Possible error:
    // - ERR_OBJECT_NOT_FOUND: replica not found
    // - ERR_VERSION_OUTDATED: request out-dated
    // - ERR_INVALID_STATE: replica has invalid state
    // - ERR_BUSY: node has enough replica executing bulk load downloading
    // - ERR_FILE_OPERATION_FAILED: local file system error during bulk load downloading
    // - ERR_FS_INTERNAL: remote file provider error during bulk load downloading
    // - ERR_CORRUPTION: metadata corruption during bulk load downloading
    1:dsn.error_code            err;
    2:bulk_load_status          status;
    3:partition_bulk_load_state bulk_load_state;
}

// meta server -> replica server
struct ingestion_request
{
    1:string                app_name;
    2:bulk_load_metadata    metadata;
}

struct ingestion_response
{
    // Possible errors:
    // - ERR_TRY_AGAIN: retry ingestion
    1:dsn.error_code    err;
    // rocksdb ingestion error code
    2:i32               rocksdb_error;
}

enum bulk_load_control_type
{
    BLC_PAUSE,
    BLC_RESTART,
    BLC_CANCEL,
    BLC_FORCE_CANCEL
}

// client -> meta server, pause/restart/cancel/force_cancel bulk load
struct control_bulk_load_request
{
    1:string                    app_name;
    2:bulk_load_control_type    type;
}

struct control_bulk_load_response
{
    // Possible error:
    // - ERR_APP_NOT_EXIST: app not exist
    // - ERR_APP_DROPPED: app has been dropped
    // - ERR_INACTIVE_STATE: app is not executing bulk load
    // - ERR_INVALID_STATE: current bulk load process can not be paused/restarted/canceled
    1:dsn.error_code    err;
    2:optional string   hint_msg;
}

struct query_bulk_load_request
{
    1:string   app_name;
}

struct query_bulk_load_response
{
    // Possible error:
    // - ERR_APP_NOT_EXIST: app not exist
    // - ERR_APP_DROPPED: app has been dropped
    // - ERR_INVALID_STATE: app is not executing bulk load
    1:dsn.error_code                                        err;
    2:string                                                app_name;
    3:bulk_load_status                                      app_status;
    4:list<bulk_load_status>                                partitions_status;
    5:i32                                                   max_replica_count;
    // detailed bulk load state for each replica
    6:list<map<dsn.rpc_address, partition_bulk_load_state>> bulk_load_states;
    7:optional string                                       hint_msg;
}

enum hotkey_type
{
    READ,
    WRITE
}

enum detect_action
{
    START,
    STOP,
    QUERY
}

enum disk_migration_status {
    IDLE,
    MOVING,
    MOVED,
    CLOSED
}

struct detect_hotkey_request {
    1: hotkey_type type
    2: detect_action action
    3: dsn.gpid pid;
}

struct detect_hotkey_response {
    // Possible error:
    // - ERR_OK: start/stop hotkey detect succeed
    // - ERR_OBJECT_NOT_FOUND: replica not found
    // - ERR_SERVICE_ALREADY_EXIST: hotkey detection is running now
    1: dsn.error_code err;
    2: optional string err_hint;
    3: optional string hotkey_result;
}

/*
service replica_s
{
    rw_response_header client_write(1:write_request_header req);
    rw_response_header client_read(1:read_request_header req);
    prepare_ack prepare(1:prepare_msg request);
    void config_proposal(1:configuration_update_request proposal);
    learn_response learn(1:learn_request request);
    learn_notify_response learn_completion_notification(1:group_check_response report);
    void add_learner(1:group_check_request request);
    void remove(1:replica_configuration request);
    group_check_response group_check(1:group_check_request request);
    query_replica_decree_response query_decree(1:query_replica_decree_request req);
    query_replica_info_response query_replica_info(1:query_replica_info_request req);
}

service meta_s
{
    configuration_create_app_response create_app(1:configuration_create_app_request req);
    configuration_drop_app_response drop_app(1:configuration_drop_app_request req);
    configuration_recall_app_response recall_app(1:configuration_recall_app_request req);
    configuration_list_nodes_response list_nodes(1:configuration_list_nodes_request req);
    configuration_list_apps_response list_apps(1:configuration_list_apps_request req);

    configuration_query_by_node_response query_configuration_by_node(1:configuration_query_by_node_request query);
    configuration_query_by_index_response query_configuration_by_index(1:configuration_query_by_index_request query);
    configuration_sync_response config_sync(1:configuration_sync_request req);
    configuration_meta_control_response control_meta(1:configuration_meta_control_request req); // depreciated
    configuration_meta_control_response control_meta_level(1:configuration_meta_control_request req);
}
*/<|MERGE_RESOLUTION|>--- conflicted
+++ resolved
@@ -168,12 +168,6 @@
 // partition split status
 enum split_status
 {
-<<<<<<< HEAD
-    NOT_SPLIT,
-    SPLITTING,
-    PAUSING,
-    PAUSED,
-=======
     // idle state
     NOT_SPLIT,
     // A replica is splitting into two replicas, original one called parent, new one called child
@@ -181,7 +175,6 @@
     PAUSING,
     PAUSED,
     // After split is successfully cancelled, the state turns into NOT_SPLIT
->>>>>>> ab9520df
     CANCELING
 }
 
@@ -197,13 +190,8 @@
     // their WALs after this decree.
     5:optional i64          confirmed_decree;
 
-<<<<<<< HEAD
-    // Used to deliver child gpid during partition split
+    // Used to deliver child gpid and meta_split_status during partition split
     6:optional dsn.gpid     child_gpid;
-=======
-    // Used to deliver child gpid and meta_split_status during partition split
-    6:optional dsn.gpid     child_gpid; 
->>>>>>> ab9520df
     7:optional split_status meta_split_status;
 }
 
@@ -897,7 +885,6 @@
 
 // client to meta server to start partition split
 struct start_partition_split_request
-<<<<<<< HEAD
 {
     1:string    app_name;
     2:i32       new_partition_count;
@@ -949,30 +936,15 @@
 }
 
 struct query_split_response
-=======
-{
-    1:string    app_name;
-    2:i32       new_partition_count;
-}
-
-struct start_partition_split_response
->>>>>>> ab9520df
 {
     // Possible errors:
     // - ERR_APP_NOT_EXIST: app not exist
     // - ERR_APP_DROPPED: app has been dropped
-<<<<<<< HEAD
     // - ERR_INVALID_STATE: app or partition is not splitting
     1:dsn.error_code    err;
     2:string            hint_msg;
     3:i32               new_partition_count;
     4:map<i32,split_status> status;
-=======
-    // - ERR_INVALID_PARAMETERS: if the given new_partition_count != old_partition_count * 2
-    // - ERR_BUSY - if app is already executing partition split
-    1:dsn.error_code    err;
-    2:string            hint_msg;
->>>>>>> ab9520df
 }
 
 // child to primary parent, notifying that itself has caught up with parent
@@ -992,11 +964,7 @@
     1:dsn.error_code    err;
 }
 
-<<<<<<< HEAD
-// parent primary -> child replicas to update partition count
-=======
 // primary parent -> child replicas to update partition count
->>>>>>> ab9520df
 struct update_child_group_partition_count_request
 {
     1:dsn.rpc_address   target_address;
